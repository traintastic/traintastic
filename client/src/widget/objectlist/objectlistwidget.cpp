--- conflicted
+++ resolved
@@ -3,7 +3,7 @@
  *
  * This file is part of the traintastic source code.
  *
- * Copyright (C) 2019-2021 Reinder Feenstra
+ * Copyright (C) 2019-2022 Reinder Feenstra
  *
  * This program is free software; you can redistribute it and/or
  * modify it under the terms of the GNU General Public License
@@ -49,12 +49,8 @@
 
 ObjectListWidget::ObjectListWidget(const ObjectPtr& object, QWidget* parent) :
   QWidget(parent),
-<<<<<<< HEAD
   m_requestIdInputMonitor{Connection::invalidRequestId},
   m_requestIdOutputKeyboard{Connection::invalidRequestId},
-  m_buttonAdd{nullptr},
-=======
->>>>>>> d919febf
   m_object{object},
   m_toolbar{new QToolBar()},
   m_buttonAdd{nullptr},
