/**
 * client/src/utils/enum.cpp
 *
 * This file is part of the traintastic source code.
 *
 * Copyright (C) 2019-2021 Reinder Feenstra
 *
 * This program is free software; you can redistribute it and/or
 * modify it under the terms of the GNU General Public License
 * as published by the Free Software Foundation; either version 2
 * of the License, or (at your option) any later version.
 *
 * This program is distributed in the hope that it will be useful,
 * but WITHOUT ANY WARRANTY; without even the implied warranty of
 * MERCHANTABILITY or FITNESS FOR A PARTICULAR PURPOSE.  See the
 * GNU General Public License for more details.
 *
 * You should have received a copy of the GNU General Public License
 * along with this program; if not, write to the Free Software
 * Foundation, Inc., 51 Franklin Street, Fifth Floor, Boston, MA  02110-1301, USA.
 */

#include "enum.hpp"
#include "../network/abstractproperty.hpp"
#include <traintastic/locale/locale.hpp>
#include <traintastic/enum/decoderfunctionfunction.hpp>
#include <traintastic/enum/decoderfunctiontype.hpp>
#include <traintastic/enum/decoderprotocol.hpp>
#include <traintastic/enum/direction.hpp>
#include <traintastic/enum/lengthunit.hpp>
#include <traintastic/enum/loconetinterfacetype.hpp>
#include <traintastic/enum/loconetcommandstation.hpp>
#include <traintastic/enum/loconetserialinterface.hpp>
#include <traintastic/enum/outputaction.hpp>
#include <traintastic/enum/sensortype.hpp>
#include <traintastic/enum/serialflowcontrol.hpp>
#include <traintastic/enum/signalaspect.hpp>
#include <traintastic/enum/speedunit.hpp>
#include <traintastic/enum/turnoutposition.hpp>
#include <traintastic/enum/weightunit.hpp>
#include <traintastic/enum/worldscale.hpp>
#include <traintastic/enum/xpressnetcommandstation.hpp>
<<<<<<< HEAD
#include <traintastic/enum/xpressnetinterfacetype.hpp>
#include <traintastic/enum/xpressnetserialinterfacetype.hpp>
=======
#include <traintastic/enum/xpressnetserialinterface.hpp>
#include "../settings/boardsettings.hpp"
>>>>>>> d919febf

#define GET_ENUM_VALUES(_type) \
  if(enumName == EnumName<_type>::value) \
  { \
    for(auto it : EnumValues<_type>::value) \
      values.append(static_cast<qint64>(it.first)); \
  } \
  else

QVector<qint64> enumValues(const QString& enumName)
{
  QVector<qint64> values;
  GET_ENUM_VALUES(LengthUnit)
  GET_ENUM_VALUES(SpeedUnit)
  GET_ENUM_VALUES(WeightUnit)
  {} // fix final else
  return values;
}

#define TRANSLATE_ENUM(_type) \
  if(enumName == EnumName<_type>::value) \
  { return Locale::tr(enumName + ":" + EnumValues<_type>::value.at(static_cast<_type>(value))); } \
  else

QString translateEnum(const QString& enumName, qint64 value)
{
  TRANSLATE_ENUM(DecoderFunctionFunction)
  TRANSLATE_ENUM(DecoderFunctionType)
  TRANSLATE_ENUM(DecoderProtocol)
  TRANSLATE_ENUM(Direction)
  TRANSLATE_ENUM(LengthUnit)
  TRANSLATE_ENUM(LocoNetCommandStation)
  TRANSLATE_ENUM(LocoNetInterfaceType)
  TRANSLATE_ENUM(LocoNetSerialInterface)
  TRANSLATE_ENUM(OutputAction)
  TRANSLATE_ENUM(SensorType)
  TRANSLATE_ENUM(SerialFlowControl)
  TRANSLATE_ENUM(SignalAspect)
  TRANSLATE_ENUM(SpeedUnit)
  TRANSLATE_ENUM(TurnoutPosition)
  TRANSLATE_ENUM(WeightUnit)
  TRANSLATE_ENUM(WorldScale)
  TRANSLATE_ENUM(XpressNetCommandStation)
<<<<<<< HEAD
  TRANSLATE_ENUM(XpressNetInterfaceType)
  TRANSLATE_ENUM(XpressNetSerialInterfaceType)
=======
  TRANSLATE_ENUM(XpressNetSerialInterface)
  TRANSLATE_ENUM(BoardSettings::ColorScheme)
>>>>>>> d919febf
  return enumName + "@" + QString::number(value);
}

QString translateEnum(const AbstractProperty& property)
{
  Q_ASSERT(property.type() == ValueType::Enum);
  return translateEnum(property.enumName(), property.toInt64());
}<|MERGE_RESOLUTION|>--- conflicted
+++ resolved
@@ -3,7 +3,7 @@
  *
  * This file is part of the traintastic source code.
  *
- * Copyright (C) 2019-2021 Reinder Feenstra
+ * Copyright (C) 2019-2022 Reinder Feenstra
  *
  * This program is free software; you can redistribute it and/or
  * modify it under the terms of the GNU General Public License
@@ -40,13 +40,9 @@
 #include <traintastic/enum/weightunit.hpp>
 #include <traintastic/enum/worldscale.hpp>
 #include <traintastic/enum/xpressnetcommandstation.hpp>
-<<<<<<< HEAD
 #include <traintastic/enum/xpressnetinterfacetype.hpp>
 #include <traintastic/enum/xpressnetserialinterfacetype.hpp>
-=======
-#include <traintastic/enum/xpressnetserialinterface.hpp>
 #include "../settings/boardsettings.hpp"
->>>>>>> d919febf
 
 #define GET_ENUM_VALUES(_type) \
   if(enumName == EnumName<_type>::value) \
@@ -90,13 +86,9 @@
   TRANSLATE_ENUM(WeightUnit)
   TRANSLATE_ENUM(WorldScale)
   TRANSLATE_ENUM(XpressNetCommandStation)
-<<<<<<< HEAD
   TRANSLATE_ENUM(XpressNetInterfaceType)
   TRANSLATE_ENUM(XpressNetSerialInterfaceType)
-=======
-  TRANSLATE_ENUM(XpressNetSerialInterface)
   TRANSLATE_ENUM(BoardSettings::ColorScheme)
->>>>>>> d919febf
   return enumName + "@" + QString::number(value);
 }
 
