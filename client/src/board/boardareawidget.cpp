/**
 * client/src/board/boardareawidget.cpp
 *
 * This file is part of the traintastic source code.
 *
 * Copyright (C) 2020-2024 Reinder Feenstra
 *
 * This program is free software; you can redistribute it and/or
 * modify it under the terms of the GNU General Public License
 * as published by the Free Software Foundation; either version 2
 * of the License, or (at your option) any later version.
 *
 * This program is distributed in the hope that it will be useful,
 * but WITHOUT ANY WARRANTY; without even the implied warranty of
 * MERCHANTABILITY or FITNESS FOR A PARTICULAR PURPOSE.  See the
 * GNU General Public License for more details.
 *
 * You should have received a copy of the GNU General Public License
 * along with this program; if not, write to the Free Software
 * Foundation, Inc., 51 Franklin Street, Fifth Floor, Boston, MA  02110-1301, USA.
 */

#include "boardareawidget.hpp"
#include <cmath>
#include <QPainter>
#include <QPaintEvent>
#include <QtMath>
#include <QApplication>
#include <QToolTip>
#include <traintastic/locale/locale.hpp>
#include "boardwidget.hpp"
#include "getboardcolorscheme.hpp"
#include "tilepainter.hpp"
#include "blockhighlight.hpp"
#include "../mainwindow.hpp"
#include "../network/board.hpp"
#include "../network/callmethod.hpp"
#include "../network/object.tpp"
#include "../network/object/blockrailtile.hpp"
#include "../network/object/nxbuttonrailtile.hpp"
#include "../network/abstractproperty.hpp"
#include "../network/abstractvectorproperty.hpp"
#include "../utils/enum.hpp"
#include "../utils/rectf.hpp"
#include "../misc/mimedata.hpp"
#include "../settings/boardsettings.hpp"

QRect rectToViewport(const QRect& r, const int gridSize)
{
  QRect viewport;
  viewport.setLeft((r.left() / gridSize) * gridSize);
  viewport.setTop((r.top() / gridSize) * gridSize);
  viewport.setRight(((r.right() + gridSize - 1) / gridSize) * gridSize);
  viewport.setBottom(((r.bottom() + gridSize - 1) / gridSize) * gridSize);
  return viewport;
}

// excludes grid/border
constexpr QRectF drawTileRect(const int x, const int y, const int w, const int h, const int tileSize)
{
  return QRectF(x * (tileSize - 1), y * (tileSize - 1), 1 + w * (tileSize - 1), 1 + h * (tileSize - 1));
}

// includes grid/border
constexpr QRect updateTileRect(const int x, const int y, const int w, const int h, const int tileSize)
{
  return QRect(x * (tileSize - 1) - 1, y * (tileSize - 1) - 1, 3 + w * (tileSize - 1), 3 + h * (tileSize - 1));
}


BoardAreaWidget::BoardAreaWidget(std::shared_ptr<Board> board, QWidget* parent) :
  QWidget(parent),
  m_colorScheme{&BoardColorScheme::dark},
  m_board{std::move(board)},
  m_boardLeft{m_board->getProperty("left")},
  m_boardTop{m_board->getProperty("top")},
  m_boardRight{m_board->getProperty("right")},
  m_boardBottom{m_board->getProperty("bottom")},
  m_grid{Grid::Dot},
  m_zoomLevel{0},
  m_blockHighlight{MainWindow::instance->blockHighlight()},
  m_mouseLeftButtonPressed{false},
  m_mouseRightButtonPressed{false},
  m_mouseMoveAction{MouseMoveAction::None},
  m_mouseMoveTileId{TileId::None},
  m_mouseMoveTileRotate{TileRotate::Deg0}
  , m_mouseMoveTileWidth{1}
  , m_mouseMoveTileHeight{1}
{
  setSizePolicy(QSizePolicy::MinimumExpanding, QSizePolicy::MinimumExpanding);
  setFocusPolicy(Qt::StrongFocus);
  setAcceptDrops(true);

  if(Q_LIKELY(m_boardLeft))
    connect(m_boardLeft, &AbstractProperty::valueChanged, this, &BoardAreaWidget::updateMinimumSize);
  if(Q_LIKELY(m_boardTop))
    connect(m_boardTop, &AbstractProperty::valueChanged, this, &BoardAreaWidget::updateMinimumSize);
  if(Q_LIKELY(m_boardRight))
    connect(m_boardRight, &AbstractProperty::valueChanged, this, &BoardAreaWidget::updateMinimumSize);
  if(Q_LIKELY(m_boardBottom))
    connect(m_boardBottom, &AbstractProperty::valueChanged, this, &BoardAreaWidget::updateMinimumSize);

  connect(&BoardSettings::instance(), &SettingsBase::changed, this, &BoardAreaWidget::settingsChanged);

<<<<<<< HEAD
  connect(&m_blockHighlight, &BlockHighlight::colorsChanged, this,
    [this](const QString& /*blockId*/, const QVector<Color>& /*colors*/)
    {
      update();
    });

  for(const auto& [l, object] : m_board.board().tileObjects())
=======
  for(const auto& [l, object] : m_board->tileObjects())
>>>>>>> accedfcd
    tileObjectAdded(l.x, l.y, object);

  settingsChanged();
  updateMinimumSize();
}

void BoardAreaWidget::tileObjectAdded(int16_t x, int16_t y, const ObjectPtr& object)
{
  const TileLocation l{x, y};

  auto handler =
    [this, l]()
    {
      try
      {
        const TileData& tileData = m_board->tileData().at(l);
        update(updateTileRect(l.x - boardLeft(), l.y - boardTop(), tileData.width(), tileData.height(), getTileSize()));
      }
      catch(...)
      {
      }
    };

  auto tryConnect =
    [this, handler, &object](const QString& name)
    {
      if(auto* property = dynamic_cast<BaseProperty*>(object->getInterfaceItem(name)))
        connect(property, &BaseProperty::valueChanged, this, handler);
    };

  switch(m_board->getTileId(l))
  {
    case TileId::RailTurnoutLeft45:
    case TileId::RailTurnoutLeft90:
    case TileId::RailTurnoutLeftCurved:
    case TileId::RailTurnoutRight45:
    case TileId::RailTurnoutRight90:
    case TileId::RailTurnoutRightCurved:
    case TileId::RailTurnoutWye:
    case TileId::RailTurnout3Way:
    case TileId::RailTurnoutSingleSlip:
    case TileId::RailTurnoutDoubleSlip:
      tryConnect("position");
      break;

    case TileId::RailSignal2Aspect:
    case TileId::RailSignal3Aspect:
      tryConnect("aspect");
      break;

    case TileId::RailSensor:
    case TileId::RailDirectionControl:
    case TileId::RailDecoupler:
      tryConnect("state");
      break;

    case TileId::RailBlock:
      tryConnect("name");
      tryConnect("state");
      tryConnect("sensor_states");
      if(auto* block = dynamic_cast<BlockRailTile*>(object.get())) /*[[likely]]*/
        connect(block, &BlockRailTile::trainsChanged, this, handler);
      break;

    case TileId::PushButton:
      tryConnect("color");
      break;

    case TileId::RailNXButton:
      tryConnect("enabled");
      if(auto* nxButton = dynamic_cast<NXButtonRailTile*>(object.get())) /*[[likely]]*/
      {
        connect(nxButton, &NXButtonRailTile::isPressedChanged, this, handler);
      }
      break;

    case TileId::Switch:
      tryConnect("color_off");
      tryConnect("color_on");
      tryConnect("value");
      break;

    case TileId::None:
    case TileId::RailStraight:
    case TileId::RailCurve45:
    case TileId::RailCurve90:
    case TileId::RailCross45:
    case TileId::RailCross90:
    case TileId::RailBufferStop:
    case TileId::RailBridge45Left:
    case TileId::RailBridge45Right:
    case TileId::RailBridge90:
    case TileId::RailTunnel:
    case TileId::RailOneWay:
    case TileId::RailLink:
    case TileId::HiddenRailCrossOver:
    case TileId::ReservedForFutureExpension:
      break;

    case TileId::Label:
      tryConnect("background_color");
      tryConnect("text");
      tryConnect("text_align");
      tryConnect("text_color");
      break;
  }
}

void BoardAreaWidget::setGrid(Grid value)
{
  if(m_grid != value)
  {
    m_grid = value;
    update();
    emit gridChanged(m_grid);
  }
}

void BoardAreaWidget::nextGrid()
{
  switch(grid())
  {
    case Grid::None:
      setGrid(Grid::Dot);
      break;

    case Grid::Dot:
      setGrid(Grid::Line);
      break;

    case Grid::Line:
      setGrid(Grid::None);
      break;
  }
}

void BoardAreaWidget::setZoomLevel(int value)
{
  value = std::clamp(value, zoomLevelMin, zoomLevelMax);
  if(m_zoomLevel != value)
  {
    m_zoomLevel = value;
    updateMinimumSize();
    update();
    emit zoomLevelChanged(m_zoomLevel);
  }
}

void BoardAreaWidget::setMouseMoveAction(MouseMoveAction action)
{
  if(m_mouseMoveAction == action)
    return;

  m_mouseMoveAction = action;

  // reset others:
  m_mouseMoveTileId = TileId::None;
  m_mouseMoveTileRotate = TileRotate::Deg0;
  m_mouseMoveTileWidth = 1;
  m_mouseMoveTileHeight = 1;
  m_mouseMoveHideTileLocation = TileLocation::invalid;
  m_mouseMoveTileHeightMax = 1;
  m_mouseMoveTileHeightMax = 1;

  update();
}

void BoardAreaWidget::setMouseMoveTileId(TileId id)
{
  if(m_mouseMoveTileId == id)
    return;
  m_mouseMoveTileId = id;
  update();
}

void BoardAreaWidget::setMouseMoveTileRotate(TileRotate rotate)
{
  if(m_mouseMoveTileRotate == rotate)
    return;
  m_mouseMoveTileRotate = rotate;
  update();
}

void BoardAreaWidget::setMouseMoveTileSize(uint8_t w, uint8_t h)
{
  if(m_mouseMoveTileWidth == w && m_mouseMoveTileHeight == h)
    return;
  m_mouseMoveTileWidth = w;
  m_mouseMoveTileHeight = h;
  update();
}

void BoardAreaWidget::setMouseMoveHideTileLocation(TileLocation l)
{
  if(m_mouseMoveHideTileLocation == l)
    return;
  m_mouseMoveHideTileLocation = l;
  update();
}

void BoardAreaWidget::setMouseMoveTileSizeMax(uint8_t width, uint8_t height)
{
  if(m_mouseMoveTileWidthMax == width && m_mouseMoveTileHeightMax == height)
    return;
  m_mouseMoveTileWidthMax = width;
  m_mouseMoveTileHeightMax = height;
  update();
}

TurnoutPosition BoardAreaWidget::getTurnoutPosition(const TileLocation& l) const
{
  if(ObjectPtr object = m_board->getTileObject(l))
    if(const auto* p = object->getProperty("position"))
      return p->toEnum<TurnoutPosition>();
  return TurnoutPosition::Unknown;
}

SensorState BoardAreaWidget::getSensorState(const TileLocation& l) const
{
  if(ObjectPtr object = m_board->getTileObject(l))
    if(const auto* p = object->getProperty("state"))
      return p->toEnum<SensorState>();
  return SensorState::Unknown;
}

DirectionControlState BoardAreaWidget::getDirectionControlState(const TileLocation& l) const
{
  if(ObjectPtr object = m_board->getTileObject(l))
    if(const auto* p = object->getProperty("state"))
      return p->toEnum<DirectionControlState>();
  return DirectionControlState::Both;
}

SignalAspect BoardAreaWidget::getSignalAspect(const TileLocation& l) const
{
  if(ObjectPtr object = m_board->getTileObject(l))
    if(const auto* p = object->getProperty("aspect"))
      return p->toEnum<SignalAspect>();
  return SignalAspect::Unknown;
}

Color BoardAreaWidget::getColor(const TileLocation& l) const
{
  if(ObjectPtr object = m_board->getTileObject(l))
    if(const auto* p = object->getProperty("color"))
      return p->toEnum<Color>();
  return Color::None;
}

DecouplerState BoardAreaWidget::getDecouplerState(const TileLocation& l) const
{
  if(ObjectPtr object = m_board->getTileObject(l))
    if(const auto* p = object->getProperty("state"))
      return p->toEnum<DecouplerState>();
  return DecouplerState::Deactivated;
}

bool BoardAreaWidget::getNXButtonEnabled(const TileLocation& l) const
{
  if(auto object = std::dynamic_pointer_cast<NXButtonRailTile>(m_board->getTileObject(l)))
  {
    return object->getPropertyValueBool("enabled", false);
  }
  return false;
}

bool BoardAreaWidget::getNXButtonPressed(const TileLocation& l) const
{
  if(auto object = std::dynamic_pointer_cast<NXButtonRailTile>(m_board->getTileObject(l)))
  {
    return object->isPressed();
  }
  return false;
}

TileLocation BoardAreaWidget::pointToTileLocation(const QPoint& p)
{
  const int pxPerTile = getTileSize() - 1;
  return TileLocation{static_cast<int16_t>(p.x() / pxPerTile + boardLeft()), static_cast<int16_t>(p.y() / pxPerTile + boardTop())};
}

QString BoardAreaWidget::getTileToolTip(const TileLocation& l) const
{
  const auto tileId = m_board->getTileId(l);

  if(isRailTurnout(tileId))
  {
    if(auto turnout = m_board->getTileObject(l))
    {
      QString text = "<b>" + turnout->getPropertyValueString("name") + "</b>";
      if(auto* position = turnout->getProperty("position")) /*[[likely]]*/
      {
        text.append("<br>" + position->displayName() + ": " + translateEnum(*position));
      }
      return text;
    }
  }
  else if(isRailSignal(tileId))
  {
    if(auto signal = m_board->getTileObject(l))
    {
      QString text = "<b>" + signal->getPropertyValueString("name") + "</b>";
      if(auto* aspect = signal->getProperty("aspect")) /*[[likely]]*/
      {
        text.append("<br>" + aspect->displayName() + ": " + translateEnum(*aspect));
      }
      return text;
    }
  }
  else if(tileId == TileId::RailSensor)
  {
    if(auto sensor = m_board->getTileObject(l))
    {
      QString text = "<b>" + sensor->getPropertyValueString("name") + "</b>";
      if(auto* state = sensor->getProperty("state")) /*[[likely]]*/
      {
        text.append("<br>" + state->displayName() + ": " + translateEnum(*state));
      }
      return text;
    }
  }
  else if(tileId == TileId::RailBlock)
  {
    if(auto block = m_board->getTileObject(l))
    {
      QString text = "<b>" + block->getPropertyValueString("name") + "</b>";
      if(auto* state = block->getProperty("state")) /*[[likely]]*/
      {
        text.append("<br>" + state->displayName() + ": " + translateEnum(*state));
      }
      return text;
    }
  }
  else if(tileId == TileId::RailDirectionControl)
  {
    if(auto directionControl = m_board->getTileObject(l))
    {
      QString text = "<b>" + directionControl->getPropertyValueString("name") + "</b>";
      if(auto* state = directionControl->getProperty("state")) /*[[likely]]*/
      {
        text.append("<br>" + state->displayName() + ": " + translateEnum(*state));
      }
      return text;
    }
  }
  else if(tileId == TileId::RailSensor)
  {
    if(auto sensor = m_board->getTileObject(l))
    {
      QString text = "<b>" + sensor->getPropertyValueString("name") + "</b>";
      if(auto* state = sensor->getProperty("state")) /*[[likely]]*/
      {
        text.append("<br>" + state->displayName() + ": " + translateEnum(*state));
      }
      return text;
    }
  }
  else if(tileId == TileId::Switch)
  {
    if(auto switch_ = m_board->getTileObject(l))
    {
      QString text = "<b>" + switch_->getPropertyValueString("name") + "</b>";
      if(auto* value = switch_->getProperty("value")) /*[[likely]]*/
      {
        if(value->hasAttribute(AttributeName::AliasKeys)) /*[[likely]]*/
        {
          const QVariantList aliasKeys = value->getAttribute(AttributeName::AliasKeys, QVariant()).toList();
          const QVariantList aliasValues = value->getAttribute(AttributeName::AliasValues, QVariant()).toList();

          if(aliasKeys.size() == aliasValues.size()) /*[[likely]]*/
          {
            if(int index = aliasKeys.indexOf(value->toBool()); index != -1)
            {
              text.append("<br>" + value->displayName() + ": " + Locale::instance->parse(aliasValues[index].toString()));
            }
          }
        }
      }
      return text;
    }
  }
  else if(tileId == TileId::PushButton ||
          tileId == TileId::RailNXButton)
  {
    if(auto tile = m_board->getTileObject(l))
    {
      return "<b>" + tile->getPropertyValueString("name") + "</b>";
    }
  }
  return {};
}

bool BoardAreaWidget::event(QEvent* event)
{
  if(event->type() == QEvent::ToolTip)
  {
    QHelpEvent* helpEvent = static_cast<QHelpEvent*>(event);
    const auto text = getTileToolTip(pointToTileLocation(helpEvent->pos()));
    if (!text.isEmpty())
    {
      QToolTip::showText(helpEvent->globalPos(), text);
    }
    else
    {
      QToolTip::hideText();
      event->ignore();
    }
    return true;
  }
  return QWidget::event(event);
}

void BoardAreaWidget::leaveEvent(QEvent* event)
{
  m_mouseMoveTileLocation = TileLocation::invalid;
  emit mouseTileLocationChanged(m_mouseMoveTileLocation.x, m_mouseMoveTileLocation.y);
  if(m_mouseMoveTileId != TileId::None)
    update();
  QWidget::leaveEvent(event);
}

void BoardAreaWidget::keyPressEvent(QKeyEvent* event)
{
  if(event->key() == Qt::Key_G && event->modifiers() == Qt::ControlModifier)
    nextGrid();
  else if(event->matches(QKeySequence::ZoomIn))
    zoomIn();
  else if(event->matches(QKeySequence::ZoomOut))
    zoomOut();
  else
    QWidget::keyPressEvent(event);
}

void BoardAreaWidget::mousePressEvent(QMouseEvent* event)
{
  if(event->button() == Qt::LeftButton)
  {
    m_mouseLeftButtonPressed = true;
    m_mouseLeftButtonPressedTileLocation = pointToTileLocation(event->pos());
  }
  else if(event->button() == Qt::RightButton)
  {
    m_mouseRightButtonPressed = true;
    m_mouseRightButtonPressedPoint = event->pos();
  }
}

void BoardAreaWidget::mouseReleaseEvent(QMouseEvent* event)
{
  if(m_mouseLeftButtonPressed && event->button() == Qt::LeftButton)
  {
    m_mouseLeftButtonPressed = false;
    TileLocation tl = pointToTileLocation(event->pos());

    if(m_mouseLeftButtonPressedTileLocation == tl) // click
      emit tileClicked(tl.x, tl.y);
  }
  else if(m_mouseRightButtonPressed && event->button() == Qt::RightButton)
  {
    m_mouseRightButtonPressed = false;
    if((event->pos() - m_mouseRightButtonPressedPoint).manhattanLength() < 5 || m_mouseMoveTileId != TileId::None)
      emit rightClicked();
  }
}

void BoardAreaWidget::mouseMoveEvent(QMouseEvent* event)
{
  if(hasMouseTracking())
  {
    const TileLocation tl = pointToTileLocation(event->pos());
    if(m_mouseMoveTileLocation != tl)
    {
      const TileLocation old = m_mouseMoveTileLocation;
      m_mouseMoveTileLocation = tl;
      emit mouseTileLocationChanged(tl.x, tl.y);
      if(m_mouseMoveAction != MouseMoveAction::None)
      {
        const int originX = boardLeft();
        const int originY = boardTop();
        const int tileSize = getTileSize();
        switch(m_mouseMoveAction)
        {
          case MouseMoveAction::AddTile:
          case MouseMoveAction::MoveTile:
            update(updateTileRect(old.x - originX, old.y - originY, m_mouseMoveTileWidth, m_mouseMoveTileHeight, tileSize));
            update(updateTileRect(tl.x - originX, tl.y - originY, m_mouseMoveTileWidth, m_mouseMoveTileHeight, tileSize));
            break;

          case MouseMoveAction::ResizeTile:
            update(updateTileRect(
              m_mouseMoveHideTileLocation.x - originX,
              m_mouseMoveHideTileLocation.y - originY,
              std::max(1, 1 + std::max(old.x, tl.x) - m_mouseMoveHideTileLocation.x),
              std::max(1, 1 + std::max(old.y, tl.y) - m_mouseMoveHideTileLocation.y),
              tileSize));
            break;

          case MouseMoveAction::None:
            break;
        }
      }
    }
  }
  QWidget::mouseMoveEvent(event);
}

void BoardAreaWidget::wheelEvent(QWheelEvent* event)
{
  if(QApplication::keyboardModifiers() == Qt::ControlModifier && event->angleDelta().y() != 0)
  {
    if(event->angleDelta().y() < 0)
      zoomOut();
    else
      zoomIn();
    event->accept();
  }
  else
    QWidget::wheelEvent(event);
}

void BoardAreaWidget::paintEvent(QPaintEvent* event)
{
  assert(m_colorScheme);

  const QColor backgroundColor50{0x10, 0x10, 0x10, 0x80};
  const QColor backgroundColorError50{0xff, 0x00, 0x00, 0x80};
  const QColor gridColor{0x40, 0x40, 0x40};
  const QColor gridColorHighlight{Qt::white};
  const QColor gridColorError{Qt::red};
  const int tileSize = getTileSize();
  const int gridSize = tileSize - 1;

  QPainter painter(this);

  const QRect viewport = rectToViewport(event->rect(), gridSize);

  painter.fillRect(viewport, m_colorScheme->background);

  // draw grid:
  switch(m_grid)
  {
    case Grid::None:
      break;

    case Grid::Line:
      painter.setPen(gridColor);
      for(int y = viewport.top(); y <= viewport.bottom(); y += gridSize)
        painter.drawLine(viewport.left(), y, viewport.right(), y);
      for(int x = viewport.left(); x <= viewport.right(); x += gridSize)
        painter.drawLine(x, viewport.top(), x, viewport.bottom());
      break;

    case Grid::Dot:
      painter.setPen(gridColor);
      for(int y = viewport.top(); y <= viewport.bottom(); y += gridSize)
        for(int x = viewport.left(); x <= viewport.right(); x += gridSize)
          painter.drawPoint(x, y);
      break;
  }

  painter.setRenderHint(QPainter::Antialiasing, true);

  // draw tiles:
  TilePainter tilePainter{painter, tileSize, *m_colorScheme};

  const int tileOriginX = boardLeft();
  const int tileOriginY = boardTop();
  const QRect tiles{tileOriginX + viewport.left() / gridSize, tileOriginY + viewport.top() / gridSize, viewport.width() / gridSize, viewport.height() / gridSize};

  painter.save();

  for(auto it : m_board->tileData())
    if(it.first.x + it.second.width() - 1 >= tiles.left() && it.first.x <= tiles.right() &&
        it.first.y + it.second.height() - 1 >= tiles.top() && it.first.y <= tiles.bottom())
    {
      if(it.first == m_mouseMoveHideTileLocation)
        continue;

      const TileId id = it.second.id();
      const TileRotate a = it.second.rotate();
      const uint8_t state = it.second.state;
      const bool isReserved = (state != 0);
      painter.setBrush(Qt::NoBrush);

      const QRectF r = drawTileRect(it.first.x - tileOriginX, it.first.y - tileOriginY, it.second.width(), it.second.height(), tileSize);
      switch(id)
      {
        case TileId::RailStraight:
        case TileId::RailCurve45:
        case TileId::RailCurve90:
        case TileId::RailBufferStop:
        case TileId::RailTunnel:
        case TileId::RailOneWay:
        case TileId::RailLink:
          tilePainter.draw(id, r, a, isReserved);
          break;

        case TileId::RailTurnoutLeft45:
        case TileId::RailTurnoutLeft90:
        case TileId::RailTurnoutLeftCurved:
        case TileId::RailTurnoutRight45:
        case TileId::RailTurnoutRight90:
        case TileId::RailTurnoutRightCurved:
        case TileId::RailTurnoutWye:
        case TileId::RailTurnout3Way:
        case TileId::RailTurnoutSingleSlip:
        case TileId::RailTurnoutDoubleSlip:
          tilePainter.drawTurnout(id, r, a, static_cast<TurnoutPosition>(state), getTurnoutPosition(it.first));
          break;

        case TileId::RailCross45:
        case TileId::RailCross90:
          tilePainter.drawCross(id, r, a, static_cast<CrossState>(state));
          break;

        case TileId::RailBridge45Left:
        case TileId::RailBridge45Right:
        case TileId::RailBridge90:
          tilePainter.drawBridge(id, r, a, state & 0x01, state & 0x02);
          break;

        case TileId::RailSensor:
          tilePainter.drawSensor(id, r, a, isReserved, getSensorState(it.first));
          break;

        case TileId::RailSignal2Aspect:
        case TileId::RailSignal3Aspect:
          tilePainter.drawSignal(id, r, a, isReserved, getSignalAspect(it.first));
          break;

        case TileId::RailBlock:
<<<<<<< HEAD
        {
          auto block = m_board.board().getTileObject(it.first);
          tilePainter.drawBlock(id, r, a, state & 0x01, state & 0x02, block);
          if(auto itColors = m_blockHighlight.blockColors().find(block->getPropertyValueString("id"));
              itColors != m_blockHighlight.blockColors().end() && !itColors->isEmpty())
          {
            for(int i = 0; i < itColors->size(); ++i)
            {
              QColor color = toQColor((*itColors)[i]);
              painter.setPen({});
              color.setAlphaF(m_colorScheme->blockHighlightAlpha);
              painter.setBrush(color);
              if(a == TileRotate::Deg0)
              {
                const auto h = r.height() / itColors->size();
                painter.drawRect(r.left(), r.top() + i * h, r.width(), h);
              }
              else
              {
                const auto w = r.width() / itColors->size();
                painter.drawRect(r.left() + i * w, r.top(), w, r.height());
              }
            }
          }
=======
          tilePainter.drawBlock(id, r, a, state & 0x01, state & 0x02, m_board->getTileObject(it.first));
>>>>>>> accedfcd
          break;
        }
        case TileId::RailDirectionControl:
          tilePainter.drawDirectionControl(id, r, a, isReserved, getDirectionControlState(it.first));
          break;

        case TileId::PushButton:
          tilePainter.drawPushButton(r, getColor(it.first));
          break;

        case TileId::RailDecoupler:
          tilePainter.drawRailDecoupler(r, a, isReserved, getDecouplerState(it.first));
          break;

        case TileId::RailNXButton:
          tilePainter.drawRailNX(r, a, isReserved, getNXButtonEnabled(it.first), getNXButtonPressed(it.first));
          break;

        case TileId::Label:
        {
          if(auto label = m_board->getTileObject(it.first)) /*[[likely]]*/
          {
            tilePainter.drawLabel(r, a,
              label->getPropertyValueString("text"),
              label->getPropertyValueEnum<TextAlign>("text_align", TextAlign::Center),
              label->getPropertyValueEnum<Color>("text_color", Color::None),
              label->getPropertyValueEnum<Color>("background_color", Color::None));
          }
          else
          {
            tilePainter.drawLabel(r, a);
          }
          break;
        }
        case TileId::Switch:
          if(auto sw = m_board->getTileObject(it.first)) /*[[likely]]*/
          {
            tilePainter.drawSwitch(r,
              sw->getPropertyValueBool("value", false),
              sw->getPropertyValueEnum<Color>("color_on", Color::Yellow),
              sw->getPropertyValueEnum<Color>("color_off", Color::Gray));
          }
          else
          {
            tilePainter.drawSwitch(r);
          }
          break;

        case TileId::None:
        case TileId::ReservedForFutureExpension:
        default:
          assert(false);
          break;
      }
    }

  painter.restore();

  switch(m_mouseMoveAction)
  {
    case MouseMoveAction::AddTile:
    case MouseMoveAction::MoveTile:
    case MouseMoveAction::ResizeTile:
      if(m_mouseMoveTileId != TileId::None && m_mouseMoveTileLocation.isValid())
      {
        if(m_mouseMoveAction == MouseMoveAction::ResizeTile)
        {
          m_mouseMoveTileWidth = 1 + std::max(0, m_mouseMoveTileLocation.x - m_mouseMoveHideTileLocation.x);
          m_mouseMoveTileHeight = 1 + std::max(0, m_mouseMoveTileLocation.y - m_mouseMoveHideTileLocation.y);
        }

        const QRectF r =
          (m_mouseMoveAction == MouseMoveAction::ResizeTile)
            ? drawTileRect(
                m_mouseMoveHideTileLocation.x - tileOriginX,
                m_mouseMoveHideTileLocation.y - tileOriginY,
                m_mouseMoveTileWidth,
                m_mouseMoveTileHeight,
                tileSize)
            : drawTileRect(
                m_mouseMoveTileLocation.x - tileOriginX,
                m_mouseMoveTileLocation.y - tileOriginY,
                m_mouseMoveTileWidth,
                m_mouseMoveTileHeight,
                tileSize);

        if(m_mouseMoveAction == MouseMoveAction::ResizeTile &&
            (m_mouseMoveTileWidth > m_mouseMoveTileWidthMax || m_mouseMoveTileHeight > m_mouseMoveTileHeightMax))
        {
          painter.fillRect(r, backgroundColorError50);
          painter.setPen(gridColorError);
          painter.drawRect(r.adjusted(-0.5, -0.5, 0.5, 0.5));
        }
        else
        {
          painter.fillRect(r, backgroundColor50);
          painter.setPen(gridColorHighlight);
          painter.drawRect(r.adjusted(-0.5, -0.5, 0.5, 0.5));
          painter.setClipRect(r);
          tilePainter.draw(m_mouseMoveTileId, r, m_mouseMoveTileRotate);
        }
      }
      break;

    case MouseMoveAction::None:
      break;
  }
}

void BoardAreaWidget::dragEnterEvent(QDragEnterEvent *event)
{
  if(event->mimeData()->hasFormat(AssignTrainMimeData::mimeType))
  {
    m_dragMoveTileLocation = TileLocation::invalid;
    event->acceptProposedAction();
  }
}

void BoardAreaWidget::dragMoveEvent(QDragMoveEvent* event)
{
#if QT_VERSION < QT_VERSION_CHECK(6, 0, 0)
  const TileLocation l = pointToTileLocation(event->pos());
#else
  const TileLocation l = pointToTileLocation(event->position().toPoint());
#endif

  if(m_dragMoveTileLocation != l)
  {
    m_dragMoveTileLocation = l;
    if(event->mimeData()->hasFormat(AssignTrainMimeData::mimeType) &&
        m_board->getTileId(l) == TileId::RailBlock)
    {
      return event->accept();
    }
    event->ignore();
  }
}

void BoardAreaWidget::dropEvent(QDropEvent* event)
{
#if QT_VERSION < QT_VERSION_CHECK(6, 0, 0)
  const TileLocation l = pointToTileLocation(event->pos());
#else
  const TileLocation l = pointToTileLocation(event->position().toPoint());
#endif

  switch(m_board->getTileId(l))
  {
    case TileId::RailBlock:
      if(auto* assignTrain = dynamic_cast<const AssignTrainMimeData*>(event->mimeData()))
      {
        if(auto tile = std::dynamic_pointer_cast<BlockRailTile>(m_board->getTileObject(l)))
        {
          if(auto* method = tile->getMethod("assign_train"))
          {
            callMethod(*method, nullptr, assignTrain->trainId());
            return event->accept();
          }
        }
      }
      break;

    default:
      break;
  }
  event->ignore();
}

void BoardAreaWidget::settingsChanged()
{
  const auto& s = BoardSettings::instance();

  m_colorScheme = getBoardColorScheme(s.colorScheme.value());

  update();
}

void BoardAreaWidget::updateMinimumSize()
{
  const int tileSize = getTileSize() - 1;
  const int width = 1 + tileSize * (1 + boardRight() - boardLeft());
  const int height = 1 + tileSize * (1 + boardBottom() - boardTop());

  setMinimumSize(width, height);
  update();
}<|MERGE_RESOLUTION|>--- conflicted
+++ resolved
@@ -102,17 +102,13 @@
 
   connect(&BoardSettings::instance(), &SettingsBase::changed, this, &BoardAreaWidget::settingsChanged);
 
-<<<<<<< HEAD
   connect(&m_blockHighlight, &BlockHighlight::colorsChanged, this,
     [this](const QString& /*blockId*/, const QVector<Color>& /*colors*/)
     {
       update();
     });
 
-  for(const auto& [l, object] : m_board.board().tileObjects())
-=======
   for(const auto& [l, object] : m_board->tileObjects())
->>>>>>> accedfcd
     tileObjectAdded(l.x, l.y, object);
 
   settingsChanged();
@@ -744,9 +740,8 @@
           break;
 
         case TileId::RailBlock:
-<<<<<<< HEAD
         {
-          auto block = m_board.board().getTileObject(it.first);
+          auto block = m_board->getTileObject(it.first);
           tilePainter.drawBlock(id, r, a, state & 0x01, state & 0x02, block);
           if(auto itColors = m_blockHighlight.blockColors().find(block->getPropertyValueString("id"));
               itColors != m_blockHighlight.blockColors().end() && !itColors->isEmpty())
@@ -769,9 +764,6 @@
               }
             }
           }
-=======
-          tilePainter.drawBlock(id, r, a, state & 0x01, state & 0x02, m_board->getTileObject(it.first));
->>>>>>> accedfcd
           break;
         }
         case TileId::RailDirectionControl:
