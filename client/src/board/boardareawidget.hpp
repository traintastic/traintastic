/**
 * client/src/board/boardareawidget.hpp
 *
 * This file is part of the traintastic source code.
 *
 * Copyright (C) 2020-2024 Reinder Feenstra
 *
 * This program is free software; you can redistribute it and/or
 * modify it under the terms of the GNU General Public License
 * as published by the Free Software Foundation; either version 2
 * of the License, or (at your option) any later version.
 *
 * This program is distributed in the hope that it will be useful,
 * but WITHOUT ANY WARRANTY; without even the implied warranty of
 * MERCHANTABILITY or FITNESS FOR A PARTICULAR PURPOSE.  See the
 * GNU General Public License for more details.
 *
 * You should have received a copy of the GNU General Public License
 * along with this program; if not, write to the Free Software
 * Foundation, Inc., 51 Franklin Street, Fifth Floor, Boston, MA  02110-1301, USA.
 */

#ifndef TRAINTASTIC_CLIENT_BOARD_BOARDAREAWIDGET_HPP
#define TRAINTASTIC_CLIENT_BOARD_BOARDAREAWIDGET_HPP

#include <QWidget>
#include <traintastic/board/tileid.hpp>
#include <traintastic/board/tilelocation.hpp>
#include <traintastic/enum/tilerotate.hpp>
#include <traintastic/enum/decouplerstate.hpp>
#include <traintastic/enum/directioncontrolstate.hpp>
#include <traintastic/enum/sensorstate.hpp>
#include <traintastic/enum/signalaspect.hpp>
#include <traintastic/enum/tristate.hpp>
#include <traintastic/enum/turnoutposition.hpp>
#include <traintastic/enum/color.hpp>
#include "boardcolorscheme.hpp"
#include "../network/abstractproperty.hpp"
#include "../network/objectptr.hpp"

<<<<<<< HEAD
class BoardWidget;
class BlockHighlight;
=======
class Board;
>>>>>>> accedfcd

class BoardAreaWidget : public QWidget
{
  Q_OBJECT

  public:
    enum class Grid
    {
      None = 0,
      Line,
      Dot,
    };

    enum class MouseMoveAction
    {
      None,
      AddTile,
      MoveTile,
      ResizeTile,
    };

  private:
    const BoardColorScheme* m_colorScheme;

  protected:
    static constexpr int boardMargin = 1; // tile

    std::shared_ptr<Board> m_board;
    AbstractProperty* m_boardLeft;
    AbstractProperty* m_boardTop;
    AbstractProperty* m_boardRight;
    AbstractProperty* m_boardBottom;
    Grid m_grid;
    int m_zoomLevel;

    BlockHighlight& m_blockHighlight;

    bool m_mouseLeftButtonPressed;
    TileLocation m_mouseLeftButtonPressedTileLocation;
    bool m_mouseRightButtonPressed;
    QPoint m_mouseRightButtonPressedPoint;

    MouseMoveAction m_mouseMoveAction;
    TileId m_mouseMoveTileId;
    TileLocation m_mouseMoveTileLocation;
    TileRotate m_mouseMoveTileRotate;
    uint8_t m_mouseMoveTileWidth;
    uint8_t m_mouseMoveTileHeight;
    TileLocation m_mouseMoveHideTileLocation;
    uint8_t m_mouseMoveTileWidthMax;
    uint8_t m_mouseMoveTileHeightMax;

    TileLocation m_dragMoveTileLocation;

    inline int boardLeft() const { return Q_LIKELY(m_boardLeft) ? m_boardLeft->toInt() - boardMargin : 0; }
    inline int boardTop() const { return Q_LIKELY(m_boardTop) ? m_boardTop->toInt() - boardMargin: 0; }
    inline int boardRight() const { return Q_LIKELY(m_boardRight) ? m_boardRight->toInt() + boardMargin: 0; }
    inline int boardBottom() const { return Q_LIKELY(m_boardBottom) ? m_boardBottom->toInt() + boardMargin: 0; }

    static constexpr int getTileSize(int zoomLevel) { return 25 + zoomLevel * 5; }
    int getTileSize() const { return getTileSize(m_zoomLevel); }
    TurnoutPosition getTurnoutPosition(const TileLocation& l) const;
    SensorState getSensorState(const TileLocation& l) const;
    DirectionControlState getDirectionControlState(const TileLocation& l) const;
    SignalAspect getSignalAspect(const TileLocation& l) const;
    Color getColor(const TileLocation& l) const;
    DecouplerState getDecouplerState(const TileLocation& l) const;
    bool getNXButtonEnabled(const TileLocation& l) const;
    bool getNXButtonPressed(const TileLocation& l) const;
    TileLocation pointToTileLocation(const QPoint& p);
    QString getTileToolTip(const TileLocation& l) const;

    bool event(QEvent* event) final;
    void leaveEvent(QEvent *event) final;
    void keyPressEvent(QKeyEvent* event) final;
    void mousePressEvent(QMouseEvent* event) final;
    void mouseReleaseEvent(QMouseEvent* event) final;
    void mouseMoveEvent(QMouseEvent* event) final;
    void wheelEvent(QWheelEvent* event) final;
    void paintEvent(QPaintEvent* event) final;
    void dragEnterEvent(QDragEnterEvent* event) final;
    void dragMoveEvent(QDragMoveEvent* event) final;
    void dropEvent(QDropEvent* event) final;

  protected slots:
    void settingsChanged();
    void updateMinimumSize();

  public:
    static constexpr int zoomLevelMin = -2;
    static constexpr int zoomLevelMax = 15;

    BoardAreaWidget(std::shared_ptr<Board> board, QWidget* parent = nullptr);

    Grid grid() const { return m_grid; }
    void nextGrid();
    int zoomLevel() const { return m_zoomLevel; }
    float zoomRatio() const { return static_cast<float>(getTileSize()) / getTileSize(0); }

    void setMouseMoveAction(MouseMoveAction action);
    void setMouseMoveTileId(TileId id);
    TileRotate mouseMoveTileRotate() const { return m_mouseMoveTileRotate; }
    void setMouseMoveTileRotate(TileRotate rotate);
    uint8_t mouseMoveTileHeight() const { return m_mouseMoveTileHeight; }
    uint8_t mouseMoveTileWidth() const { return m_mouseMoveTileWidth; }
    void setMouseMoveTileSize(uint8_t x, uint8_t y);
    void setMouseMoveHideTileLocation(TileLocation l);
    void setMouseMoveTileSizeMax(uint8_t width, uint8_t height);

  public slots:
    void tileObjectAdded(int16_t x, int16_t y, const ObjectPtr& object);
    void setGrid(Grid value);
    void setZoomLevel(int value);
    void zoomIn() { setZoomLevel(zoomLevel() + 1); }
    void zoomOut() { setZoomLevel(zoomLevel() - 1); }

  signals:
    void gridChanged(Grid);
    void zoomLevelChanged(int);
    void tileClicked(int16_t x, int16_t y);
    void rightClicked();
    void mouseTileLocationChanged(int16_t x, int16_t y);
};

#endif<|MERGE_RESOLUTION|>--- conflicted
+++ resolved
@@ -38,12 +38,9 @@
 #include "../network/abstractproperty.hpp"
 #include "../network/objectptr.hpp"
 
-<<<<<<< HEAD
 class BoardWidget;
 class BlockHighlight;
-=======
 class Board;
->>>>>>> accedfcd
 
 class BoardAreaWidget : public QWidget
 {
