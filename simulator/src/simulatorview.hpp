--- conflicted
+++ resolved
@@ -144,13 +144,11 @@
   float m_cameraX = 0.0f;
   float m_cameraY = 0.0f;
   float m_zoomLevel = 1.0f;
-<<<<<<< HEAD
+
   bool m_showTrackOccupancy = true;
   bool m_thinTracks = false;
+  bool m_zoomFit = false;
 
-=======
-  bool m_zoomFit = false;
->>>>>>> 071f7a31
   QPoint m_leftClickMousePos;
   QPoint m_rightMousePos;
 
