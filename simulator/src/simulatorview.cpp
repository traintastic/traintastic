/**
 * This file is part of Traintastic,
 * see <https://github.com/traintastic/traintastic>.
 *
 * Copyright (C) 2025 Reinder Feenstra
 *
 * This program is free software; you can redistribute it and/or
 * modify it under the terms of the GNU General Public License
 * as published by the Free Software Foundation; either version 2
 * of the License, or (at your option) any later version.
 *
 * This program is distributed in the hope that it will be useful,
 * but WITHOUT ANY WARRANTY; without even the implied warranty of
 * MERCHANTABILITY or FITNESS FOR A PARTICULAR PURPOSE.  See the
 * GNU General Public License for more details.
 *
 * You should have received a copy of the GNU General Public License
 * along with this program; if not, write to the Free Software
 * Foundation, Inc., 51 Franklin Street, Fifth Floor, Boston, MA  02110-1301, USA.
 */

#include "simulatorview.hpp"
#include <QMouseEvent>
#include <QWheelEvent>
#include <cmath>

#include <QPainter>
#include <QToolTip>
#include <QGuiApplication>

#include <QDir>
#include <QFileInfo>

#include <QMenu>
#include <QClipboard>

#include <QVector>

namespace
{

struct ColorF
{
  float red;
  float green;
  float blue;
};

inline static const std::array<ColorF, 17> colors{{
  {0.00f, 0.00f, 0.00f}, //	None
  {0.00f, 0.00f, 0.00f}, //	Black
  {0.75f, 0.75f, 0.75f}, //	Silver
  {0.50f, 0.50f, 0.50f}, //	Gray
  {1.00f, 1.00f, 1.00f}, // White
  {0.50f, 0.00f, 0.00f}, // Maroon
  {1.00f, 0.00f, 0.00f}, // Red
  {0.50f, 0.00f, 0.50f}, // Purple
  {1.00f, 0.00f, 1.00f}, // Fuchsia
  {0.00f, 0.50f, 0.00f}, // Green
  {0.00f, 1.00f, 0.00f}, // Lime
  {0.50f, 0.50f, 0.00f}, // Olive
  {1.00f, 1.00f, 0.00f}, // Yellow
  {0.00f, 0.00f, 0.50f}, // Navy
  {0.00f, 0.00f, 1.00f}, // Blue
  {0.00f, 0.50f, 0.50f}, // Teal
  {0.00f, 1.00f, 1.00f}, // Aqua
}};

float crossProduct(Simulator::Point p1, Simulator::Point p2, Simulator::Point p3)
{
  return (p2.x - p1.x) * (p3.y - p1.y) - (p2.y - p1.y) * (p3.x - p1.x);
}

bool isPointInTriangle(std::span<const Simulator::Point, 3> triangle, const Simulator::Point point)
{
  const float cross1 = crossProduct(triangle[0], triangle[1], point);
  const float cross2 = crossProduct(triangle[1], triangle[2], point);
  const float cross3 = crossProduct(triangle[2], triangle[0], point);

  const bool hasNeg = (cross1 < 0) || (cross2 < 0) || (cross3 < 0);
  const bool hasPos = (cross1 > 0) || (cross2 > 0) || (cross3 > 0);

  return !(hasNeg && hasPos);
}

bool lineContains(const QPointF& pos,
                  const QPointF& a, const QPointF& b,
                  float &distanceOut,
                  const float tolerance = 1.0)
{
    QPointF topLeft = a, bottomRight = b;
    if(topLeft.x() > bottomRight.x())
        std::swap(topLeft.rx(), bottomRight.rx());
    if(topLeft.y() < bottomRight.y())
        std::swap(topLeft.ry(), bottomRight.ry());


    if(std::abs(a.y() - b.y()) < 0.0001)
    {
        // Horizontal
        const float yDist = std::abs(a.y() - pos.y());
        const float leftDist = topLeft.x() - pos.x();
        const float rightDist = pos.x() - bottomRight.x();
        if(yDist < tolerance &&
                (topLeft.x() - tolerance) <= pos.x() && (bottomRight.x() + tolerance) >= pos.x())
        {
            const float minOutDist = -std::min(leftDist, rightDist);
            distanceOut = yDist;
            if(minOutDist > yDist)
                distanceOut = minOutDist;
            return true;
        }

        return false;
    }

    if(std::abs(a.x() - b.x()) < 0.0001)
    {
        // Vertical
        return std::abs(a.x() - pos.x()) < tolerance &&
                (a.y() - tolerance) <= pos.y() && (b.y() + tolerance) >= pos.y();

        const float xDist = std::abs(a.x() - pos.x());
        const float leftDist = pos.y() - topLeft.y();
        const float rightDist = bottomRight.y() - pos.y();
        if(xDist < tolerance &&
                (a.y() - tolerance) <= pos.y() && (b.y() + tolerance) >= pos.y())
        {
            const float minOutDist = -std::min(leftDist, rightDist);
            distanceOut = xDist;
            if(minOutDist > xDist)
                distanceOut = minOutDist;
            return true;
        }

        return false;
    }

    // Diagonal
    const float resultingY  = a.y() + (pos.x() - a.x()) * (b.y() - a.y()) / (b.x() - a.x());
    distanceOut = std::abs(resultingY - pos.y());
    return distanceOut <= tolerance;
}

size_t getSegmentAt(const Simulator::Point &point, const Simulator::StaticData &data)
{
  size_t bestIdx = Simulator::invalidIndex;
  float bestDistance = 0.0;

  for (size_t idx = 0; idx < data.trackSegments.size(); idx++)
  {
    const auto &segment = data.trackSegments.at(idx);

    switch (segment.type)
    {
      case Simulator::TrackSegment::Type::Turnout:
      case Simulator::TrackSegment::Type::TurnoutCurved:
      case Simulator::TrackSegment::Type::Turnout3Way:
      {
        std::span<const Simulator::Point, 3> points(
            {segment.points[0], segment.points[1], segment.points[2]});

        if (isPointInTriangle(points, point))
          return idx;

        if (segment.type == Simulator::TrackSegment::Type::Turnout3Way)
        {
          // Check also other curve
          const Simulator::Point arr[3] = {segment.points[0],
                                           segment.points[1],
                                           segment.points[3]};
          if (isPointInTriangle(arr, point))
            return idx;
        }

        continue;
      }
      case Simulator::TrackSegment::Type::Straight:
      {
        QPointF pos(point.x, point.y);

        QPointF a(segment.points[0].x, segment.points[0].y);
        QPointF b(segment.points[1].x, segment.points[1].y);

        QRectF br;
        br.setTop(segment.points[0].y);
        br.setLeft(segment.points[0].x);
        br.setBottom(segment.points[1].y);
        br.setRight(segment.points[1].x);
        br = br.normalized();

        const QRectF brAdj = br.adjusted(-2.5, -2.5, 2.5, 2.5);

        if (br.width() > 0.0001 && br.height() > 0.0001 && !brAdj.contains(pos))
          continue;

        float segDistance = 0;
        if (!lineContains(pos, a, b, segDistance, 5))
          continue;

        if (bestIdx == Simulator::invalidIndex || segDistance < bestDistance)
        {
          bestIdx = idx;
          bestDistance = segDistance;
        }
        continue;
      }
      case Simulator::TrackSegment::Type::Curve:
      {
        const Simulator::Point center = segment.curves[0].center;
        const Simulator::Point diff = point - center;
        const float radius = std::sqrt(diff.x * diff.x + diff.y * diff.y);
        const float distance = std::abs(radius - segment.curves[0].radius);

        if (distance > 5)
          continue;

        if (bestIdx != Simulator::invalidIndex && distance > bestDistance)
          continue;

        // Y coordinate is swapped
        float angle = std::atan2(-diff.y, diff.x);

        float rotation = segment.rotation;
        if (rotation < 0)
          rotation += 2 * pi;

        const float curveAngle = segment.curves[0].angle;
        float angleMax = -rotation + pi / 2.0 * (curveAngle > 0 ? 1 : -1);
        float angleMin = -rotation - curveAngle + pi / 2.0 * (curveAngle > 0 ? 1 : -1);

        if (curveAngle < 0)
          std::swap(angleMin, angleMax);

        if (angleMin < 0)
        {
          angleMin += 2 * pi;
          angleMax += 2 * pi;
        }

        if (angleMin < 0 && angle < 0)
        {
          angleMin += 2 * pi;
          angleMax += 2 * pi;
        }

        if (angle < 0)
        {
          angle += 2 * pi;
        }

        // TODO: really ugly...
        if (angleMin <= angleMax)
        {
          // min -> max
          if (angle < angleMin || angle > angleMax)
          {
            // Try again with + 2 * pi
            const float angleBis = angle += 2 * pi;
            if (angleBis < angleMin || angleBis > angleMax)
            {
                // Try again with - 2 * pi
                const float angleTer = angle -= 2 * pi;
                if (angleTer < angleMin || angleTer > angleMax)
                {
                    continue;
                }
            }
          }
        }
        else
        {
          // 0 -> min, max -> 2 * pi
          if (angle > angleMin && angle < angleMax)
          {
            // Try again with + 2 * pi
            const float angleBis = angle += 2 * pi;
            if (angleBis > angleMin && angleBis < angleMax)
            {
                // Try again with - 2 * pi
                const float angleTer = angle -= 2 * pi;
                if (angleTer > angleMin && angleTer < angleMax)
                {
                    continue;
                }
            }
          }
        }

        bestIdx = idx;
        bestDistance = distance;
        continue;
      }
      default:
        break;
      }
    }

    return bestIdx;
}

void drawStraight(const Simulator::TrackSegment& segment, QPainter *painter)
{
  painter->drawLine(QPointF(0, 0), QPointF(segment.straight.length, 0));
}

void drawCurve(const Simulator::TrackSegment& segment, size_t curveIndex, QPainter *painter)
{
  const auto& curve = segment.curves[curveIndex];
  const float rotation = curve.angle < 0 ? 0.0f : pi;

  int numSegments = qCeil(curve.length / 10.0); // Smooth curve
  float step = curve.angle / numSegments;
  const float cx = curve.radius * sinf(rotation);
  const float cy = curve.radius * -cosf(rotation);

  QVector<QPointF> pointVec;
  pointVec.reserve(numSegments + 1);
  pointVec.append({0, 0});

  for(int i = 1; i <= numSegments; i++)
  {
    float angle = rotation + i * step;
    float x = cx - curve.radius * sinf(angle);
    float y = cy - curve.radius * -cosf(angle);
    pointVec.append({x, y});
  }

  painter->drawPolyline(pointVec.data(), pointVec.size());
}

}

SimulatorView::SimulatorView(QWidget* parent)
  : QOpenGLWidget(parent)
{
  setFocusPolicy(Qt::StrongFocus); // for key stuff

  // 800 ms turnout blink
  turnoutBlinkTimer.start(std::chrono::milliseconds(800), Qt::PreciseTimer, this);

  setContextMenuPolicy(Qt::DefaultContextMenu);

  setMouseTracking(true);
}

SimulatorView::~SimulatorView()
{
  setSimulator({});
}

Simulator* SimulatorView::simulator() const
{
  return m_simulator.get();
}

void SimulatorView::setSimulator(std::shared_ptr<Simulator> value)
{
  if(m_simulator)
  {
    m_simulatorConnections.clear();
    m_simulator->stop();
  }

  m_simulator = std::move(value);
  m_turnouts.clear();
  m_images.clear();

  if(m_simulator)
  {
    const size_t count = m_simulator->staticData.trackSegments.size();
    for(size_t i = 0; i < count; ++i)
    {
      const auto& segment = m_simulator->staticData.trackSegments[i];
      if(segment.type == Simulator::TrackSegment::Type::Turnout || segment.type == Simulator::TrackSegment::Type::TurnoutCurved)
      {
        m_turnouts.emplace_back(Turnout{i, std::span<const Simulator::Point, 3>(segment.points.data(), 3)});
      }
    }

    m_stateData = m_simulator->stateData();
    emit powerOnChanged(m_stateData.powerOn);

    m_simulatorConnections.emplace_back(m_simulator->onTick.connect(
      [this]()
      {
        QMetaObject::invokeMethod(this, "tick", Qt::QueuedConnection);
      }));

    m_simulator->enableServer(false);
    m_simulator->start();

    for(const auto &imgRef : m_simulator->staticData.images)
    {
      Image item;
      item.ref = imgRef;

      if(!item.img.load(QString::fromStdString(item.ref.fileName)))
        continue;

      m_images.push_back(item);

      // const QSizeF imgSize = QSizeF(item.img.size()) * item.ref.ratio;

      // const float cosRotation = std::cos(item.ref.rotation);
      // const float sinRotation = std::sin(item.ref.rotation);
      // Simulator::updateView(m_simulator->staticData.view,
      //                       {item.ref.origin.x + imgSize.width() * cosRotation, item.ref.origin.y + imgSize.width() * sinRotation}); // top right
      // Simulator::updateView(m_simulator->staticData.view,
      //            {item.ref.origin.x - imgSize.height() * sinRotation, item.ref.origin.y + imgSize.height() * cosRotation}); // bottom left
      // Simulator::updateView(m_simulator->staticData.view,
      //            {item.ref.origin.x - imgSize.height() * sinRotation + imgSize.width() * cosRotation, item.ref.origin.y + imgSize.height() * cosRotation + imgSize.width() * sinRotation}); // bottom right
    }
  }

  update();
}

void SimulatorView::loadExtraImages(const nlohmann::json& world,
                                    const QString& imagesFile,
                                    QStringList &namesOut)
{
  m_extraImages.clear();

  const QDir fileDir = QFileInfo(imagesFile).absoluteDir();

  if(auto images = world.find("images"); images != world.end() && images->is_array())
  {
    for(const auto& object : *images)
    {
      if(!object.is_object())
      {
        continue;
      }

      Simulator::ImageRef item;

      item.origin.x = object.value("x", std::numeric_limits<float>::quiet_NaN());
      item.origin.y = object.value("y", std::numeric_limits<float>::quiet_NaN());
      item.fileName = object.value<std::string_view>("file", {});
      item.rotation = deg2rad(object.value("rotation", 0.0f));
      item.opacity = object.value("opacity", 1.0);

      const float pxCount = object.value("n_px", std::numeric_limits<float>::quiet_NaN());
      const float mtCount = object.value("n_mt", std::numeric_limits<float>::quiet_NaN());

      if(!item.origin.isFinite() || item.fileName.empty() || pxCount == 0)
      {
        continue;
      }

      item.ratio = mtCount / pxCount;

      Image img;
      img.ref = item;

      QString fileName = QString::fromStdString(img.ref.fileName);
      QFileInfo info(fileName);
      if(info.isRelative())
      {
        // Treat as relative to image JSON file
        fileName = fileDir.absoluteFilePath(fileName);
      }

      if(!img.img.load(fileName))
        continue;

      m_extraImages.push_back(img);

      namesOut.append(info.fileName());
    }
  }

  update();
}

void SimulatorView::zoomIn()
{
  m_zoomFit = false;
  setZoomLevel(m_zoomLevel * zoomFactorIn);
}

void SimulatorView::zoomOut()
{
  m_zoomFit = false;
  setZoomLevel(m_zoomLevel * zoomFactorOut);
}

void SimulatorView::zoomToFit()
{
  if(!m_simulator) [[unlikely]]
  {
    return;
  }

  m_zoomFit = true;

  // Make it fit:
  const float zoomLevelX = width() / m_simulator->staticData.view.width();
  const float zoomLevelY = height() / m_simulator->staticData.view.height();
  const float zoomLevel = std::min(zoomLevelX, zoomLevelY);

  // Center it:
  m_cameraX = m_simulator->staticData.view.left - (width() / zoomLevel - m_simulator->staticData.view.width()) / 2;
  m_cameraY = m_simulator->staticData.view.top - (height() / zoomLevel - m_simulator->staticData.view.height()) / 2;

  setZoomLevel(zoomLevel);
}

void SimulatorView::setCamera(const Simulator::Point &cameraPt)
{
  m_cameraX = cameraPt.x;
  m_cameraY = cameraPt.y;
  updateProjection();
}

void SimulatorView::initializeGL()
{
  initializeOpenGLFunctions();
  glClearColor(0.1f, 0.1f, 0.1f, 1.0f);
}

void SimulatorView::resizeGL(int w, int h)
{
  makeCurrent();
  glViewport(0, 0, w, h);
  updateProjection();
}

void SimulatorView::paintGL()
{
    glClear(GL_COLOR_BUFFER_BIT | GL_DEPTH_BUFFER_BIT);

    QPainter painter(this);
    painter.setRenderHint(QPainter::Antialiasing, true);

<<<<<<< HEAD
    painter.scale(m_zoomLevel, m_zoomLevel);
    painter.translate(-m_cameraX, -m_cameraY);

    const QTransform trasf = painter.transform();

    if(!m_images.empty() || !m_extraImages.empty())
=======
void SimulatorView::resizeEvent(QResizeEvent* event)
{
  QOpenGLWidget::resizeEvent(event);
  if(m_zoomFit)
  {
    zoomToFit();
  }
}

void SimulatorView::drawTracks()
{
  assert(m_simulator);
  for(const auto& segment : m_simulator->staticData.trackSegments)
  {
    if(m_showTrackOccupancy && segment.hasSensor() && m_stateData.sensors[segment.sensor.index].value)
>>>>>>> 071f7a31
    {
        for(const auto &image : m_extraImages)
        {
            if(!image.visible)
                continue;
            painter.setOpacity(image.ref.opacity);
            painter.translate(image.ref.origin.x, image.ref.origin.y);
            painter.rotate(qRadiansToDegrees(image.ref.rotation));
            painter.scale(image.ref.ratio, image.ref.ratio);
            painter.drawImage(QPoint(), image.img);
            painter.setTransform(trasf);
        }

        for(const auto &image : m_images)
        {
            painter.setOpacity(image.ref.opacity);
            painter.translate(image.ref.origin.x, image.ref.origin.y);
            painter.rotate(qRadiansToDegrees(image.ref.rotation));
            painter.scale(image.ref.ratio, image.ref.ratio);
            painter.drawImage(QPoint(), image.img);
            painter.setTransform(trasf);
        }

        painter.setOpacity(1);
    }


    if(m_simulator) [[likely]]
    {
        drawMisc(&painter);
        drawTracks(&painter);
        drawTrackObjects(&painter);
        drawTrains(&painter);
    }
}

void SimulatorView::drawTracks(QPainter *painter)
{
    assert(m_simulator);

    QPen trackPen(QColor(204, 204, 204), 1.1);
    trackPen.setCapStyle(Qt::FlatCap);

    if(m_thinTracks)
    {
        trackPen.setWidth(1);
        trackPen.setCosmetic(true);
    }

    QPen trackPenOccupied = trackPen;
    trackPenOccupied.setColor(QColor(255, 0, 0));

    QPen trackPenGreen = trackPen;
    trackPenGreen.setColor(QColor(0, 255, 0));

    QPen trackPenPurple = trackPen;
    trackPenPurple.setColor(QColor(128, 0, 255));

    QPen trackPenCyan = trackPen;
    trackPenCyan.setColor(QColor(0, 255, 255));
    trackPenCyan.setWidthF(0.5);
    trackPenCyan.setCosmetic(false);

    if(m_thinTracks)
    {
        trackPenCyan.setWidth(1);
        trackPenCyan.setCosmetic(true);
    }

    QPen trackPenYellow = trackPenCyan;
    trackPenYellow.setColor(Qt::darkYellow);

    const QTransform trasf = painter->transform();

    size_t idx = 0;
    for(const auto& segment : m_simulator->staticData.trackSegments)
    {
        if(m_showTrackOccupancy && segment.hasSensor() && m_stateData.sensors[segment.sensor.index].value)
        {
            // Red if occupied
            painter->setPen(trackPenOccupied);
        }
        else
        {
            painter->setPen(trackPen);
        }

        if(!m_stateData.powerOn)
        {
            // Red if not powered for better contrast
            painter->setPen(trackPenOccupied);

            if(idx == m_hoverSegmentIdx)
            {
                // Green on hover
                painter->setPen(trackPenGreen);
            }
            else if(segment.hasSensor() && segment.sensor.index == m_hoverSensorIdx)
            {
                // Blue on same hovered sensor
                painter->setPen(trackPenPurple);
            }
        }

        painter->translate(segment.origin().x, segment.origin().y);
        painter->rotate(qRadiansToDegrees(segment.rotation));

        if(segment.type == Simulator::TrackSegment::Type::Straight)
        {
            drawStraight(segment, painter);
        }
        else if(segment.type == Simulator::TrackSegment::Type::Curve)
        {
            drawCurve(segment, 0, painter);
        }
        else if(segment.type == Simulator::TrackSegment::Type::Turnout)
        {
            drawCurve(segment, 0, painter);
            drawStraight(segment, painter);
        }
        else if(segment.type == Simulator::TrackSegment::Type::TurnoutCurved)
        {
            drawCurve(segment, 1, painter);
            drawCurve(segment, 0, painter);
        }
        else if(segment.type == Simulator::TrackSegment::Type::Turnout3Way)
        {
            drawCurve(segment, 0, painter);
            drawCurve(segment, 1, painter);
            drawStraight(segment, painter);
        }

        painter->setTransform(trasf);
        idx++;
    }

    // Redraw on top turnout current state
    for(const auto& segment : m_simulator->staticData.trackSegments)
    {
        if(segment.type == Simulator::TrackSegment::Type::Straight ||
            segment.type == Simulator::TrackSegment::Type::Curve)
            continue;

        painter->translate(segment.origin().x, segment.origin().y);
        painter->rotate(qRadiansToDegrees(segment.rotation));

        assert(segment.turnout.index < m_stateData.turnouts.size());
        const auto state = m_stateData.turnouts[segment.turnout.index].state;

        if(!m_stateData.powerOn || (m_showTrackOccupancy && segment.hasSensor() && m_stateData.sensors[segment.sensor.index].value))
        {
            // Cyan contrast on red
            painter->setPen(trackPenCyan);
        }
        else
        {
            // Dark yellow contrast on white
            painter->setPen(trackPenYellow);
        }

        if(segment.type == Simulator::TrackSegment::Type::Turnout)
        {
            switch(state)
            {
            case Simulator::TurnoutState::State::Unknown:
                // Blink cyan or normal
                if(turnoutBlinkState)
                {
                    drawCurve(segment, 0, painter);
                    drawStraight(segment, painter);
                }
                break;

            case Simulator::TurnoutState::State::Closed:
                drawStraight(segment, painter);
                break;

            case Simulator::TurnoutState::State::Thrown:
                drawCurve(segment, 0, painter);
                break;

            default:
                assert(false);
                break;
            }
        }
        else if(segment.type == Simulator::TrackSegment::Type::TurnoutCurved)
        {
            switch(state)
            {
            case Simulator::TurnoutState::State::Unknown:
                // Blink cyan or normal
                if(turnoutBlinkState)
                {
                    drawCurve(segment, 0, painter);
                    drawCurve(segment, 1, painter);
                }
                break;

            case Simulator::TurnoutState::State::Closed:
                drawCurve(segment, 0, painter);
                break;

            case Simulator::TurnoutState::State::Thrown:
                drawCurve(segment, 1, painter);
                break;

            default:
                assert(false);
                break;
            }
        }
        else if(segment.type == Simulator::TrackSegment::Type::Turnout3Way)
        {
            switch(state)
            {
            case Simulator::TurnoutState::State::Unknown:
                // Blink cyan or normal
                if(turnoutBlinkState)
                {
                    drawCurve(segment, 0, painter);
                    drawCurve(segment, 1, painter);
                    drawStraight(segment, painter);
                }
                break;

            case Simulator::TurnoutState::State::Closed:
                drawStraight(segment, painter);
                break;

            case Simulator::TurnoutState::State::ThrownLeft:
                drawCurve(segment, 0, painter);
                break;

            case Simulator::TurnoutState::State::ThrownRight:
                drawCurve(segment, 1, painter);
                break;

            default:
                assert(false);
                break;
            }
        }

        painter->setTransform(trasf);
        idx++;
    }

    if(!m_stateData.powerOn && m_hoverSegmentIdx != Simulator::invalidIndex)
    {
        const Simulator::TrackSegment& segment = m_simulator->staticData.trackSegments[m_hoverSegmentIdx];
        if(segment.type == Simulator::TrackSegment::Type::Curve)
        {
            // Draw hovered curve center on top
            QPen p = trackPenGreen;
            p.setWidthF(8);
            painter->setPen(p);

            const Simulator::Point c = segment.curves[0].center;
            painter->drawPoint(QPointF(c.x, c.y));
        }
    }
}

void SimulatorView::drawTrackObjects(QPainter *painter)
{
    assert(m_simulator);

    QColor positionSensorActive = Qt::red;
    QColor positionSensorInactive = Qt::darkGreen;

    const QPen signalMastPen(Qt::lightGray, 0.6);
    const QPen signalLightPen(Qt::lightGray, 0.2);

    const QTransform trasf = painter->transform();

    for(const auto& segment : m_simulator->staticData.trackSegments)
    {
        using Object = Simulator::TrackSegment::Object;

        for(const Object& obj : segment.objects)
        {
            painter->translate(obj.pos.x, obj.pos.y);

            float objRot = obj.rotation;
            if(!obj.dirForward)
                objRot += pi;

            const qreal deg = qRadiansToDegrees(objRot);
            painter->rotate(deg);

            switch (obj.type)
            {
            case Object::Type::PositionSensor:
            {
                QColor color = positionSensorInactive;
                if(m_stateData.sensors[obj.sensorIndex].value)
                    color = positionSensorActive;

                QRectF r;
                r.setSize(QSizeF(4, 2));
                r.moveCenter(QPointF(0, obj.lateralDiff));
                painter->fillRect(r, color);
                break;
            }
            case Object::Type::MainSignal:
            {
                const qreal mustBaseLength = 3.0;
                const qreal lightDiameter = 2.0;

                auto signIt = m_stateData.mainSignals.find(obj.signalName);
                if(signIt == m_stateData.mainSignals.end())
                    continue;

                Simulator::MainSignal *signal = signIt->second;
                const int mastLength = mustBaseLength + lightDiameter * (signal->lights.size() - 1);

                painter->setPen(signalMastPen);
                painter->drawLine(QLineF(0, obj.lateralDiff,
                                         mastLength, obj.lateralDiff));

                QRectF lightRect;
                lightRect.setSize(QSizeF(lightDiameter, lightDiameter));
                lightRect.moveCenter(QPointF(mustBaseLength + lightDiameter / 2.0, obj.lateralDiff));

                painter->setPen(signalLightPen);
                for(size_t i = 0; i < signal->lights.size(); i++)
                {
                    painter->setBrush(Qt::red);
                    painter->drawEllipse(lightRect);

                    lightRect.moveLeft(lightRect.left() + lightDiameter);
                }

                break;
            }
            default:
                break;
            }


            painter->setTransform(trasf);
        }
    }
}

void SimulatorView::drawTrains(QPainter *painter)
{
    assert(m_simulator);

    const QTransform trasf = painter->transform();

    const float trainWidth = m_simulator->staticData.trainWidth;

    painter->setPen(Qt::NoPen);

    for(auto it : m_stateData.vehicles)
    {
        const auto* vehicle = it.second;
        const auto& vehicleState = vehicle->state;
        const float length = vehicle->length;

        const auto center = (vehicleState.front.position + vehicleState.rear.position) / 2;
        const auto delta = vehicleState.front.position - vehicleState.rear.position;
        const float angle = atan2f(delta.y, delta.x);

        painter->translate(center.x, center.y);
        painter->rotate(qRadiansToDegrees(angle));

        const auto& color = colors[static_cast<size_t>(vehicle->color)];
        QRectF veichleRect(-length / 2, -trainWidth / 2,
                           length, trainWidth);
        painter->fillRect(veichleRect,
                          QColor(color.red * 255, color.green * 255, color.blue * 255));

        painter->setTransform(trasf);
    }
}

void SimulatorView::drawMisc(QPainter *painter)
{
  assert(m_simulator);

  QPen miscPen;
  miscPen.setWidth(1);
  miscPen.setCosmetic(false);

  const QTransform trasf = painter->transform();

  for(const auto& item : m_simulator->staticData.misc)
  {
    const auto& color = colors[static_cast<size_t>(item.color)];
    miscPen.setColor(QColor(color.red * 255, color.green * 255, color.blue * 255));
    painter->setPen(miscPen);

    switch(item.type)
    {
      case Simulator::Misc::Type::Rectangle:
        painter->translate(item.origin.x, item.origin.y);
        painter->rotate(qRadiansToDegrees(item.rotation));

        painter->drawRect(QRectF(0, 0, item.width, item.height));

        painter->setTransform(trasf);
        break;
    }
  }
}

bool SimulatorView::event(QEvent *e)
{
    if(e->type() == QEvent::ToolTip)
    {
        QHelpEvent *ev = static_cast<QHelpEvent *>(e);
        showItemTooltip(mapToSim(ev->pos()), ev);
        return true;
    }

    return QOpenGLWidget::event(e);
}

void SimulatorView::keyPressEvent(QKeyEvent* event)
{
  if(!m_simulator) [[unlikely]]
  {
    return QWidget::keyPressEvent(event);
  }

  switch(event->key())
  {
    case Qt::Key_1:
    case Qt::Key_2:
    case Qt::Key_3:
    case Qt::Key_4:
    case Qt::Key_5:
    case Qt::Key_6:
    case Qt::Key_7:
    case Qt::Key_8:
    case Qt::Key_9:
    {
      const size_t trainIndex = static_cast<size_t>(event->key() - Qt::Key_1);
      std::lock_guard<std::recursive_mutex> lock(m_simulator->stateMutex());
      Simulator::Train *train = m_simulator->getTrainAt(trainIndex);
      if(train)
      {
        m_trainIndex = event->key() - Qt::Key_1;
      }
      break;
    }
    case Qt::Key_Up:
    {
      std::lock_guard<std::recursive_mutex> lock(m_simulator->stateMutex());
      Simulator::Train *train = m_simulator->getTrainAt(m_trainIndex);
      if(train)
        m_simulator->applyTrainSpeedDelta(train, train->speedMax / 20);
      break;
    }
    case Qt::Key_Down:
    {
      std::lock_guard<std::recursive_mutex> lock(m_simulator->stateMutex());
      Simulator::Train *train = m_simulator->getTrainAt(m_trainIndex);
      if(train)
        m_simulator->applyTrainSpeedDelta(train, -train->speedMax / 20);
      break;
    }
    case Qt::Key_Right:
    case Qt::Key_Left:
    {
      std::lock_guard<std::recursive_mutex> lock(m_simulator->stateMutex());
      Simulator::Train *train = m_simulator->getTrainAt(m_trainIndex);
      if(train)
      {
        bool dir = (event->key() == Qt::Key_Left);
        if(m_simulator->isTrainDirectionInverted(train))
          dir = !dir;
        m_simulator->setTrainDirection(train, dir);
      }
      break;
    }

    case Qt::Key_Space:
    {
      std::lock_guard<std::recursive_mutex> lock(m_simulator->stateMutex());
      Simulator::Train *train = m_simulator->getTrainAt(m_trainIndex);
      if(train)
        m_simulator->setTrainSpeed(train, 0.0f);
      break;
    }
    case Qt::Key_Escape:
      m_simulator->stopAllTrains();
      break;

    case Qt::Key_P:
      m_simulator->togglePowerOn();
      break;

    default:
      return QWidget::keyPressEvent(event);
  }
}

void SimulatorView::mousePressEvent(QMouseEvent* event)
{
  if(event->button() == Qt::LeftButton)
  {
    m_leftClickMousePos = event->pos();
    resetSegmentHover();
  }
  if(event->button() == Qt::RightButton)
  {
    m_rightMousePos = event->pos();

    if(event->modifiers() != Qt::ControlModifier)
      setCursor(Qt::ClosedHandCursor);

    resetSegmentHover();
  }
}

void SimulatorView::mouseMoveEvent(QMouseEvent* event)
{
  if(event->buttons() & Qt::RightButton && event->modifiers() != Qt::ControlModifier)
  {
    m_zoomFit = false;

    const auto diff = m_rightMousePos - event->pos();

    m_cameraX += diff.x() / m_zoomLevel;
    m_cameraY += diff.y() / m_zoomLevel;

    m_rightMousePos = event->pos();
    updateProjection();
  }
  else if(event->buttons() == Qt::NoButton && m_simulator && !m_stateData.powerOn)
  {
    // Refresh hovered segment every 100 ms
    m_lastHoverPos = mapToSim(event->pos());
    if(!segmentHoverTimer.isActive())
        segmentHoverTimer.start(std::chrono::milliseconds(100), this);
  }
}

void SimulatorView::mouseReleaseEvent(QMouseEvent* event)
{
  if(event->button() == Qt::LeftButton)
  {
    auto diff = m_leftClickMousePos - event->pos();
    if(std::abs(diff.x()) <= 2 && std::abs(diff.y()) <= 2)
    {
      const bool shiftPressed = event->modifiers().testFlag(Qt::ShiftModifier);
      mouseLeftClick(mapToSim(m_leftClickMousePos), shiftPressed);
    }
  }
  if(event->button() == Qt::RightButton)
  {
    setCursor(Qt::ArrowCursor);
  }
}

void SimulatorView::wheelEvent(QWheelEvent* event)
{
  m_zoomFit = false;
  if(event->angleDelta().y() < 0)
  {
    zoomOut();
  }
  else
  {
    zoomIn();
  }
}

void SimulatorView::timerEvent(QTimerEvent *e)
{
  if(e->timerId() == turnoutBlinkTimer.timerId())
  {
    turnoutBlinkState = !turnoutBlinkState;
    update();
    return;
  }
  else if(e->timerId() == segmentHoverTimer.timerId())
  {
    size_t newHoverSegment = getSegmentAt(m_lastHoverPos, m_simulator->staticData);
    if(m_hoverSegmentIdx != newHoverSegment)
    {
      m_hoverSegmentIdx = newHoverSegment;
      if(m_hoverSegmentIdx != Simulator::invalidIndex)
      {
          const auto& segment = m_simulator->staticData.trackSegments[m_hoverSegmentIdx];
          m_hoverSensorIdx = segment.sensor.index;
      }
      else
      {
          // Reset also sensor if not hover
          m_hoverSensorIdx = Simulator::invalidIndex;
      }
    }
  }

  QOpenGLWidget::timerEvent(e);
}

void SimulatorView::contextMenuEvent(QContextMenuEvent *e)
{
  if(e->modifiers() != Qt::ControlModifier)
    return; // Use control to distinguish from right click pan

  const Simulator::Point point = mapToSim(e->pos());
  const size_t idx = getSegmentAt(point, m_simulator->staticData);
  if(idx == Simulator::invalidIndex)
    return;

  QMenu *m = new QMenu(this);
  QAction *copySegData = m->addAction(tr("Copy segment data"));
  QAction *result = m->exec(e->globalPos());
  if(result == copySegData)
  {
    const auto obj = copySegmentData(idx);
    QGuiApplication::clipboard()->setText(QString::fromStdString(obj.dump(2)));
  }
}

bool SimulatorView::thinTracks() const
{
    return m_thinTracks;
}

void SimulatorView::setThinTracks(bool newThinTracks)
{
    m_thinTracks = newThinTracks;
    update();
}

void SimulatorView::mouseLeftClick(const Simulator::Point &point, bool shiftPressed)
{
  for(const auto& turnout : m_turnouts)
  {
    if(isPointInTriangle(turnout.points, point))
    {
      m_simulator->toggleTurnoutState(turnout.segmentIndex, shiftPressed);
      update();
      break;
    }
  }
}

void SimulatorView::showItemTooltip(const Simulator::Point &point, QHelpEvent *ev)
{
  if (QGuiApplication::keyboardModifiers().testFlag(Qt::ShiftModifier))
  {
    // Cursor position tooltip
    QString text = tr("X: %1\n"
                      "Y: %2")
                       .arg(point.x)
                       .arg(point.y);
    QToolTip::showText(ev->globalPos(), text, this);
    return;
  }

  const auto &data_ = m_simulator->staticData;
  QString text;

  int ptCount = 0;
  auto addPt = [&ptCount, &text](const QString &name, const Simulator::Point &p)
  {
      ptCount++;
      QString ptText
          = tr("%1: %2; %3").arg(name.isEmpty() ? QString::number(ptCount) : name).arg(p.x).arg(p.y);
      text.append("<br>");
      text.append(ptText);
  };

  const size_t idx = getSegmentAt(point, data_);
  if (idx == Simulator::invalidIndex)
  {
    QToolTip::hideText();
    return;
  }

  const auto &segment = data_.trackSegments.at(idx);
  switch (segment.type)
  {
  case Simulator::TrackSegment::Type::Straight:
  {
    text = tr("Straight: <b>%1</b><br>").arg(QString::fromStdString(segment.m_id));
    addPt("orig", segment.points[0]);
    addPt("end", segment.points[1]);
    text.append("<br>");
    text.append(tr("rotation: %1<br>").arg(qRadiansToDegrees(segment.rotation)));
    text.append("<br>");
    text.append(tr("strai_l: %1<br>").arg(segment.straight.length));
    break;
  }
  case Simulator::TrackSegment::Type::Curve:
  {
    text = tr("Curve: <b>%1</b><br>").arg(QString::fromStdString(segment.m_id));
    addPt("orig", segment.points[0]);
    addPt("end", segment.points[1]);
    addPt("center", segment.curves[0].center);
    text.append("<br>");
    text.append(tr("rotation: %1<br>").arg(qRadiansToDegrees(segment.rotation)));
    text.append("<br>");
    text.append(tr("radius: %1<br>").arg(segment.curves[0].radius));
    text.append(tr("angle: %1<br>").arg(qRadiansToDegrees(segment.curves[0].angle)));
    text.append(tr("curve_l: %1<br>").arg(segment.curves[0].length));
    break;
  }
  case Simulator::TrackSegment::Type::Turnout:
  case Simulator::TrackSegment::Type::Turnout3Way:
  case Simulator::TrackSegment::Type::TurnoutCurved:
  {
    QLatin1String segTypeName = QLatin1String("Turnout");
    if(segment.type == Simulator::TrackSegment::Type::Turnout3Way)
      segTypeName = QLatin1String("Turnout 3 Way");
    else if(segment.type == Simulator::TrackSegment::Type::TurnoutCurved)
      segTypeName = QLatin1String("Turnout Curved");

    text = tr("%1: <b>%2</b><br>").arg(segTypeName, QString::fromStdString(segment.m_id));
    addPt("orig", segment.points[0]);

    if(segment.type == Simulator::TrackSegment::Type::Turnout3Way)
    {
      addPt("straight", segment.points[1]);
      addPt("curve 0", segment.points[2]);
      addPt("curve 1", segment.points[3]);
    }
    else if(segment.type == Simulator::TrackSegment::Type::TurnoutCurved)
    {
      addPt("curve 0", segment.points[1]);
      addPt("curve 1", segment.points[2]);
    }
    else
    {
      addPt("straight", segment.points[1]);
      addPt("curve", segment.points[2]);
    }

    text.append("<br>");
    text.append(tr("rotation: %1<br>").arg(qRadiansToDegrees(segment.rotation)));
    text.append("<br>");

    if(segment.type == Simulator::TrackSegment::Type::Turnout3Way)
    {
      text.append(tr("radius 0: %1<br>").arg(segment.curves[0].radius));
      text.append(tr("angle 0: %1<br>").arg(qRadiansToDegrees(segment.curves[0].angle)));
      text.append(tr("curve_l 0: %1<br>").arg(segment.curves[0].length));
      text.append("<br>");
      text.append(tr("radius 1: %1<br>").arg(segment.curves[1].radius));
      text.append(tr("angle 1: %1<br>").arg(qRadiansToDegrees(segment.curves[1].angle)));
      text.append(tr("curve_l 1: %1<br>").arg(segment.curves[1].length));
      text.append("<br>");
      text.append(tr("strai_l: %1<br>").arg(segment.straight.length));
    }
    else if(segment.type == Simulator::TrackSegment::Type::TurnoutCurved)
    {
      text.append(tr("radius 0: %1<br>").arg(segment.curves[0].radius));
      text.append(tr("angle 0: %1<br>").arg(qRadiansToDegrees(segment.curves[0].angle)));
      text.append(tr("curve_l 0: %1<br>").arg(segment.curves[0].length));
      text.append("<br>");
      text.append(tr("radius 1: %1<br>").arg(segment.curves[1].radius));
      text.append(tr("angle 1: %1<br>").arg(qRadiansToDegrees(segment.curves[1].angle)));
      text.append(tr("curve_l 1: %1<br>").arg(segment.curves[1].length));
    }
    else
    {
      text.append(tr("radius: %1<br>").arg(segment.curves[0].radius));
      text.append(tr("angle: %1<br>").arg(qRadiansToDegrees(segment.curves[0].angle)));
      text.append(tr("curve_l: %1<br>").arg(segment.curves[0].length));
      text.append("<br>");
      text.append(tr("strai_l: %1<br>").arg(segment.straight.length));
    }

    text.append("<br>");
    text.append(tr("turnout addr: <b>%1</b><br>"
                   "turnout chan: <b><i>%2</i></b>")
                    .arg(segment.turnout.addresses[0])
                    .arg(segment.turnout.channel));
    break;
  }
  case Simulator::TrackSegment::Type::SingleSlipTurnout:
  case Simulator::TrackSegment::Type::DoubleSlipTurnout:
  {
    // TODO
    text = "TODO";
    break;
  }
  }

  if (segment.hasSensor())
  {
    const auto &sensor = data_.sensors.at(segment.sensor.index);
    text.append("<br>");
    text.append(tr("sensor addr: <b>%1</b><br>"
                   "sensor channel: <b>%2</b><br>")
                    .arg(sensor.address)
                    .arg(sensor.channel));
  }

  QToolTip::showText(ev->globalPos(), text, this);
}

void SimulatorView::setZoomLevel(float value)
{
  m_zoomLevel = std::clamp(value, zoomLevelMin, zoomLevelMax);
  updateProjection();
}

void SimulatorView::setImageVisible(int idx, bool val)
{
  if(idx < 0 || size_t(idx) >= m_extraImages.size())
    return;

  m_extraImages[idx].visible = val;
}

nlohmann::json SimulatorView::copySegmentData(size_t segmentIdx) const
{
    if(segmentIdx == Simulator::invalidIndex)
        return {};

    const auto& segment = m_simulator->staticData.trackSegments[segmentIdx];

    nlohmann::json obj;
    obj["id"] = segment.m_id;
    obj["x"] = segment.origin().x;
    obj["y"] = segment.origin().y;
    obj["rotation"] = qRadiansToDegrees(segment.rotation);

    return obj;
}

void SimulatorView::updateProjection()
{
  makeCurrent();

  glMatrixMode(GL_PROJECTION);
  glLoadIdentity();

  const float viewWidth = width() / m_zoomLevel;
  const float viewHeight = height() / m_zoomLevel;

  glOrtho(m_cameraX, m_cameraX + viewWidth, m_cameraY + viewHeight, m_cameraY, -1, 1);

  glMatrixMode(GL_MODELVIEW);
  glLoadIdentity();

  update();
}

void SimulatorView::tick()
{
  m_stateDataPrevious.powerOn = m_stateData.powerOn;
  m_stateData = m_simulator->stateData();

  emit tickActiveChanged(m_stateData.tickActive);

  if(m_stateDataPrevious.powerOn != m_stateData.powerOn)
  {
    emit powerOnChanged(m_stateData.powerOn);
  }

  update();
}<|MERGE_RESOLUTION|>--- conflicted
+++ resolved
@@ -534,30 +534,12 @@
     QPainter painter(this);
     painter.setRenderHint(QPainter::Antialiasing, true);
 
-<<<<<<< HEAD
     painter.scale(m_zoomLevel, m_zoomLevel);
     painter.translate(-m_cameraX, -m_cameraY);
 
     const QTransform trasf = painter.transform();
 
     if(!m_images.empty() || !m_extraImages.empty())
-=======
-void SimulatorView::resizeEvent(QResizeEvent* event)
-{
-  QOpenGLWidget::resizeEvent(event);
-  if(m_zoomFit)
-  {
-    zoomToFit();
-  }
-}
-
-void SimulatorView::drawTracks()
-{
-  assert(m_simulator);
-  for(const auto& segment : m_simulator->staticData.trackSegments)
-  {
-    if(m_showTrackOccupancy && segment.hasSensor() && m_stateData.sensors[segment.sensor.index].value)
->>>>>>> 071f7a31
     {
         for(const auto &image : m_extraImages)
         {
@@ -592,6 +574,15 @@
         drawTrackObjects(&painter);
         drawTrains(&painter);
     }
+}
+
+void SimulatorView::resizeEvent(QResizeEvent* event)
+{
+  QOpenGLWidget::resizeEvent(event);
+  if(m_zoomFit)
+  {
+    zoomToFit();
+  }
 }
 
 void SimulatorView::drawTracks(QPainter *painter)
