--- conflicted
+++ resolved
@@ -71,12 +71,9 @@
   D2008_OUTPUT_X_IS_X = LogMessageOffset::debug + 2008,
   D2009_SLOT_X_IS_X = LogMessageOffset::debug + 2009,
   D2010_SLOT_X_IS_FREE = LogMessageOffset::debug + 2010,
-<<<<<<< HEAD
   D2011_WRITE_SXX_X_X_X = LogMessageOffset::debug + 2011,
   D2012_CHANGED_SXX_X_X_X = LogMessageOffset::debug + 2012,
-=======
   D3001_ACQUIRING_TRAIN_X_FAILED_X = LogMessageOffset::debug + 3001,
->>>>>>> accedfcd
   D9999_X = LogMessageOffset::debug + 9999,
 
   // Info:
