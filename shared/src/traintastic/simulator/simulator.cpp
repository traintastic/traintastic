/**
 * This file is part of Traintastic,
 * see <https://github.com/traintastic/traintastic>.
 *
 * Copyright (C) 2025 Reinder Feenstra
 *
 * This program is free software; you can redistribute it and/or
 * modify it under the terms of the GNU General Public License
 * as published by the Free Software Foundation; either version 2
 * of the License, or (at your option) any later version.
 *
 * This program is distributed in the hope that it will be useful,
 * but WITHOUT ANY WARRANTY; without even the implied warranty of
 * MERCHANTABILITY or FITNESS FOR A PARTICULAR PURPOSE.  See the
 * GNU General Public License for more details.
 *
 * You should have received a copy of the GNU General Public License
 * along with this program; if not, write to the Free Software
 * Foundation, Inc., 51 Franklin Street, Fifth Floor, Boston, MA  02110-1301, USA.
 */

#include "simulator.hpp"
#include "simulatorconnection.hpp"
#include <ranges>
#include "protocol.hpp"

#include <bit>
#include <iostream>

void Simulator::updateView(Simulator::StaticData::View& view, Simulator::Point point)
{
  if(point.x < view.left)
  {
    view.left = point.x;
  }
  if(point.x > view.right)
  {
    view.right = point.x;
  }
  if(point.y < view.top)
  {
    view.top = point.y;
  }
  if(point.y > view.bottom)
  {
    view.bottom = point.y;
  }
}

void Simulator::updateView(Simulator::StaticData::View& view, const Simulator::TrackSegment::Curve& curve, float startAngle)
{
  if(curve.angle < 0)
  {
    startAngle += pi;
  }

  float endAngle = startAngle + curve.angle;

  if(endAngle < startAngle)
  {
    std::swap(startAngle, endAngle);
  }

  // Start and end points:
  {
    const float x = curve.center.x + curve.radius * std::sin(startAngle);
    const float y = curve.center.y - curve.radius * std::cos(startAngle);
    updateView(view, {x, y});
  }
  {
    const float x = curve.center.x + curve.radius * std::sin(endAngle);
    const float y = curve.center.y - curve.radius * std::cos(endAngle);
    updateView(view, {x, y});
  }

  // Check critical angles (0, 90, 180, 270 degrees):
  const int start = static_cast<int>(std::ceil(startAngle / (0.5f * pi)));
  const int end = static_cast<int>(std::floor(endAngle / (0.5f * pi)));

  for(int i = start; i <= end; ++i)
  {
    const float angle = i * 0.5f * pi;
    const float x = curve.center.x + curve.radius * std::sin(angle);
    const float y = curve.center.y - curve.radius * std::cos(angle);
    updateView(view, {x, y});
  }
}

namespace
{

#ifndef NDEBUG
constexpr size_t getStraightCount(Simulator::TrackSegment::Type type)
{
  using Type = Simulator::TrackSegment::Type;
  switch(type)
  {
    case Type::Curve:
    case Type::TurnoutCurved:
      return 0;

    case Type::Straight:
    case Type::Turnout:
    case Type::Turnout3Way:
      return 1;

    case Type::SingleSlipTurnout:
    case Type::DoubleSlipTurnout:
      return 2;
  }
  return 0;
}
#endif

constexpr size_t getCurveCount(Simulator::TrackSegment::Type type)
{
  using Type = Simulator::TrackSegment::Type;
  switch(type)
  {
    case Type::Straight:
      return 0;

    case Type::Curve:
    case Type::Turnout:
    case Type::SingleSlipTurnout:
      return 1;

    case Type::TurnoutCurved:
    case Type::Turnout3Way:
    case Type::DoubleSlipTurnout:
      return 2;
  }
  return 0;
}

Simulator::Point straightEnd(const Simulator::TrackSegment& segment)
{
  assert(1 == getStraightCount(segment.type));
  return {
    segment.points[0].x + segment.straight.length * std::cos(segment.rotation), segment.points[0].y + segment.straight.length * std::sin(segment.rotation)};
}

Simulator::Point curveEnd(const Simulator::TrackSegment& segment, size_t curveIndex = 0)
{
  assert(curveIndex < getCurveCount(segment.type));

  const auto& curve = segment.curves[curveIndex];
  const float angle = (curve.angle < 0) ? (segment.rotation + pi) : segment.rotation;

  return {curve.center.x + curve.radius * std::sin(angle + curve.angle),
    curve.center.y - curve.radius * std::cos(angle + curve.angle)};
}

#ifndef _MSC_VER // std::abs is not constexpr :(
constexpr
#endif
bool pointsClose(Simulator::Point a, Simulator::Point b)
{
  return std::abs(a.x - b.x) <= 1.0f && std::abs(a.y - b.y) <= 1.0f;
}

constexpr size_t getPointCount(Simulator::TrackSegment::Type type)
{
  using Type = Simulator::TrackSegment::Type;
  switch(type)
  {
    case Type::Straight:
    case Type::Curve:
      return 2;

    case Type::Turnout:
    case Type::TurnoutCurved:
      return 3;

    case Type::Turnout3Way:
    case Type::SingleSlipTurnout:
    case Type::DoubleSlipTurnout:
      return 4;
  }
  return 0;
}

float getPointRotation(const Simulator::TrackSegment& segment, size_t pointIndex)
{
  using Type = Simulator::TrackSegment::Type;
  assert(pointIndex < getPointCount(segment.type));

  if(pointIndex == 0)
  {
    return segment.rotation + pi;
  }
  else if(pointIndex == 1 && (segment.type == Type::Straight || segment.type == Type::Turnout || segment.type == Type::Turnout3Way))
  {
    return segment.rotation;
  }
  else if((pointIndex == 1 && (segment.type == Type::Curve || segment.type == Type::TurnoutCurved)) ||
          (pointIndex == 2 && (segment.type == Type::Turnout || segment.type == Type::Turnout3Way)))
  {
    return segment.rotation + segment.curves[0].angle;
  }
  else if((pointIndex == 2 && segment.type == Type::TurnoutCurved) ||
          (pointIndex == 3 && segment.type == Type::Turnout3Way))
  {
    return segment.rotation + segment.curves[1].angle;
  }
  else if(segment.type == Type::SingleSlipTurnout || segment.type == Type::DoubleSlipTurnout)
  {
    if(pointIndex == 1)
      return segment.rotation;
    if(pointIndex == 2)
      return segment.rotation + segment.curves[0].angle;
    if(pointIndex == 3)
      return segment.rotation + segment.curves[0].angle + pi;
  }

  assert(false);
  return std::numeric_limits<float>::signaling_NaN();
}

float getSegmentLength(const Simulator::TrackSegment& segment, const Simulator::StateData& stateData)
{
  using Type = Simulator::TrackSegment::Type;
  using State = Simulator::TurnoutState::State;

  switch(segment.type)
  {
    case Type::Straight:
      return segment.straight.length;

    case Type::Curve:
      return segment.curves[0].length;

    case Type::Turnout:
      switch(stateData.turnouts[segment.turnout.index].state)
      {
        case State::Closed:
          return segment.straight.length;

        case State::Thrown:
          return segment.curves[0].length;

        default: // all others are invalid
          break;
      }
      break;

    case Type::TurnoutCurved:
      switch(stateData.turnouts[segment.turnout.index].state)
      {
        case State::Closed:
          return segment.curves[0].length;

        case State::Thrown:
          return segment.curves[1].length;

        default: // all others are invalid
          break;
      }
      break;

    case Type::Turnout3Way:
      switch(stateData.turnouts[segment.turnout.index].state)
      {
        case State::Closed:
          return segment.straight.length;

        case State::ThrownLeft:
          return segment.curves[0].length;

        case State::ThrownRight:
          return segment.curves[1].length;

        default: // all others are invalid
          break;
      }
      break;

    case Type::SingleSlipTurnout:
    case Type::DoubleSlipTurnout:
      switch(stateData.turnouts[segment.turnout.index].state)
      {
        case State::Closed:
        case State::ClosedLeft:
        case State::ClosedRight:
          return segment.straight.length;

        case State::Thrown:
        case State::ThrownLeft:
        case State::ThrownRight:
          return segment.curves[0].length;

        default: // all others are invalid
          break;
      }
      break;
  }
  return 0.0f;
}

size_t getNextSegmentIndex(const Simulator::TrackSegment& segment, bool directionPositive, const Simulator::StateData& stateData)
{
  using State = Simulator::TurnoutState::State;
  if(!directionPositive)
  {
    return segment.nextSegmentIndex[0];
  }
  if((segment.type == Simulator::TrackSegment::Type::Turnout || segment.type == Simulator::TrackSegment::Type::TurnoutCurved) &&
      stateData.turnouts[segment.turnout.index].state == Simulator::TurnoutState::State::Thrown)
  {
    return segment.nextSegmentIndex[2];
  }
  if(segment.type == Simulator::TrackSegment::Type::Turnout3Way)
  {
    const auto state = stateData.turnouts[segment.turnout.index].state;
    if(state == State::ThrownLeft)
    {
      return segment.nextSegmentIndex[2];
    }
    else if(state == State::ThrownRight)
    {
      return segment.nextSegmentIndex[3];
    }
    assert(state == State::Closed);
  }
  return segment.nextSegmentIndex[1];
}

template<typename T>
std::optional<T> stringToEnum(std::string_view value)
{
  auto it = std::find_if(EnumValues<T>::value.begin(), EnumValues<T>::value.end(),
    [&value](const auto& n)
    {
      return n.second == value;
    });

  if(it != EnumValues<T>::value.end())
  {
    return it->first;
  }
  return std::nullopt;
}

}

Simulator::Simulator(const nlohmann::json& world)
  : staticData(load(world, m_stateData))
  , m_tickTimer{m_ioContext}
  , m_acceptor{m_ioContext}
  , m_socketUDP{m_ioContext}
{

}

Simulator::~Simulator()
{
  stop();

  {
    std::lock_guard<std::recursive_mutex> lock(m_stateMutex);

    {
        auto it = m_stateData.mainSignals.begin();
        while(it != m_stateData.mainSignals.end())
        {
            delete it->second;
            it = m_stateData.mainSignals.erase(it);
        }
    }

    {
      auto it = m_stateData.trains.begin();
      while(it != m_stateData.trains.end())
      {
        Train *train = it->second;
        destroyTrain(train);
        it = m_stateData.trains.erase(it);
      }
    }

    {
      auto it = m_stateData.vehicles.begin();
      while(it != m_stateData.vehicles.end())
      {
        assert(!it->second->activeTrain);
        delete it->second;
        it = m_stateData.vehicles.erase(it);
      }
    }
  }
}

Simulator::StateData Simulator::stateData() const
{
  std::lock_guard<std::recursive_mutex> lock(m_stateMutex);
  return m_stateData;
}

void Simulator::enableServer(bool localhostOnly, uint16_t port)
{
  m_serverEnabled = true;
  m_serverLocalHostOnly = localhostOnly;
  m_serverPort = port;
}

uint16_t Simulator::serverPort() const
{
  return m_acceptor.local_endpoint().port();
}

void Simulator::start()
{
  m_thread = std::thread(
    [this]()
    {
      if(m_serverEnabled)
      {
        std::cout << "Starting server..." << std::endl;

        boost::system::error_code ec;
        boost::asio::ip::tcp::endpoint endpoint(m_serverLocalHostOnly ? boost::asio::ip::address_v4::loopback() : boost::asio::ip::address_v4::any(), m_serverPort);

        m_acceptor.open(endpoint.protocol(), ec);

        m_acceptor.bind(endpoint, ec);

        m_acceptor.listen(5, ec);

        m_socketUDP.open(boost::asio::ip::udp::v4(), ec);
        if(ec)
            assert(false);

        m_socketUDP.set_option(boost::asio::socket_base::reuse_address(true), ec);
        if(ec)
            assert(false);

        m_socketUDP.bind(boost::asio::ip::udp::endpoint(boost::asio::ip::address_v4::any(), defaultPort), ec);
        if(ec)
        {
            std::cout << "UDP cannot bind" << std::endl;
        }

        std::cout << ec.message() << " END" << std::endl << std::flush;

        doReceive();
        accept();
      }
      tick();
      m_ioContext.run();
    });
}

void Simulator::stop()
{
  std::cout << "Stopping server...";

  try
  {
    m_socketUDP.close();
  }
  catch(...)
  {
  }

  while(!m_connections.empty())
  {
    auto connection =  m_connections.back();
    m_connections.pop_back();
    connection->stop();
  }

  try
  {
    boost::system::error_code ec;
    m_acceptor.cancel(ec);
    m_acceptor.close(ec);
  }
  catch(std::exception &e)
  {
      std::cout << "Error while closing TCP: " << e.what() << std::endl << std::flush;
  }

  m_tickTimer.cancel();
  if(m_thread.joinable())
  {
    m_thread.join();
  }
}

void Simulator::setPowerOn(bool powerOn)
{
  std::lock_guard<std::recursive_mutex> lock(m_stateMutex);
  if(m_stateData.powerOn != powerOn)
  {
    m_stateData.powerOn = powerOn;
    send(SimulatorProtocol::Power(m_stateData.powerOn));
  }
}

void Simulator::togglePowerOn()
{
  std::lock_guard<std::recursive_mutex> lock(m_stateMutex);
  m_stateData.powerOn = !m_stateData.powerOn;
  send(SimulatorProtocol::Power(m_stateData.powerOn));
}

Simulator::Train *Simulator::getTrainAt(size_t trainIndex) const
{
  std::lock_guard<std::recursive_mutex> lock(m_stateMutex);
  if(trainIndex < m_stateData.trains.size())
  {
    auto it = std::cbegin(m_stateData.trains);
    for(size_t i = 0; i < trainIndex; i++)
      it++;
    return it->second;
  }

  return nullptr;
}

bool Simulator::isTrainDirectionInverted(Train *train)
{
  std::lock_guard<std::recursive_mutex> lock(m_stateMutex);

  if(train->vehicles.empty())
    return false;

  const auto vehicleItem = train->vehicles.front();
  if(vehicleItem.vehicle->state.front.position.x < vehicleItem.vehicle->state.rear.position.x)
    return true;

  return false;
}

void Simulator::setTrainDirection(Train *train, bool reverse)
{
  std::lock_guard<std::recursive_mutex> lock(m_stateMutex);

  if(train->state.reverse != reverse)
  {
    train->state.reverse = reverse;
    train->state.speedOrDirectionChanged = true;
    train->state.nextSignalDirty = true;
  }
}

void Simulator::setTrainSpeed(Train *train, float speed)
{
  std::lock_guard<std::recursive_mutex> lock(m_stateMutex);

  speed = std::clamp(speed, 0.0f, train->speedMax);
  if(train->state.speed != speed)
  {
    train->state.speed = speed;
    train->state.speedOrDirectionChanged = true;
  }
}

void Simulator::setTrainMode(Train *train, TrainState::Mode mode)
{
  std::lock_guard<std::recursive_mutex> lock(m_stateMutex);

<<<<<<< HEAD
  if(train->state.mode != mode)
  {
    train->state.mode = mode;
=======
  const float speed = std::clamp(train->state.speed + delta, 0.0f, train->speedMax);
  setTrainSpeed(train, speed);
}

void Simulator::setTrainMode(Train *train, TrainState::Mode m)
{
  std::lock_guard<std::recursive_mutex> lock(m_stateMutex);

  if(train->state.mode != m)
  {
    train->state.mode = m;
>>>>>>> 55a33faa
    train->state.nextSignalDirty = true;
  }
}

void Simulator::applyTrainSpeedDelta(Train *train, float delta)
{
  std::lock_guard<std::recursive_mutex> lock(m_stateMutex);

  const float speed = std::clamp(train->state.speed + delta, 0.0f, train->speedMax);
  setTrainSpeed(train, speed);
}

void Simulator::stopAllTrains()
{
  std::lock_guard<std::recursive_mutex> lock(m_stateMutex);
  for(auto& it : m_stateData.trains)
  {
    auto *train = it.second;
    setTrainSpeed(train, 0.0f);
    setTrainMode(train, TrainState::Mode::Manual);
  }
}

bool Simulator::trainExists(const std::string_view &name) const
{
    std::lock_guard<std::recursive_mutex> lock(m_stateMutex);
    return m_stateData.trains.contains(name);
}

bool Simulator::segmentOccupied(size_t segmentIdx) const
{
    if(segmentIdx >= staticData.trackSegments.size())
        return false;

    const auto& segment = staticData.trackSegments.at(segmentIdx);
    if(!segment.hasSensor())
        return false;

    std::lock_guard<std::recursive_mutex> lock(m_stateMutex);
    const auto &sensor = m_stateData.sensors.at(segment.sensor.index);
    return sensor.value;
}

void Simulator::setTurnoutState(size_t segmentIndex, TurnoutState::State state)
{
  using Type = TrackSegment::Type;
  using State = TurnoutState::State;

  if(segmentIndex < staticData.trackSegments.size() && staticData.trackSegments[segmentIndex].turnout.index != invalidIndex)
  {
    const auto& segment = staticData.trackSegments[segmentIndex];
    std::lock_guard<std::recursive_mutex> lock(m_stateMutex);
    auto& turnout = m_stateData.turnouts[segment.turnout.index];
    if(turnout.state != state)
    {
      if(segment.type == Type::Turnout || segment.type == Type::TurnoutCurved)
      {
        if(segment.turnout.addresses[0] != invalidAddress)
        {
          uint8_t val = 0;
          if(state == State::Thrown)
            val = 2;
          else if(state == State::Closed)
            val = 1;
          send(SimulatorProtocol::AccessorySetState(segment.turnout.channel,
                                                    segment.turnout.addresses[0],
                                                    val));
        }
      }
      else if(segment.type == Type::Turnout3Way)
      {



        return; // FIXME
      }
      turnout.state = state;

      for(Train *train : turnout.watchingTrains)
        train->state.nextSignalDirty = true;
    }
  }
}

void Simulator::toggleTurnoutState(size_t segmentIndex, bool setUnknown)
{
  using Type = TrackSegment::Type;
  using State = TurnoutState::State;

  if(segmentIndex < staticData.trackSegments.size() && staticData.trackSegments[segmentIndex].turnout.index != invalidIndex)
  {
    const auto& segment = staticData.trackSegments[segmentIndex];

    Simulator::TurnoutState::State state;
    {
      std::lock_guard<std::recursive_mutex> lock(m_stateMutex);
      state = m_stateData.turnouts[segment.turnout.index].state;
    }

    if(segment.type == Type::Turnout || segment.type == Type::TurnoutCurved)
    {
      if(setUnknown)
        state = State::Unknown;
      else
        state = (state != State::Closed) ? State::Closed : State::Thrown;
    }
    else if(segment.type == Type::Turnout3Way)
    {
      if(setUnknown)
      {
        state = State::Unknown;
      }
      else if(state == State::Closed)
      {
        state = State::ThrownLeft;
      }
      else if(state == State::ThrownLeft)
      {
        state = State::ThrownRight;
      }
      else
      {
        assert(state == State::ThrownRight || state == State::Unknown);
        state = State::Closed;
      }
    }

    setTurnoutState(segmentIndex, state);
  }
}

void Simulator::send(const SimulatorProtocol::Message& message)
{
  for(const auto& connection : m_connections)
  {
    connection->send(message);
  }
}

void Simulator::receive(const SimulatorProtocol::Message& message, size_t fromConnId)
{
  using namespace SimulatorProtocol;

  switch(message.opCode)
  {
    case OpCode::Power:
    {
      std::lock_guard<std::recursive_mutex> lock(m_stateMutex);
      m_stateData.powerOn = static_cast<const Power&>(message).powerOn;
      break;
    }
    case OpCode::LocomotiveSpeedDirection:
    {
      const auto &m = static_cast<const LocomotiveSpeedDirection &>(message);
      std::lock_guard<std::recursive_mutex> lock(m_stateMutex);
      for(auto it : m_stateData.trains)
      {
        Train *train = it.second;

        if(m.address == train->address && (m.protocol == train->protocol || train->protocol == DecoderProtocol::None))
        {
          const float speed = std::clamp(train->speedMax * (m.speed / 255.0f), 0.0f, train->speedMax);
          const bool reverse = m.direction == Direction::Reverse;

          auto &trainState = train->state;
          if(trainState.speed != speed || trainState.reverse != reverse)
          {
            setTrainSpeed(train, speed);
            setTrainDirection(train, reverse);
          }
          break;
        }
      }
      break;
    }
    case OpCode::AccessorySetState:
    {
      const auto& m = static_cast<const AccessorySetState&>(message);
      const auto count = staticData.trackSegments.size();
      for(size_t i = 0; i < count; ++i)
      {
        const auto& segment = staticData.trackSegments[i];
        if((segment.type == Simulator::TrackSegment::Type::Turnout || segment.type == Simulator::TrackSegment::Type::TurnoutCurved) &&
            m.address == segment.turnout.addresses[0] && m.channel == segment.turnout.channel)
        {
          Simulator::TurnoutState::State newState = Simulator::TurnoutState::State::Unknown;
          if(m.state == 1)
          {
            newState = Simulator::TurnoutState::State::Closed;
          }
          else if(m.state == 2)
          {
            newState = Simulator::TurnoutState::State::Thrown;
          }
          setTurnoutState(i, newState);
          break;
        }
        else if(segment.type == Simulator::TrackSegment::Type::Turnout3Way && (m.address == segment.turnout.addresses[0] || m.address == segment.turnout.addresses[1]))
        {
          // Left has preference over right, if other behavior is required add it to the json config as option.
          //
          //  |/ = 2nd address
          // \|  = 1st address
          //
          // TurnoutState::coils = 0 0 0 0 RC RT LC LT

          std::lock_guard<std::recursive_mutex> lock(m_stateMutex);
          auto& turnoutState = m_stateData.turnouts[segment.turnout.index];
          if(m.address == segment.turnout.addresses[0])
          {
            turnoutState.coils &= 0x0C;
            turnoutState.coils |= (m.state & 0x03);
          }
          else if(m.address == segment.turnout.addresses[1])
          {
            turnoutState.coils &= 0x03;
            turnoutState.coils |= (m.state & 0x03) << 2;
          }

          switch(turnoutState.coils)
          {
            case 0x0A:
              turnoutState.state = Simulator::TurnoutState::State::Closed;
              break;

            case 0x05:
            case 0x09:
              turnoutState.state = Simulator::TurnoutState::State::ThrownLeft;
              break;

            case 0x06:
              turnoutState.state = Simulator::TurnoutState::State::ThrownRight;
              break;
          }
          break;
        }
      }
      break;
    }
    case OpCode::SensorChanged:
      break; // only sent by simulator
    case OpCode::SignalSetState:
    {
      const auto& m = static_cast<const SignalSetState&>(message);
      std::lock_guard<std::recursive_mutex> lock(m_stateMutex);
      for(auto it : m_stateData.mainSignals)
      {
        MainSignal *s = it.second;
        if(s->ownerConnectionId != fromConnId || s->address != m.address || s->channel != m.channel)
          continue;

        for(size_t i = 0; i < s->lights.size(); i++)
        {
            if(i < (sizeof(m.lights) / sizeof(m.lights[0])))
            {
                s->lights[i].color = MainSignal::Light::Color(m.lights[i].color);
                s->lights[i].state = MainSignal::Light::State(m.lights[i].state);
            }
            else
            {
                s->lights[i].color = MainSignal::Light::Color::Red;
                s->lights[i].state = MainSignal::Light::State::Off;
            }
        }
        break;
      }
      break;
    }
    case OpCode::OwnSignal:
    {
        const auto& m = static_cast<const OwnSignal&>(message);
        std::lock_guard<std::recursive_mutex> lock(m_stateMutex);
        for(auto it : m_stateData.mainSignals)
        {
            MainSignal *s = it.second;
            if(s->ownerConnectionId != invalidIndex || s->address != m.address || s->channel != m.channel)
                continue;

            s->ownerConnectionId = fromConnId;
            break;
        }
    }
  }
}

void Simulator::removeConnection(const std::shared_ptr<SimulatorConnection>& connection)
{
  const size_t connId = connection->connectionId();
  if(auto it = std::find(m_connections.begin(), m_connections.end(), connection); it != m_connections.end())
  {

    m_connections.erase(it);
  }

  // Turn off owned signals
  std::lock_guard<std::recursive_mutex> lock(m_stateMutex);
  for(auto it : m_stateData.mainSignals)
  {
    MainSignal *s = it.second;
    if(s->ownerConnectionId != connId)
      continue;

    s->ownerConnectionId = invalidIndex;
    s->maxSpeed = 0.0f;
    for(MainSignal::Light& l : s->lights)
    {
        l.color = MainSignal::Light::Color::Red;
        l.state = MainSignal::Light::State::Off;
    }
  }
}

void Simulator::accept()
{
  m_acceptor.async_accept(
    [this](boost::system::error_code ec, boost::asio::ip::tcp::socket socket)
    {
      if(!ec)
      {
        lastConnectionId++;
        if(lastConnectionId == invalidIndex)
              lastConnectionId = 0;

        m_connections.emplace_back(std::make_shared<SimulatorConnection>(
                                         shared_from_this(), std::move(socket),
                                         lastConnectionId))->start();
        sendInitialState(*m_connections.rbegin());
        accept();
      }
    });
}

constexpr char RequestMessage[] = {'s', 'i', 'm', '?'};
constexpr char ResponseMessage[] = {'s', 'i', 'm', '!'};

void Simulator::doReceive()
{
    m_socketUDP.async_receive_from(
        boost::asio::buffer(m_udpBuffer),
        m_remoteEndpoint,
        [this](const boost::system::error_code& ec, std::size_t bytesReceived)
        {
            if(!ec)
            {
                const char *recvMsg = reinterpret_cast<char*>(m_udpBuffer.data());
                if(bytesReceived >= sizeof(RequestMessage) && std::memcmp(recvMsg, &RequestMessage, sizeof(RequestMessage)) == 0)
                {
                    if(!m_serverLocalHostOnly || m_remoteEndpoint.address().is_loopback())
                    {
                        uint16_t response[3] = {0, 0, serverPort()};

                        // Send in big endian format
                        if constexpr (std::endian::native == std::endian::little)
                        {
                            // Swap bytes
                            uint8_t b[2] = {};
                            *reinterpret_cast<uint16_t *>(b) = response[2];
                            std::swap(b[0], b[1]);
                            response[2] = *reinterpret_cast<uint16_t *>(b);
                        }

                        std::cout << "UDP Sending to: " << m_remoteEndpoint.address().to_string()
                                                        << " port: " << m_remoteEndpoint.port()
                                                        << std::endl << std::flush;

                        std::memcpy(&response, &ResponseMessage, sizeof(ResponseMessage));
                        m_socketUDP.async_send_to(boost::asio::buffer(response, sizeof(response)), m_remoteEndpoint,
                                                  [this](const boost::system::error_code& ec2, std::size_t bytesTransferred)
                                                  {
                                                     assert(!ec2 && bytesTransferred == 6);
                                                     doReceive();
                                                  });
                        return;
                    }
                }
                doReceive();
            }
        });
}

void Simulator::tick()
{
  m_tickTimer.expires_after(tickRate);
  m_tickTimer.async_wait(
    [this](std::error_code ec)
    {
      if(!ec)
      {
        tick();
      }
    });

  {
    std::lock_guard<std::recursive_mutex> lock(m_stateMutex);
    const auto start = std::chrono::high_resolution_clock::now();
    updateTrainPositions();
    updateSensors();
    const auto duration = std::chrono::duration_cast<std::chrono::microseconds>(std::chrono::high_resolution_clock::now() - start);
    m_stateData.tickActive = duration.count() / 1e6f;
    m_stateData.tickLoad = static_cast<float>(100 * duration.count()) / static_cast<float>(std::chrono::duration_cast<std::chrono::microseconds>(tickRate).count());
  }

  onTick();
}

void Simulator::updateTrainPositions()
{
  if(staticData.trackSegments.empty()) [[unlikely]]
  {
    return;
  }

  for(auto it : m_stateData.trains)
  {
    Train* train = it.second;
    auto& trainState = train->state;

    if(trainState.speedOrDirectionChanged)
      trainState.nextSignalDirty = true;

    if(train->address != invalidAddress && trainState.speedOrDirectionChanged)
    {
        send(SimulatorProtocol::LocomotiveSpeedDirection(train->address,
                                                         train->protocol,
                                                         static_cast<uint8_t>(std::clamp<float>(std::round(std::numeric_limits<uint8_t>::max() * (trainState.speed / train->speedMax)),
          std::numeric_limits<uint8_t>::min(),
          std::numeric_limits<uint8_t>::max())),
        trainState.reverse ? Direction::Reverse : Direction::Forward,
        false));
      trainState.speedOrDirectionChanged = false;
    }

    updateTrainNextSignal(train);
    checkNextSignal(train);

    if(trainState.mode != TrainState::Mode::Manual && trainState.nextSignal)
    {
      // Calculate distance to next signal
    }

    auto updateHelper = [this](Simulator::Train::VehicleItem& item, float speed,
        bool reverse, bool isFirst,
        Train &train_) -> bool
    {
        if(reverse)
            speed = -speed;

        if(item.reversed == reverse)
            return updateVehiclePosition(item.vehicle->state.front, speed, isFirst, train_) &&
                updateVehiclePosition(item.vehicle->state.rear, speed, false, train_);
        else
            return updateVehiclePosition(item.vehicle->state.rear, speed, isFirst, train_) &&
                updateVehiclePosition(item.vehicle->state.front, speed, false, train_);
    };

    const float speed = m_stateData.powerOn ? trainState.speed : 0.0f;
    bool isFirst = true;

    bool wasStopped = false;

    if(!trainState.reverse)
    {
      for(auto& vehicleItem : train->vehicles)
      {
        if(!updateHelper(vehicleItem, speed, trainState.reverse, isFirst, *train))
        {
          setTrainSpeed(train, 0.0f);
          if(isFirst)
            wasStopped = true;

          break;
        }

        if(isFirst)
          isFirst = false;
      }
    }
    else // reverse
    {
      for(auto& vehicleItem : train->vehicles | std::views::reverse)
      {
        if(!updateHelper(vehicleItem, speed, trainState.reverse, isFirst, *train))
        {
          setTrainSpeed(train, 0.0f);
          if(isFirst)
            wasStopped = true;

          break;
        }

        if(isFirst)
          isFirst = false;
      }
    }

    if(!wasStopped && train->state.nextSignal)
      train->state.nextSignalDistance -= speed;
  }
}

inline bool isTurnoutUnknownState(const Simulator::TrackSegment& segment,
                                  const Simulator::StateData& stateData)
{
    switch (segment.type)
    {
    case Simulator::TrackSegment::Type::Straight:
    case Simulator::TrackSegment::Type::Curve:
        return false;
    case Simulator::TrackSegment::Type::Turnout:
    case Simulator::TrackSegment::Type::TurnoutCurved:
    case Simulator::TrackSegment::Type::Turnout3Way:
    {
        return stateData.turnouts.at(segment.turnout.index).state
                == Simulator::TurnoutState::State::Unknown;
    }
    default:
        assert(false);
        break;
    }

    return false;
}

bool Simulator::updateVehiclePosition(VehicleState::Face& face,
                                      const float speed, bool isFirst_,
<<<<<<< HEAD
                                      Train &train_)
=======
                                      Train &train)
>>>>>>> 55a33faa
{
  using Object = Simulator::TrackSegment::Object;

  auto objHelper = [this](const TrackSegment::Object& obj,
      const float facePos, const float targetPos,
<<<<<<< HEAD
      Train &train, bool dirFwd_, bool isFirst, bool &stop) -> bool
=======
      Train &train_, bool dirFwd_, bool isFirst, bool &stop) -> bool
>>>>>>> 55a33faa
  {
    if(dirFwd_)
    {
      if(obj.position < facePos)
          return true;

      if(obj.position > targetPos)
          return false;
    }
    else
    {
      if(obj.position > facePos)
        return true;

      if(obj.position < targetPos)
        return false;
    }

    if(dirFwd_ && obj.allowedDirection == Object::AllowedDirections::Backwards)
        return true; // Only forward or both
    else if(!dirFwd_ && obj.allowedDirection == Object::AllowedDirections::Forward)
        return true; // Only backwards or both

    if(obj.type == Object::Type::PositionSensor)
    {
        SensorState& sensor = m_stateData.sensors[obj.sensorIndex];
        sensor.curTime = sensor.maxTime;
        sensor.occupied = 1;
    }
<<<<<<< HEAD
    else if (isFirst && obj.type == Object::Type::MainSignal && train.state.mode != TrainState::Mode::Manual)
=======
    else if (isFirst && obj.type == Object::Type::MainSignal && train_.state.mode != TrainState::Mode::Manual)
>>>>>>> 55a33faa
    {
      auto it = m_stateData.mainSignals.find(obj.signalName);
      if(it == m_stateData.mainSignals.end())
        return true;

      MainSignal *signal = it->second;
      const float tickSpeed = signal->maxSpeed * SpeedKmHtoTick;
      if(signal->maxSpeed == 0.0f)
      {
        // Stop immediately
        // TODO: if SPAD set to manual mode
        stop = true;
        return false;
      }

<<<<<<< HEAD
      if(train.state.mode == TrainState::Mode::SemiAutomatic && train.state.speed == 0)
=======
      if(train_.state.mode == TrainState::Mode::SemiAutomatic && train_.state.speed == 0)
>>>>>>> 55a33faa
        return true;

      // Apply signal speed on next tick
      // TODO: train max speed
<<<<<<< HEAD
      setTrainSpeed(&train, tickSpeed);
      train.state.nextSignalDirty = true;
=======
      setTrainSpeed(&train_, tickSpeed);
      train_.state.nextSignalDirty = true;
>>>>>>> 55a33faa
    }

    return true;
  };

  float distance = face.distance + (face.segmentDirectionInverted ? -speed : speed);

  // Move to next segment when reaching the end:
  for(;;)
  {
    const size_t faceSegmentIndexBefore = face.segmentIndex;
    const auto& segment = staticData.trackSegments[face.segmentIndex];
    const auto segmentLength = getSegmentLength(segment, m_stateData);

    const bool dirFwd = !face.segmentDirectionInverted && speed > 0;
    if(dirFwd)
    {
        for(const TrackSegment::Object& obj : segment.objects)
        {
          bool stop = false;
          if(objHelper(obj, face.distance, distance,
<<<<<<< HEAD
                       train_, true, isFirst_, stop))
=======
                       train, true, isFirst_, stop))
>>>>>>> 55a33faa
            continue;

          if(stop)
            return false;
          break;
        }
    }
    else
    {
      for(const TrackSegment::Object& obj : segment.objects | std::views::reverse)
      {
        bool stop = false;
        if(objHelper(obj, face.distance, distance,
<<<<<<< HEAD
                     train_, false, isFirst_, stop))
=======
                     train, false, isFirst_, stop))
>>>>>>> 55a33faa
          continue;

        if(stop)
          return false;
        break;
      }
    }

    if(distance >= segmentLength)
    {
      const auto nextSegmentIndex = getNextSegmentIndex(segment, true, m_stateData);
      if(nextSegmentIndex == invalidIndex)
      {
        return false; // no next segment
      }

      // If no signal was found rescan on segment change
<<<<<<< HEAD
      if(!train_.state.nextSignal)
        train_.state.nextSignalDirty = true;
=======
      if(!train.state.nextSignal)
        train.state.nextSignalDirty = true;
>>>>>>> 55a33faa

      auto& nextSegment = staticData.trackSegments[nextSegmentIndex];

      if(isTurnoutUnknownState(nextSegment, m_stateData))
          return false;

      if(segment.sensor.index != invalidIndex)
      {
        auto& sensor = m_stateData.sensors[segment.sensor.index];
        assert(sensor.occupied != 0);
        sensor.occupied--;
      }

      face.segmentIndex = nextSegmentIndex;

      if(nextSegment.nextSegmentIndex[0] == faceSegmentIndexBefore)
      {
        distance -= segmentLength;
        face.distance = 0.0f;
        face.segmentDirectionInverted = (speed < 0);
      }
      else
      {
        face.distance = getSegmentLength(nextSegment, m_stateData);
        distance = (face.distance + segmentLength) - distance;
        face.segmentDirectionInverted = (speed > 0);
      }

      if(nextSegment.sensor.index != invalidIndex)
      {
        m_stateData.sensors[nextSegment.sensor.index].occupied++;
      }
    }
    else if(distance < 0)
    {
      const auto nextSegmentIndex = getNextSegmentIndex(segment, false, m_stateData);
      if(nextSegmentIndex == invalidIndex)
      {
        return false; // no next segment
      }

      // If no signal was found rescan on segment change
<<<<<<< HEAD
      if(!train_.state.nextSignal)
        train_.state.nextSignalDirty = true;
=======
      if(!train.state.nextSignal)
        train.state.nextSignalDirty = true;
>>>>>>> 55a33faa

      auto& nextSegment = staticData.trackSegments[nextSegmentIndex];

      if(isTurnoutUnknownState(nextSegment, m_stateData))
          return false;

      if(segment.sensor.index != invalidIndex)
      {
        auto& sensor = m_stateData.sensors[segment.sensor.index];
        assert(sensor.occupied != 0);
        sensor.occupied--;
      }

      face.segmentIndex = nextSegmentIndex;

      if(nextSegment.nextSegmentIndex[0] == faceSegmentIndexBefore)
      {
        distance = -distance;
        face.distance = 0.0f;
        face.segmentDirectionInverted = (speed < 0);
      }
      else
      {
        face.distance = getSegmentLength(nextSegment, m_stateData);
        distance += face.distance;
        face.segmentDirectionInverted = (speed > 0);
      }

      if(nextSegment.sensor.index != invalidIndex)
      {
        m_stateData.sensors[nextSegment.sensor.index].occupied++;
      }
    }
    else
    {
      break; // we're within section boundries
    }
  }

  // Calculate position:
  {
    auto& segment = staticData.trackSegments[face.segmentIndex];
    size_t curveIndex = invalidIndex;

    if(isStraight(segment))
    {
      face.position.x = segment.points[0].x + distance * std::cos(segment.rotation);
      face.position.y = segment.points[0].y + distance * std::sin(segment.rotation);
    }
    else if(isCurve(segment, curveIndex))
    {
      assert(curveIndex != invalidIndex);
      const auto& curve = segment.curves[curveIndex];

      float angle = segment.rotation + (distance / curve.length) * curve.angle;
      if(curve.angle < 0)
      {
        angle += pi;
      }

      face.position.x = curve.center.x + curve.radius * std::sin(angle);
      face.position.y = curve.center.y - curve.radius * std::cos(angle);
    }
    else
    {
      assert(false);
    }
  }

  face.distance = distance;

  return true;
}

void Simulator::updateSensors()
{
  const size_t count = staticData.sensors.size();
  for(size_t i = 0; i < count; ++i)
  {
    const auto& sensor = staticData.sensors[i];
    auto& sensorState = m_stateData.sensors[i];
    bool sensorValue = m_stateData.powerOn && (sensorState.occupied != 0);

    if(sensorValue && sensorState.curTime > 0)
    {
        // Delay going down
        sensorState.curTime--;

        if(sensorState.curTime == 0)
        {
            sensorState.occupied = 0;
            sensorValue = false;
        }
    }

    if(sensorState.value != sensorValue)
    {
      sensorState.value = sensorValue;
      send(SimulatorProtocol::SensorChanged(sensor.channel, sensor.address, sensorState.value));
    }
  }
}

bool Simulator::isStraight(const TrackSegment& segment)
{
  using Type = TrackSegment::Type;
  using State = TurnoutState::State;

  switch(segment.type)
  {
    case Type::Straight:
      return true;

    case Type::Curve:
    case Type::TurnoutCurved:
      return false;

    case Type::Turnout:
    case Type::Turnout3Way:
      return m_stateData.turnouts[segment.turnout.index].state == State::Closed;

    case Type::SingleSlipTurnout:
    case Type::DoubleSlipTurnout:
      const auto state = m_stateData.turnouts[segment.turnout.index].state;
      switch (state)
      {
      case State::Closed:
      case State::ClosedLeft:
      case State::ClosedRight:
          return true;
      default:
          return false;
      }
  }
  assert(false);
  return false;
}

bool Simulator::isCurve(const TrackSegment& segment, size_t& curveIndex)
{
  using Type = TrackSegment::Type;
  using State = TurnoutState::State;

  switch(segment.type)
  {
    case Type::Straight:
      return false;

    case Type::Curve:
      curveIndex = 0;
      return true;

    case Type::Turnout:
      if(m_stateData.turnouts[segment.turnout.index].state == State::Thrown)
      {
        curveIndex = 0;
        return true;
      }
      return false;

    case Type::TurnoutCurved:
      curveIndex = m_stateData.turnouts[segment.turnout.index].state == State::Closed ? 0 : 1;
      return true;

    case Type::Turnout3Way:
      switch(m_stateData.turnouts[segment.turnout.index].state)
      {
        case State::Closed:
          return false;

        case State::ThrownLeft:
          curveIndex = 0;
          return true;

        case State::ThrownRight:
          curveIndex = 1;
          return true;

        default:
          break;
      }
      break;

    case Type::SingleSlipTurnout:
    case Type::DoubleSlipTurnout:
      const auto state = m_stateData.turnouts[segment.turnout.index].state;
      switch (state)
      {
      case State::Thrown:
      case State::ThrownLeft:
      case State::ThrownRight:
          curveIndex = 1; // TODO
          return true;
      default:
          return false;
      }
      break;
  }
  assert(false);
  return false;
}

void Simulator::loadTrackObjects(const nlohmann::json &track, StaticData &data, StateData &stateData, TrackSegment &segment)
{
    // Objects:
    if(auto trackObjects = track.find("objects"); trackObjects != track.end() && trackObjects->is_array())
    {
        segment.objects.reserve(trackObjects->size());

        float totLen = 0;
        if(segment.type == TrackSegment::Type::Straight)
            totLen = segment.straight.length;
        else if(segment.type == TrackSegment::Type::Curve)
            totLen = segment.curves[0].length;

        if(totLen > 0)
        {
            for(const auto& item : *trackObjects)
            {
                if(!item.is_object())
                {
                    continue;
                }

                TrackSegment::Object trackObj;
                trackObj.position = item.value("pos", std::numeric_limits<float>::quiet_NaN());
                if(!std::isfinite(trackObj.position))
                    continue;

                if(trackObj.position < 0)
                    trackObj.position = totLen + trackObj.position;

                if(trackObj.position < 0 || trackObj.position >= totLen)
                    continue;

                if(segment.type == TrackSegment::Type::Straight)
                {
                    trackObj.rotation = segment.rotation;
                    trackObj.pos.x = segment.points[0].x + trackObj.position * std::cos(segment.rotation);
                    trackObj.pos.y = segment.points[0].y + trackObj.position * std::sin(segment.rotation);
                }
                else if(segment.type == Simulator::TrackSegment::Type::Curve)
                {
                    const auto& curve = segment.curves[0];

                    float angle = segment.rotation + (trackObj.position / curve.length) * curve.angle;

                    // Rotation must not be adjusted by 180 degrees
                    trackObj.rotation = angle;

                    if(curve.angle < 0)
                    {
                        angle += pi;
                    }

                    trackObj.pos.x = curve.center.x + curve.radius * std::sin(angle);
                    trackObj.pos.y = curve.center.y - curve.radius * std::cos(angle);
                }

                while(trackObj.rotation > 2 * pi)
                    trackObj.rotation -= 2 * pi;

                while(trackObj.rotation < 0)
                    trackObj.rotation += 2 * pi;

                trackObj.dirForward = item.value("dir", true);

                const std::string_view type = item.value<std::string_view>("type", {});
                if(type == "sensor")
                {
                    trackObj.type = TrackSegment::Object::Type::PositionSensor;
                    trackObj.allowedDirection = TrackSegment::Object::AllowedDirections::Both;
                    trackObj.lateralDiff = 2.0;

                    if(const uint16_t sensorAddress = item.value("sensor_address", invalidAddress); sensorAddress != invalidAddress)
                    {
                        const uint16_t sensorChannel = item.value("sensor_channel", defaultChannel);

                        for(size_t i = 0; i < data.sensors.size(); ++i)
                        {
                            if(data.sensors[i].channel == sensorChannel && data.sensors[i].address == sensorAddress)
                            {
                                trackObj.sensorIndex = i;
                                break;
                            }
                        }

                        if(trackObj.sensorIndex == invalidIndex) // new sensor
                        {
                            trackObj.sensorIndex = data.sensors.size();
                            data.sensors.emplace_back(Sensor{sensorChannel, sensorAddress});
                            stateData.sensors.emplace_back(SensorState{0, false});
                        }

                        stateData.sensors[trackObj.sensorIndex].maxTime = 90; // 3 seconds
                    }

                    if(trackObj.sensorIndex == invalidIndex) // invalid sensor
                        continue;
                }
                else if(type == "main_signal")
                {
                    trackObj.type = TrackSegment::Object::Type::MainSignal;
                    trackObj.allowedDirection = trackObj.dirForward ?
                                                    TrackSegment::Object::AllowedDirections::Forward :
                                                    TrackSegment::Object::AllowedDirections::Backwards;
                    trackObj.lateralDiff = -1.7; // Default on left side

                    const std::string_view signalName = item.value<std::string_view>("name", {});
                    const uint16_t signalAddress = item.value("address", invalidAddress);
                    const uint16_t signalChannel = item.value("channel", defaultChannel);
                    if(signalName.empty() || signalAddress == invalidAddress)
                        continue;

                    MainSignal *signal = nullptr;
                    auto signIt = stateData.mainSignals.find(signalName);
                    if(signIt == stateData.mainSignals.end())
                    {
                        signal = new MainSignal;
                        signal->name = signalName;
                        signal->address = signalAddress;
                        signal->channel = signalChannel;
                        signal->lights.push_back({});
                        stateData.mainSignals.insert({signal->name, signal});
                    }
                    else
                        signal = signIt->second;

                    trackObj.signalName = signal->name;

                    if(trackObj.signalName.ends_with("A"))
                      signal->maxSpeed = 60;
                    if(trackObj.signalName.ends_with("B"))
                      signal->maxSpeed = 0;

                    size_t nLights = item.value("n_lights", std::max(size_t(1), signal->lights.size()));
                    nLights = std::clamp(size_t(1), size_t(3), nLights);
                    signal->lights.resize(nLights);
                }
                else
                {
                    // Unknown object type
                    continue;
                }

                std::string_view allowedDir = item.value<std::string_view>("allowed_dir", {});
                if(allowedDir == "both")
                    trackObj.allowedDirection = TrackSegment::Object::AllowedDirections::Both;
                if(allowedDir == "forward")
                    trackObj.allowedDirection = TrackSegment::Object::AllowedDirections::Forward;
                if(allowedDir == "backwards")
                    trackObj.allowedDirection = TrackSegment::Object::AllowedDirections::Backwards;

                trackObj.lateralDiff = item.value("lat_delta", trackObj.lateralDiff);

                segment.objects.push_back(trackObj);
            }

            std::stable_sort(segment.objects.begin(),
                             segment.objects.end(),
                             [](const TrackSegment::Object& a, const TrackSegment::Object& b) -> bool
                             {
                                 return a.position < b.position;
                             });
        }
    }
}

void Simulator::loadTrackplan(const nlohmann::json& world, StaticData &data, StateData& stateData)
{
    if(auto trackPlan = world.find("trackplan"); trackPlan != world.end() && trackPlan->is_array())
    {
        data.trackSegments.reserve(trackPlan->size());

        size_t fromPointIndex = invalidIndex;
        size_t fromSegmentIndex = invalidIndex;
        Point curPoint{0.0f, 0.0f};
        float curRotation = 0;

        for(const auto& obj : *trackPlan)
        {
            if(!obj.is_object())
            {
                continue;
            }

            size_t startPointIndex = 0;
            size_t nextPointIndex = 1;
            TrackSegment segment;

            if(auto id = obj.value<std::string_view>("id", {}); !id.empty())
            {
                segment.m_id = id;
                data.trackSegmentId.emplace(std::move(id), data.trackSegments.size());
            }

            const auto type = obj.value<std::string_view>("type", {});
            if(type == "straight")
            {
                segment.type = TrackSegment::Type::Straight;
            }
            else if(type == "curve")
            {
                segment.type = TrackSegment::Type::Curve;
            }
            else if(type == "turnout")
            {
                segment.type = TrackSegment::Type::Turnout;
            }
            else if(type == "turnout_curved")
            {
                segment.type = TrackSegment::Type::TurnoutCurved;
            }
            else if(type == "turnout_3way")
            {
                segment.type = TrackSegment::Type::Turnout3Way;
            }
            else if(type == "turnout_single_slip")
            {
                segment.type = TrackSegment::Type::SingleSlipTurnout;
            }
            else if(type == "turnout_double_slip")
            {
                segment.type = TrackSegment::Type::DoubleSlipTurnout;
            }
            else
            {
                throw std::runtime_error("unknown track element type");
            }

            if(segment.type == TrackSegment::Type::Straight || segment.type == TrackSegment::Type::Turnout || segment.type == TrackSegment::Type::Turnout3Way)
            {
                segment.straight.length = obj.value("length", segment.straight.length);
            }
            if(segment.type == TrackSegment::Type::Curve ||
                segment.type == TrackSegment::Type::Turnout ||
                segment.type == TrackSegment::Type::TurnoutCurved ||
                segment.type == TrackSegment::Type::SingleSlipTurnout ||
                segment.type == TrackSegment::Type::DoubleSlipTurnout)
            {
                segment.curves[0].radius = obj.value("radius", 100.0f);
                segment.curves[0].angle = deg2rad(obj.value("angle", 45.0f));
            }
            if(segment.type == TrackSegment::Type::TurnoutCurved)
            {
                segment.curves[1].radius = obj.value("radius_2", 100.0f);
                segment.curves[1].angle = deg2rad(obj.value("angle_2", 45.0f));
            }
            if(segment.type == TrackSegment::Type::Turnout3Way)
            {
                const float angleMin = 0.0f;
                const float angleMax = 90.0f;
                const float radius = std::max(1.0f, obj.value("radius", 100.0f));
                const float angle = std::clamp(obj.value("angle", 45.0f), angleMin, angleMax);

                segment.curves[0].radius = std::max(1.0f,obj.value("radius_left", radius));
                segment.curves[0].angle = deg2rad(-std::clamp(obj.value("angle_left", angle), angleMin, angleMax));

                segment.curves[1].radius = std::max(1.0f,obj.value("radius_right", radius));
                segment.curves[1].angle = deg2rad(std::clamp(obj.value("angle_right", angle), angleMin, angleMax));
            }
            if(segment.type == TrackSegment::Type::Turnout ||
                segment.type == TrackSegment::Type::TurnoutCurved ||
                segment.type == TrackSegment::Type::Turnout3Way ||
                segment.type == TrackSegment::Type::SingleSlipTurnout ||
                segment.type == TrackSegment::Type::DoubleSlipTurnout)
            {
                segment.turnout.channel = obj.value("channel", defaultChannel);

                if(segment.type == TrackSegment::Type::Turnout3Way ||
                    segment.type == TrackSegment::Type::SingleSlipTurnout ||
                    segment.type == TrackSegment::Type::DoubleSlipTurnout)
                {
                    const auto address = obj.value("address", invalidAddress);
                    segment.turnout.addresses[0] = obj.value("address_left", address);
                    segment.turnout.addresses[1] = obj.value("address_right", (address != invalidAddress) ? static_cast<uint16_t>(address + 1) : invalidAddress);
                }
                else
                {
                    segment.turnout.addresses[0] = obj.value("address", invalidAddress);
                }
                segment.turnout.index = stateData.turnouts.size();
                auto& turnoutState = stateData.turnouts.emplace_back(TurnoutState{});
                if(segment.type == TrackSegment::Type::Turnout3Way ||
                    segment.type == TrackSegment::Type::SingleSlipTurnout ||
                    segment.type == TrackSegment::Type::DoubleSlipTurnout)
                {
                    turnoutState.coils = 0x0A; // both closed
                }
            }

            if(getPointCount(segment.type) > 2)
            {
                if(const size_t n = obj.value("side", invalidIndex); n < getPointCount(segment.type))
                {
                    startPointIndex = n;
                }
            }

            if(const auto fromId = obj.value<std::string>("from_id", {}); !fromId.empty())
            {
                const size_t fromPoint = obj.value("from_point", invalidIndex);

                if(auto it = data.trackSegmentId.find(fromId); it != data.trackSegmentId.end())
                {
                    auto& fromSegment = data.trackSegments[it->second];
                    const auto pointCount = getPointCount(fromSegment.type);
                    bool unconnectedPointFound = false;
                    for(size_t i = 0; i < pointCount; ++i)
                    {
                        if((fromSegment.nextSegmentIndex[i] == invalidIndex && fromPoint == invalidIndex) || fromPoint == i)
                        {
                            if(fromSegment.nextSegmentIndex[i] != invalidIndex)
                            {
                                throw std::runtime_error("point already connected");
                            }
                            curPoint = fromSegment.points[i];
                            curRotation = getPointRotation(fromSegment, i);
                            fromPointIndex = i;
                            fromSegmentIndex = it->second;
                            unconnectedPointFound = true;
                            break;
                        }
                    }

                    if(!unconnectedPointFound)
                    {
                        throw std::runtime_error("track element is already fully connected");
                    }
                }
                else
                {
                    throw std::runtime_error("from_id contains unknown id");
                }
            }
            else if(const auto fromSide = obj.value("from_side", invalidIndex);
                     fromSide != invalidIndex &&
                     fromSegmentIndex != invalidIndex &&
                     getPointCount(data.trackSegments[fromSegmentIndex].type) > 2 &&
                     fromSide < getPointCount(data.trackSegments[fromSegmentIndex].type) &&
                     data.trackSegments[fromSegmentIndex].nextSegmentIndex[fromSide] == invalidIndex)
            {
                const auto& fromSegment = data.trackSegments[fromSegmentIndex];
                curPoint = fromSegment.points[fromSide];
                curRotation = getPointRotation(fromSegment, fromSide);
                fromPointIndex = fromSide;
            }
            else
            {
                if(obj.contains("x"))
                {
                    curPoint.x = obj.value("x", 0.0f);
                    fromSegmentIndex = invalidIndex;
                }
                if(obj.contains("y"))
                {
                    curPoint.y = obj.value("y", 0.0f);
                    fromSegmentIndex = invalidIndex;
                }
                if(obj.contains("rotation"))
                {
                    curRotation = deg2rad(obj.value("rotation", 0.0f));
                    fromSegmentIndex = invalidIndex;
                }
                updateView(data.view, curPoint);
            }

            if((segment.type == TrackSegment::Type::Turnout ||
                 segment.type == TrackSegment::Type::Turnout3Way ||
                 segment.type == TrackSegment::Type::SingleSlipTurnout ||
                 segment.type == TrackSegment::Type::DoubleSlipTurnout) &&
                startPointIndex == 1)
            {
                segment.rotation = curRotation + pi;
                if(segment.rotation >= 2 * pi)
                {
                    segment.rotation -= 2 * pi;
                }
                segment.points[0].x = curPoint.x + segment.straight.length * std::cos(curRotation);
                segment.points[0].y = curPoint.y + segment.straight.length * std::sin(curRotation);
                nextPointIndex = 0;
            }
            else if((segment.type == TrackSegment::Type::Turnout && startPointIndex == 2) ||
                     (segment.type == TrackSegment::Type::TurnoutCurved && (startPointIndex == 1 || startPointIndex == 2)) ||
                     (segment.type == TrackSegment::Type::Turnout3Way && (startPointIndex == 2 || startPointIndex == 3)) ||
                     (segment.type == TrackSegment::Type::SingleSlipTurnout && startPointIndex == 2) ||
                     (segment.type == TrackSegment::Type::DoubleSlipTurnout && startPointIndex == 2))
            {
                const size_t curveIndex = ((segment.type == TrackSegment::Type::TurnoutCurved && startPointIndex == 2) || (segment.type == TrackSegment::Type::Turnout3Way && startPointIndex == 3)) ? 1 : 0;
                auto& curve = segment.curves[curveIndex];

                const float curAngle = (curve.angle > 0) ? (curRotation + pi) : curRotation;

                // Calc circle center:
                curve.center.x = curPoint.x - curve.radius * std::sin(curAngle);
                curve.center.y = curPoint.y + curve.radius * std::cos(curAngle);

                // Calc origin:
                segment.points[0].x = curve.center.x - curve.radius * std::sin(curAngle - curve.angle + pi);
                segment.points[0].y = curve.center.y + curve.radius * std::cos(curAngle - curve.angle + pi);

                curRotation -= curve.angle;

                segment.rotation = curRotation + pi;
                if(segment.rotation >= 2 * pi)
                {
                    segment.rotation -= 2 * pi;
                }

                nextPointIndex = 0;
            }
            else
            {
                segment.points[0] = curPoint;
                segment.rotation = curRotation;

                if(segment.type == TrackSegment::Type::Curve || segment.type == TrackSegment::Type::TurnoutCurved)
                {
                    curRotation += segment.curves[0].angle;
                }
            }

            assert(segment.points[0].isFinite()); // origin must be known now

            // Calculate center/length of curves:
            for(size_t i = 0; i < getCurveCount(segment.type); ++i)
            {
                auto& curve = segment.curves[i];
                if(!curve.center.isFinite()) // skip if already known
                {
                    const float startAngle = (curve.angle < 0) ? (segment.rotation + pi) : segment.rotation;
                    curve.center.x = segment.points[0].x - curve.radius * std::sin(startAngle);
                    curve.center.y = segment.points[0].y + curve.radius * std::cos(startAngle);
                }
                curve.length = std::abs(curve.radius * curve.angle);
                assert(curve.center.isFinite());
            }

            // Calculate points if not known:
            switch(segment.type)
            {
            case TrackSegment::Type::Straight:
                if(!segment.points[1].isFinite())
                {
                    segment.points[1] = straightEnd(segment);
                    updateView(data.view, segment.points[1]);
                }
                break;

            case TrackSegment::Type::Curve:
                if(!segment.points[1].isFinite())
                {
                    segment.points[1] = curveEnd(segment, 0);
                    updateView(data.view, segment.curves[0], segment.rotation);
                }
                break;

            case TrackSegment::Type::Turnout:
                if(!segment.points[1].isFinite())
                {
                    segment.points[1] = straightEnd(segment);
                    updateView(data.view, segment.points[1]);
                }
                if(!segment.points[2].isFinite())
                {
                    segment.points[2] = curveEnd(segment, 0);
                    updateView(data.view, segment.curves[0], segment.rotation);
                }
                break;

            case TrackSegment::Type::TurnoutCurved:
                if(!segment.points[1].isFinite())
                {
                    segment.points[1] = curveEnd(segment, 0);
                    updateView(data.view, segment.curves[0], segment.rotation);
                }
                if(!segment.points[2].isFinite())
                {
                    segment.points[2] = curveEnd(segment, 1);
                    updateView(data.view, segment.curves[1], segment.rotation);
                }
                break;

            case TrackSegment::Type::Turnout3Way:
                if(!segment.points[1].isFinite())
                {
                    segment.points[1] = straightEnd(segment);
                    updateView(data.view, segment.points[1]);
                }
                if(!segment.points[2].isFinite())
                {
                    segment.points[2] = curveEnd(segment, 0);
                    updateView(data.view, segment.curves[0], segment.rotation);
                }
                if(!segment.points[3].isFinite())
                {
                    segment.points[3] = curveEnd(segment, 1);
                    updateView(data.view, segment.curves[1], segment.rotation);
                }
                break;

            default:
                assert(false);
                break;
            }
#ifndef NDEBUG
            for(size_t i = 1; i < getPointCount(segment.type); ++i)
            {
                assert(segment.points[i].isFinite()); // all points must be known now
            }
#endif

            // Set current point:
            assert(nextPointIndex < getPointCount(segment.type));
            curPoint = segment.points[nextPointIndex];

            // Sensors:
            if(const uint16_t sensorAddress = obj.value("sensor_address", invalidAddress); sensorAddress != invalidAddress)
            {
                const uint16_t sensorChannel = obj.value("sensor_channel", defaultChannel);

                for(size_t i = 0; i < data.sensors.size(); ++i)
                {
                    if(data.sensors[i].channel == sensorChannel && data.sensors[i].address == sensorAddress)
                    {
                        segment.sensor.index = i;
                        break;
                    }
                }

                if(segment.sensor.index == invalidIndex) // new sensor
                {
                    segment.sensor.index = data.sensors.size();
                    data.sensors.emplace_back(Sensor{sensorChannel, sensorAddress});
                    stateData.sensors.emplace_back(SensorState{0, false});
                }
            }

            loadTrackObjects(obj, data, stateData, segment);

            if(fromSegmentIndex != invalidIndex)
            {
                assert(startPointIndex < getPointCount(segment.type));
                segment.nextSegmentIndex[startPointIndex] = fromSegmentIndex;

                assert(fromPointIndex < getPointCount(data.trackSegments[fromSegmentIndex].type));
                data.trackSegments[fromSegmentIndex].nextSegmentIndex[fromPointIndex] = data.trackSegments.size();
            }

            data.trackSegments.emplace_back(std::move(segment));

            switch(startPointIndex)
            {
            case 0:
                fromPointIndex = 1;
                if(segment.type == TrackSegment::Type::Turnout || segment.type == TrackSegment::Type::TurnoutCurved)
                {
                    if(segment.nextSegmentIndex[1] != invalidIndex)
                    {
                        fromPointIndex = 2;
                    }
                }
                if(segment.type == TrackSegment::Type::Turnout3Way)
                {
                    if(segment.nextSegmentIndex[1] != invalidIndex)
                    {
                        fromPointIndex = 2;
                    }
                    if(segment.nextSegmentIndex[2] != invalidIndex)
                    {
                        fromPointIndex = 3;
                    }
                }
                break;

            case 1:
            case 2:
            case 3:
                fromPointIndex = 0;
                break;

            default:
                assert(false);
                break;
            }

            fromSegmentIndex = data.trackSegments.size() - 1;
        }

        // Connect open ends:
        {
            auto findSegment = [&data](size_t start, Point point, size_t& index)
            {
                const size_t count = data.trackSegments.size();
                for(size_t i = start + 1; i < count; ++i)
                {
                    auto& segment = data.trackSegments[i];
                    const auto pointCount = getPointCount(segment.type);
                    for(size_t j = 0; j < pointCount; ++j)
                    {
                        if(segment.nextSegmentIndex[j] == invalidIndex && pointsClose(point, segment.points[j]))
                        {
                            segment.nextSegmentIndex[j] = start;
                            index = i;
                            return;
                        }
                    }
                }
            };

            const size_t count = data.trackSegments.size() - 1;
            for(size_t i = 0; i < count; ++i)
            {
                auto& segment = data.trackSegments[i];
                const auto pointCount = getPointCount(segment.type);
                for(size_t j = 0; j < pointCount; ++j)
                {
                    if(segment.nextSegmentIndex[j] == invalidIndex)
                    {
                        findSegment(i, segment.points[j], segment.nextSegmentIndex[j]);
                    }
                }
            }
        }
    }
}

Simulator::StaticData Simulator::load(const nlohmann::json& world, StateData& stateData)
{
  StaticData data;

  const float scaleA = world.value("scale_num", 1.0);
  const float scaleB = world.value("scale_den", 1.0);
  if(scaleB > 0.0001)
      data.worldScale = scaleA / scaleB;

  data.trainWidth = world.value("train_width", data.trainWidth);
  data.trainCouplingLength = world.value("train_coupling_length", data.trainCouplingLength);

  loadTrackplan(world, data, stateData);

  if(auto vehicles = world.find("vehicles"); vehicles != world.end() && vehicles->is_array())
  {
    for(const auto& object : *vehicles)
    {
      if(!object.is_object())
      {
        continue;
      }

      std::string_view name = object.value<std::string_view>("name", {});
      if(name.empty() || stateData.vehicles.contains(name))
        continue;

      Vehicle *vehicle = new Vehicle;
      vehicle->name = name;
      vehicle->length = object.value("length", 20.0f);
      vehicle->color = stringToEnum<Color>(object.value<std::string_view>("color", {})).value_or(Color::Red);
      stateData.vehicles.insert({vehicle->name, vehicle});
    }
  }

  if(auto trains = world.find("trains"); trains != world.end() && trains->is_array())
  {
    for(const auto& object : *trains)
    {
      if(!object.is_object() || !object.contains("vehicles") || !object["vehicles"].is_array())
      {
        continue;
      }

      std::string_view name = object.value<std::string_view>("name", {});
      if(name.empty() || stateData.trains.contains(name))
        continue;

      size_t segmentIndex = invalidIndex;

      if(const auto trackId = object.value<std::string>("track_id", {}); !trackId.empty())
      {
        if(auto it = data.trackSegmentId.find(trackId); it != data.trackSegmentId.end())
        {
          segmentIndex = it->second;
        }
      }

      if(segmentIndex == invalidIndex)
      {
        segmentIndex = 0; // in case there is no free segment
        for(size_t i = 0; i < data.trackSegments.size(); ++i)
        {
          const auto& segment = data.trackSegments[i];
          if(segment.hasSensor() && stateData.sensors[segment.sensor.index].occupied == 0)
          {
            segmentIndex = i;
            break;
          }
        }
      }

      std::vector<Train::VehicleItem> vehicles;
      for(const auto& vehicleObj : object["vehicles"])
      {
        if(!vehicleObj.is_object())
        {
          continue;
        }

        const std::string_view vehicleName = vehicleObj.value<std::string_view>("name", {});
        if(vehicleName.empty())
          continue;

        Vehicle *vehicle = nullptr;
        if(const auto it = stateData.vehicles.find(vehicleName); it != stateData.vehicles.end())
          vehicle = it->second;

        if(!vehicle || vehicle->activeTrain)
          continue;

        Train::VehicleItem item{vehicle, false};
        item.reversed = vehicleObj.value("reversed", item.reversed);

        vehicles.push_back(item);
      }

      addTrain(name,
               stringToEnum<DecoderProtocol>(object.value<std::string_view>("protocol", {})).value_or(DecoderProtocol::None),
               object.value("address", 3),
               vehicles,
               segmentIndex,
               data, stateData);
    }
  }

  if(auto misc = world.find("misc"); misc != world.end() && misc->is_array())
  {
    for(const auto& object : *misc)
    {
      if(!object.is_object())
      {
        continue;
      }

      Misc item;

      item.origin.x = object.value("x", std::numeric_limits<float>::quiet_NaN());
      item.origin.y = object.value("y", std::numeric_limits<float>::quiet_NaN());
      item.color = stringToEnum<Color>(object.value<std::string_view>("color", {})).value_or(Color::None);
      if(!item.origin.isFinite() || item.color == Color::None)
      {
        continue;
      }

      const auto type = object.value<std::string_view>("type", {});
      if(type == "rectangle")
      {
        item.type = Misc::Type::Rectangle;
        item.rotation = deg2rad(object.value("rotation", 0.0f));
        item.height = object.value("height", std::numeric_limits<float>::quiet_NaN());
        item.width = object.value("width", std::numeric_limits<float>::quiet_NaN());
        if(!std::isfinite(item.height) || !std::isfinite(item.width))
        {
          continue;
        }
      }
      else
      {
        continue;
      }

      updateView(data.view, item.origin);
      switch(item.type)
      {
        case Misc::Type::Rectangle:
        {
          const float cosRotation = std::cos(item.rotation);
          const float sinRotation = std::sin(item.rotation);
          updateView(data.view, {item.origin.x + item.width * cosRotation, item.origin.y + item.width * sinRotation}); // top right
          updateView(data.view, {item.origin.x - item.height * sinRotation, item.origin.y + item.height * cosRotation}); // bottom left
          updateView(data.view, {item.origin.x - item.height * sinRotation + item.width * cosRotation, item.origin.y + item.height * cosRotation + item.width * sinRotation}); // bottom right
          break;
        }
      }

      data.misc.emplace_back(std::move(item));
    }
  }

  if(auto images = world.find("images"); images != world.end() && images->is_array())
  {
    for(const auto& object : *images)
    {
      if(!object.is_object())
      {
        continue;
      }

      ImageRef item;

      item.origin.x = object.value("x", std::numeric_limits<float>::quiet_NaN());
      item.origin.y = object.value("y", std::numeric_limits<float>::quiet_NaN());
      item.fileName = object.value<std::string_view>("file", {});
      item.rotation = deg2rad(object.value("rotation", 0.0f));
      item.opacity = object.value("opacity", 1.0);

      const float pxCount = object.value("n_px", std::numeric_limits<float>::quiet_NaN());
      const float mtCount = object.value("n_mt", std::numeric_limits<float>::quiet_NaN());

      if(!item.origin.isFinite() || item.fileName.empty() || pxCount == 0)
      {
        continue;
      }

      item.ratio = mtCount / pxCount;

      updateView(data.view, item.origin);

      data.images.emplace_back(std::move(item));
    }
  }

  data.view.top -= data.trainWidth;
  data.view.left -= data.trainWidth;
  data.view.bottom += data.trainWidth;
  data.view.right += data.trainWidth;

  assert(data.sensors.size() == stateData.sensors.size());

  return data;
}

bool Simulator::addTrain(const std::string_view& name, DecoderProtocol proto, uint16_t addr,
                         const std::vector<Train::VehicleItem> &vehicles, size_t segmentIndex,
                         const StaticData& data, StateData &stateData)
{
    if(name.empty() || stateData.trains.contains(name))
      return false;

    std::unique_ptr<Train> train(new Train);
    train->name = name;
    train->protocol = proto;
    train->address = addr;

    float lastDistance = 0;

    for(const auto& item : vehicles)
    {
      if(!item.vehicle || item.vehicle->activeTrain)
        continue;

      const float distance = train->vehicles.empty() ? 0.0f : lastDistance - data.trainCouplingLength;
      train->length += item.vehicle->length + (train->vehicles.empty() ? 0.0f : data.trainCouplingLength);

      auto& vehicleState = item.vehicle->state;
      vehicleState.front.segmentIndex = segmentIndex;
      vehicleState.front.distance = distance;
      vehicleState.rear.segmentIndex = segmentIndex;
      vehicleState.rear.distance = distance - item.vehicle->length;

      lastDistance = vehicleState.rear.distance;
      if(item.reversed)
      {
        std::swap(vehicleState.front, vehicleState.rear);
      }

      item.vehicle->activeTrain = train.get();
      train->vehicles.push_back(item);
    }

    if(!train->vehicles.empty())
    {
      // center train in segment and mark it occupied:
      const auto& segment = data.trackSegments[segmentIndex];

      const float segmentLength = getSegmentLength(segment, stateData);
      if(train->length >= segmentLength)
          return false;

      if(segment.sensor.index != invalidIndex)
      {
        auto& sensor = stateData.sensors[segment.sensor.index];
        sensor.occupied += train->vehicles.size() * 2;
        sensor.value = (sensor.occupied != 0);
      }

      const float move = segmentLength - (segmentLength - train->length) / 2;
      for(const auto& vehicleItem : train->vehicles)
      {
        auto* vehicle = vehicleItem.vehicle;
        if(vehicleItem.reversed)
        {
          vehicle->state.front.distance -= move;
          vehicle->state.rear.distance -= move;
        }
        else
        {
          vehicle->state.front.distance += move;
          vehicle->state.rear.distance += move;
        }
      }

      if(train->speedMax < 0.0001)
        train->speedMax = defaultSpeedTickRate * data.worldScale;

      stateData.trains.insert({train->name, train.release()});

      return true;
    }

    return false;
}

bool Simulator::removeTrain(const std::string_view &name, bool removeWagons)
{
    std::lock_guard<std::recursive_mutex> lock(m_stateMutex);

    auto it = m_stateData.trains.find(name);
    if(it == m_stateData.trains.end())
        return false;

    Train *train = it->second;
    for(const auto &item : train->vehicles)
    {
        item.vehicle->activeTrain = nullptr;
        if(removeWagons)
            removeVehicle(item.vehicle);
    }
    train->vehicles.clear();

    destroyTrain(train);
    m_stateData.trains.erase(it);
    return true;
}

Simulator::Vehicle *Simulator::addVehicle(const std::string_view &baseName, float length, Color color)
{    
    std::lock_guard<std::recursive_mutex> lock(m_stateMutex);

    Vehicle *vehicle = new Vehicle;
    vehicle->length = length;
    vehicle->color = color;

    size_t num = 0;
    vehicle->name = baseName;
    while(m_stateData.vehicles.contains(vehicle->name))
    {
        num++;
        vehicle->name = baseName;
        vehicle->name += '_';
        vehicle->name += std::to_string(num);
    }

    m_stateData.vehicles.insert({vehicle->name, vehicle});
    return vehicle;
}

bool Simulator::removeVehicle(Vehicle *vehicle)
{
    std::lock_guard<std::recursive_mutex> lock(m_stateMutex);
    auto it = m_stateData.vehicles.find(vehicle->name);
    if(it == m_stateData.vehicles.end())
        return false;

    if(it->second != vehicle)
        return false;

    if(vehicle->activeTrain)
        return false;

    m_stateData.vehicles.erase(it);
    return true;
}

void Simulator::sendInitialState(const std::shared_ptr<SimulatorConnection> &connection)
{
  std::lock_guard<std::recursive_mutex> lock(m_stateMutex);

  // Send current sensor state
  const size_t count = staticData.sensors.size();
  for(size_t i = 0; i < count; ++i)
  {
    const auto& sensor = staticData.sensors[i];
    auto& sensorState = m_stateData.sensors[i];
    connection->send(SimulatorProtocol::SensorChanged(sensor.channel, sensor.address, sensorState.value));
  }
}

void Simulator::updateTrainNextSignal(Train *train)
{
  if(!train->state.nextSignalDirty && train->state.mode != TrainState::Mode::Manual)
    return;

  // De-register
  train->state.nextSignal = nullptr;
  for(size_t idx : train->state.nextTurnouts)
  {
    std::erase_if(m_stateData.turnouts[idx].watchingTrains,
                  [train](Train *t) -> bool
    {
      return t == train;
    });
  }
  train->state.nextTurnouts.clear();

  train->state.nextSignalDirty = false;
  train->state.nextSignalSegmentIdx = invalidIndex;

  if(train->state.mode == TrainState::Mode::Manual)
    return;
  if(train->state.mode == TrainState::Mode::SemiAutomatic && train->state.speed == 0.0f)
    return;

  const Train::VehicleItem& firstItem = train->state.reverse ? train->vehicles.back() : train->vehicles.front();
  const VehicleState::Face& face = (firstItem.reversed == train->state.reverse) ? firstItem.vehicle->state.front : firstItem.vehicle->state.rear;

  float totalDistance = 0.0f;
  float signalPositionInSegment = 0.0f;

  auto helper = [&totalDistance, &signalPositionInSegment, train, this](bool dirFwd, size_t segmentId, float startPos) -> MainSignal *
  {
    const auto &curSegment = staticData.trackSegments[segmentId];

    switch (curSegment.type)
    {
    case TrackSegment::Type::Turnout:
    case TrackSegment::Type::TurnoutCurved:
    case TrackSegment::Type::Turnout3Way:
    {
      train->state.nextTurnouts.push_back(curSegment.turnout.index);
      m_stateData.turnouts[curSegment.turnout.index].watchingTrains.push_back(train);
      break;
    }
    default:
      break;
    }

    if(dirFwd)
    {
      for(const TrackSegment::Object& trackObj : curSegment.objects)
      {
        if(trackObj.position < startPos)
          continue;

        if(trackObj.type != TrackSegment::Object::Type::MainSignal)
          continue;

        if(trackObj.allowedDirection == TrackSegment::Object::AllowedDirections::Backwards)
          continue;

        auto it = m_stateData.mainSignals.find(trackObj.signalName);
        if(it == m_stateData.mainSignals.end())
          continue;

        signalPositionInSegment = trackObj.position;
        totalDistance += getSegmentLength(curSegment, m_stateData) - startPos - trackObj.position;
        return it->second;
      }

      totalDistance += getSegmentLength(curSegment, m_stateData) - startPos;
    }
    else
    {
      for(const TrackSegment::Object& trackObj : curSegment.objects | std::views::reverse)
      {
        if(trackObj.position > startPos)
          continue;

        if(trackObj.type != TrackSegment::Object::Type::MainSignal)
          continue;

        if(trackObj.allowedDirection == TrackSegment::Object::AllowedDirections::Forward)
          continue;

        auto it = m_stateData.mainSignals.find(trackObj.signalName);
        if(it == m_stateData.mainSignals.end())
          continue;

        signalPositionInSegment = trackObj.position;
        totalDistance += startPos - trackObj.position;
        return it->second;
      }

      totalDistance += startPos;
    }

    return nullptr;
  };

  size_t segmentIndex = face.segmentIndex;
  bool dirFwd = face.segmentDirectionInverted == train->state.reverse;
  float startPos = face.distance;

  while(totalDistance < 500)
  {
    if(MainSignal *s = helper(dirFwd, segmentIndex, startPos))
    {
      train->state.nextSignal = s;
      train->state.nextSignalSegmentIdx = segmentIndex;
      train->state.nextSignalDistance = totalDistance;
      train->state.nextSignalPosInSegment = signalPositionInSegment;
      return;
    }

    const auto &curSegment = staticData.trackSegments[segmentIndex];

    const auto nextSegmentIndex = getNextSegmentIndex(curSegment, dirFwd, m_stateData);
    if(nextSegmentIndex == invalidIndex)
    {
      return; // no next segment
    }

<<<<<<< HEAD
    auto& nextSegment = staticData.trackSegments[nextSegmentIndex];
    dirFwd = nextSegment.nextSegmentIndex[0] == segmentIndex;
    segmentIndex = nextSegmentIndex;
=======
      auto& nextSegment = staticData.trackSegments[nextSegmentIndex];
      inverted = nextSegment.nextSegmentIndex[0] == segmentIndex;
      segmentIndex = nextSegmentIndex;
    }

    if(train->state.reverse)
      inverted = !inverted;

    dirFwd = inverted == train->state.reverse;
>>>>>>> 55a33faa

    startPos = 0.0;
    if(!dirFwd)
      startPos = getSegmentLength(curSegment, m_stateData);
  }
}

void Simulator::destroyTrain(Train *train)
{
  train->state.nextSignal = nullptr;
  train->state.nextSignalSegmentIdx = invalidIndex;

  for(size_t idx : train->state.nextTurnouts)
  {
    std::erase_if(m_stateData.turnouts[idx].watchingTrains,
                  [train](Train *t) -> bool
    {
      return t == train;
    });
  }
  train->state.nextTurnouts.clear();

  delete train;
}

bool Simulator::checkNextSignal(Train *train)
{
  if(train->state.mode == TrainState::Mode::Manual)
    return true;
  if(train->state.mode == TrainState::Mode::SemiAutomatic && train->state.speed == 0.0f)
    return true;

  if(!train->state.nextSignal)
  {
    if(train->state.mode == TrainState::Mode::Automatic && train->state.speed < 30 * SpeedKmHtoTick)
    {
      // Start at 30 km/h until next signal is found
      setTrainSpeed(train, 30 * SpeedKmHtoTick);
    }
  }

  const Train::VehicleItem& firstItem = train->state.reverse ? train->vehicles.back() : train->vehicles.front();
  const VehicleState::Face& face = (firstItem.reversed == train->state.reverse) ? firstItem.vehicle->state.front : firstItem.vehicle->state.rear;

  if(!train->state.nextSignal)
  {
<<<<<<< HEAD
    const float length = getSegmentLength(staticData.trackSegments[face.segmentIndex], m_stateData);
    if(length >= 400)
=======
    const float length = getSegmentLength(staticData.trackSegments[segmentIndex], m_stateData);
    if(length >= 100)
>>>>>>> 55a33faa
    {
      // Long segments do not find signal and also do not set dirty
      // Set dirty near to end to re-trigger signal scan
      const bool dirFwd = face.segmentDirectionInverted == train->state.reverse;
      if((dirFwd && (length - face.distance) < 400) || (!dirFwd && face.distance < 400))
      {
        train->state.nextSignalDirty = true;
      }
    }
    return true;
  }



  float totalDistance = 0.0f;

  size_t segmentIndex = face.segmentIndex;
  bool dirFwd = face.segmentDirectionInverted == train->state.reverse;
  float startPos = face.distance;

  while(totalDistance < 500)
  {
    if(segmentIndex == train->state.nextSignalSegmentIdx)
    {
      totalDistance += std::abs(train->state.nextSignalPosInSegment - startPos);
      break;
    }

    const auto &curSegment = staticData.trackSegments[segmentIndex];

    if(dirFwd)
    {
      totalDistance += getSegmentLength(curSegment, m_stateData) - startPos;
    }
    else
    {
      totalDistance += startPos;
    }

    const auto nextSegmentIndex = getNextSegmentIndex(curSegment, dirFwd, m_stateData);
    if(nextSegmentIndex == invalidIndex)
    {
      return true; // no next segment
    }

    auto& nextSegment = staticData.trackSegments[nextSegmentIndex];
    dirFwd = nextSegment.nextSegmentIndex[0] == segmentIndex;
    segmentIndex = nextSegmentIndex;

    startPos = 0.0;
    if(!dirFwd)
      startPos = getSegmentLength(nextSegment, m_stateData);
  }

  if(std::abs(totalDistance - train->state.nextSignalDistance) > 0.01)
    std::cout << "ROUNDING ERROR!" << std::endl << std::flush;

  if(totalDistance >= 500)
    return true;

  if(train->state.speed >= train->state.nextSignal->maxSpeed * SpeedKmHtoTick)
  {
    // Decrease speed
    float targetSpeed = train->speedMax;

    static const std::pair<float, float> SpeedCurve[] = {
      {10, 0},
      {12, 1},
      {15, 3},
      {20, 7},
      {30, 15},
      {40, 22},
      {50, 30},
      {80, 50},
      {120, 70},
      {250, 100},
      {300, 130},
      {350, 140},
      {400, 150},
      {425, 170},
      {450, 200},
      {500, 250}
    };

    for(const auto& entry : SpeedCurve)
    {
      if(totalDistance < entry.first)
      {
        targetSpeed = (train->state.nextSignal->maxSpeed + entry.second) * SpeedKmHtoTick;
        break;
      }
    }

    targetSpeed = std::min(targetSpeed, train->speedMax);
    if(targetSpeed < train->state.speed)
    {
      setTrainSpeed(train, targetSpeed);

      if(train->state.speed == 0)
        return false; // Stop
    }
  }
<<<<<<< HEAD
  else if(train->state.mode == TrainState::Mode::Automatic && train->state.speed < 30 * SpeedKmHtoTick)
  {
    // Get near at 30 km/h to next signal
    setTrainSpeed(train, 30 * SpeedKmHtoTick);
=======
  else if(train->state.mode == TrainState::Mode::Automatic && train->state.speed < train->state.nextSignal->maxSpeed * SpeedKmHtoTick)
  {
    if(train->state.speed< 30 * SpeedKmHtoTick)
    {
      // Get near at 30 km/h to next signal
      setTrainSpeed(train, 30 * SpeedKmHtoTick);
    }
>>>>>>> 55a33faa
  }

  return true;
}<|MERGE_RESOLUTION|>--- conflicted
+++ resolved
@@ -560,23 +560,9 @@
 {
   std::lock_guard<std::recursive_mutex> lock(m_stateMutex);
 
-<<<<<<< HEAD
   if(train->state.mode != mode)
   {
     train->state.mode = mode;
-=======
-  const float speed = std::clamp(train->state.speed + delta, 0.0f, train->speedMax);
-  setTrainSpeed(train, speed);
-}
-
-void Simulator::setTrainMode(Train *train, TrainState::Mode m)
-{
-  std::lock_guard<std::recursive_mutex> lock(m_stateMutex);
-
-  if(train->state.mode != m)
-  {
-    train->state.mode = m;
->>>>>>> 55a33faa
     train->state.nextSignalDirty = true;
   }
 }
@@ -1102,21 +1088,13 @@
 
 bool Simulator::updateVehiclePosition(VehicleState::Face& face,
                                       const float speed, bool isFirst_,
-<<<<<<< HEAD
-                                      Train &train_)
-=======
                                       Train &train)
->>>>>>> 55a33faa
 {
   using Object = Simulator::TrackSegment::Object;
 
   auto objHelper = [this](const TrackSegment::Object& obj,
       const float facePos, const float targetPos,
-<<<<<<< HEAD
-      Train &train, bool dirFwd_, bool isFirst, bool &stop) -> bool
-=======
       Train &train_, bool dirFwd_, bool isFirst, bool &stop) -> bool
->>>>>>> 55a33faa
   {
     if(dirFwd_)
     {
@@ -1146,11 +1124,7 @@
         sensor.curTime = sensor.maxTime;
         sensor.occupied = 1;
     }
-<<<<<<< HEAD
-    else if (isFirst && obj.type == Object::Type::MainSignal && train.state.mode != TrainState::Mode::Manual)
-=======
     else if (isFirst && obj.type == Object::Type::MainSignal && train_.state.mode != TrainState::Mode::Manual)
->>>>>>> 55a33faa
     {
       auto it = m_stateData.mainSignals.find(obj.signalName);
       if(it == m_stateData.mainSignals.end())
@@ -1166,22 +1140,13 @@
         return false;
       }
 
-<<<<<<< HEAD
-      if(train.state.mode == TrainState::Mode::SemiAutomatic && train.state.speed == 0)
-=======
       if(train_.state.mode == TrainState::Mode::SemiAutomatic && train_.state.speed == 0)
->>>>>>> 55a33faa
         return true;
 
       // Apply signal speed on next tick
       // TODO: train max speed
-<<<<<<< HEAD
-      setTrainSpeed(&train, tickSpeed);
-      train.state.nextSignalDirty = true;
-=======
       setTrainSpeed(&train_, tickSpeed);
       train_.state.nextSignalDirty = true;
->>>>>>> 55a33faa
     }
 
     return true;
@@ -1203,11 +1168,7 @@
         {
           bool stop = false;
           if(objHelper(obj, face.distance, distance,
-<<<<<<< HEAD
-                       train_, true, isFirst_, stop))
-=======
                        train, true, isFirst_, stop))
->>>>>>> 55a33faa
             continue;
 
           if(stop)
@@ -1221,11 +1182,7 @@
       {
         bool stop = false;
         if(objHelper(obj, face.distance, distance,
-<<<<<<< HEAD
-                     train_, false, isFirst_, stop))
-=======
                      train, false, isFirst_, stop))
->>>>>>> 55a33faa
           continue;
 
         if(stop)
@@ -1243,13 +1200,8 @@
       }
 
       // If no signal was found rescan on segment change
-<<<<<<< HEAD
-      if(!train_.state.nextSignal)
-        train_.state.nextSignalDirty = true;
-=======
       if(!train.state.nextSignal)
         train.state.nextSignalDirty = true;
->>>>>>> 55a33faa
 
       auto& nextSegment = staticData.trackSegments[nextSegmentIndex];
 
@@ -1292,13 +1244,8 @@
       }
 
       // If no signal was found rescan on segment change
-<<<<<<< HEAD
-      if(!train_.state.nextSignal)
-        train_.state.nextSignalDirty = true;
-=======
       if(!train.state.nextSignal)
         train.state.nextSignalDirty = true;
->>>>>>> 55a33faa
 
       auto& nextSegment = staticData.trackSegments[nextSegmentIndex];
 
@@ -2609,21 +2556,9 @@
       return; // no next segment
     }
 
-<<<<<<< HEAD
     auto& nextSegment = staticData.trackSegments[nextSegmentIndex];
     dirFwd = nextSegment.nextSegmentIndex[0] == segmentIndex;
     segmentIndex = nextSegmentIndex;
-=======
-      auto& nextSegment = staticData.trackSegments[nextSegmentIndex];
-      inverted = nextSegment.nextSegmentIndex[0] == segmentIndex;
-      segmentIndex = nextSegmentIndex;
-    }
-
-    if(train->state.reverse)
-      inverted = !inverted;
-
-    dirFwd = inverted == train->state.reverse;
->>>>>>> 55a33faa
 
     startPos = 0.0;
     if(!dirFwd)
@@ -2670,13 +2605,8 @@
 
   if(!train->state.nextSignal)
   {
-<<<<<<< HEAD
     const float length = getSegmentLength(staticData.trackSegments[face.segmentIndex], m_stateData);
-    if(length >= 400)
-=======
-    const float length = getSegmentLength(staticData.trackSegments[segmentIndex], m_stateData);
     if(length >= 100)
->>>>>>> 55a33faa
     {
       // Long segments do not find signal and also do not set dirty
       // Set dirty near to end to re-trigger signal scan
@@ -2779,20 +2709,10 @@
         return false; // Stop
     }
   }
-<<<<<<< HEAD
   else if(train->state.mode == TrainState::Mode::Automatic && train->state.speed < 30 * SpeedKmHtoTick)
   {
     // Get near at 30 km/h to next signal
     setTrainSpeed(train, 30 * SpeedKmHtoTick);
-=======
-  else if(train->state.mode == TrainState::Mode::Automatic && train->state.speed < train->state.nextSignal->maxSpeed * SpeedKmHtoTick)
-  {
-    if(train->state.speed< 30 * SpeedKmHtoTick)
-    {
-      // Get near at 30 km/h to next signal
-      setTrainSpeed(train, 30 * SpeedKmHtoTick);
-    }
->>>>>>> 55a33faa
   }
 
   return true;
