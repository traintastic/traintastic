--- conflicted
+++ resolved
@@ -387,11 +387,7 @@
   void setTrainDirection(Train *train, bool reverse);
   void setTrainSpeed(Train *train, float speed);
   void applyTrainSpeedDelta(Train *train, float delta);
-<<<<<<< HEAD
   void setTrainMode(Train *train, TrainState::Mode mode);
-=======
-  void setTrainMode(Train *train, TrainState::Mode m);
->>>>>>> 55a33faa
   void stopAllTrains();
 
   bool trainExists(const std::string_view &name) const;
@@ -465,11 +461,7 @@
   void updateTrainPositions();
   bool updateVehiclePosition(VehicleState::Face& face,
                              const float speed, bool isFirst_,
-<<<<<<< HEAD
-                             Train &trainState_);
-=======
                              Train &train);
->>>>>>> 55a33faa
   void updateSensors();
 
   bool isStraight(const TrackSegment& segment);
