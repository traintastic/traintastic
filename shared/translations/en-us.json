--- conflicted
+++ resolved
@@ -4176,6 +4176,22 @@
         "comment": ""
     },
     {
+        "term": "decoder_protocol:dcc_short",
+        "definition": "DCC (Short address)"
+    },
+    {
+        "term": "decoder_protocol:dcc_long",
+        "definition": "DCC (Long address)"
+    },
+    {
+        "term": "decoder_protocol:motorola",
+        "definition": "Motorola"
+    },
+    {
+        "term": "decoder_protocol:selectrix",
+        "definition": "Selectrix"
+    },
+    {
         "term": "message:F1008",
         "definition": "Eventloop crashed (%1)",
         "context": "",
@@ -4200,32 +4216,11 @@
         "comment": ""
     },
     {
-<<<<<<< HEAD
-        "term": "status.lua:x_in_error",
-        "definition": "%1 in error"
-    },
-    {
-        "term": "decoder_protocol:dcc_short",
-        "definition": "DCC (Short address)"
-    },
-    {
-        "term": "decoder_protocol:dcc_long",
-        "definition": "DCC (Long address)"
-    },
-    {
-        "term": "decoder_protocol:motorola",
-        "definition": "Motorola"
-    },
-    {
-        "term": "decoder_protocol:selectrix",
-        "definition": "Selectrix"
-=======
         "term": "traintastic_diy_interface_type:network_tcp",
         "definition": "Network (TCP)",
         "context": "",
         "term_plural": "",
         "reference": "",
         "comment": ""
->>>>>>> 7966de23
     }
 ]