[
    {
        "term": "board:delete_tile",
        "definition": "Delete tile",
        "context": "",
        "term_plural": "",
        "reference": "",
        "comment": "",
        "fuzzy": 0
    },
    {
        "term": "board:move_tile",
        "definition": "Move tile",
        "context": "",
        "term_plural": "",
        "reference": "",
        "comment": "",
        "fuzzy": 0
    },
    {
        "term": "board:resize_tile",
        "definition": "Resize tile",
        "context": "",
        "term_plural": "",
        "reference": "",
        "comment": "",
        "fuzzy": 0
    },
    {
        "term": "board:resize_to_contents",
        "definition": "Resize to contents",
        "context": "",
        "term_plural": "",
        "reference": "",
        "comment": "",
        "fuzzy": 0
    },
    {
        "term": "board_settings.color_scheme:dark",
        "definition": "Dark",
        "context": "",
        "term_plural": "",
        "reference": "",
        "comment": "",
        "fuzzy": 0
    },
    {
        "term": "board_settings.color_scheme:light",
        "definition": "Light",
        "context": "",
        "term_plural": "",
        "reference": "",
        "comment": "",
        "fuzzy": 0
    },
    {
        "term": "board_tile.misc.push_button:color",
        "definition": "Color",
        "context": "",
        "term_plural": "",
        "reference": "",
        "comment": "",
        "fuzzy": 0
    },
    {
        "term": "board_tile.rail.block:assign_train",
        "definition": "Assign train",
        "context": "",
        "term_plural": "",
        "reference": "",
        "comment": "",
        "fuzzy": 0
    },
    {
        "term": "board_tile.rail.block:flip_train",
        "definition": "Flip train",
        "context": "",
        "term_plural": "",
        "reference": "",
        "comment": "",
        "fuzzy": 0
    },
    {
        "term": "board_tile.rail.block:input_map",
        "definition": "Sensors",
        "context": "",
        "term_plural": "",
        "reference": "",
        "comment": "",
        "fuzzy": 0
    },
    {
        "term": "board_tile.rail.block:remove_train",
        "definition": "Remove train",
        "context": "",
        "term_plural": "",
        "reference": "",
        "comment": "",
        "fuzzy": 0
    },
    {
        "term": "board_tile.rail.direction_control:state",
        "definition": "State",
        "context": "",
        "term_plural": "",
        "reference": "",
        "comment": "",
        "fuzzy": 0
    },
    {
        "term": "board_tile.rail.direction_control:use_a_to_b",
        "definition": "Use: A \u2192 B",
        "context": "",
        "term_plural": "",
        "reference": "",
        "comment": "",
        "fuzzy": 0
    },
    {
        "term": "board_tile.rail.direction_control:use_b_to_a",
        "definition": "Use: A \u2190 B",
        "context": "",
        "term_plural": "",
        "reference": "",
        "comment": "",
        "fuzzy": 0
    },
    {
        "term": "board_tile.rail.direction_control:use_both",
        "definition": "Use: A \u21c4 B",
        "context": "",
        "term_plural": "",
        "reference": "",
        "comment": "",
        "fuzzy": 0
    },
    {
        "term": "board_tile.rail.direction_control:use_none",
        "definition": "Use: A \ud83d\udec7 B",
        "context": "",
        "term_plural": "",
        "reference": "",
        "comment": "",
        "fuzzy": 0
    },
    {
        "term": "board_tile.rail.link:link",
        "definition": "Link",
        "context": "",
        "term_plural": "",
        "reference": "",
        "comment": "",
        "fuzzy": 0
    },
    {
        "term": "board_tile.rail.sensor:input",
        "definition": "Input",
        "context": "",
        "term_plural": "",
        "reference": "",
        "comment": "",
        "fuzzy": 0
    },
    {
        "term": "board_tile.rail.sensor:invert",
        "definition": "Invert",
        "context": "",
        "term_plural": "",
        "reference": "",
        "comment": "",
        "fuzzy": 0
    },
    {
        "term": "board_tile.rail.sensor:type",
        "definition": "Type",
        "context": "",
        "term_plural": "",
        "reference": "",
        "comment": "",
        "fuzzy": 0
    },
    {
        "term": "board_tile:output_map",
        "definition": "Outputs",
        "context": "",
        "term_plural": "",
        "reference": "",
        "comment": "",
        "fuzzy": 0
    },
    {
        "term": "category:cargo",
        "definition": "Cargo",
        "context": "",
        "term_plural": "",
        "reference": "",
        "comment": "",
        "fuzzy": 0
    },
    {
        "term": "category:developer",
        "definition": "Developer",
        "context": "",
        "term_plural": "",
        "reference": "",
        "comment": "",
        "fuzzy": 0
    },
    {
        "term": "category:general",
        "definition": "General",
        "context": "",
        "term_plural": "",
        "reference": "",
        "comment": "",
        "fuzzy": 0
    },
    {
        "term": "category:info",
        "definition": "Info",
        "context": "",
        "term_plural": "",
        "reference": "",
        "comment": "",
        "fuzzy": 0
    },
    {
        "term": "category:log",
        "definition": "Log",
        "context": "",
        "term_plural": "",
        "reference": "",
        "comment": "",
        "fuzzy": 0
    },
    {
        "term": "category:network",
        "definition": "Network",
        "context": "",
        "term_plural": "",
        "reference": "",
        "comment": "",
        "fuzzy": 0
    },
    {
        "term": "class_id:board_tile.misc.push_button",
        "definition": "Push button",
        "context": "",
        "term_plural": "",
        "reference": "",
        "comment": "",
        "fuzzy": 0
    },
    {
        "term": "class_id:board_tile.rail.block",
        "definition": "Block",
        "context": "",
        "term_plural": "",
        "reference": "",
        "comment": "",
        "fuzzy": 0
    },
    {
        "term": "class_id:board_tile.rail.bridge_45_left",
        "definition": "Bridge 45\u00b0 (left)",
        "context": "",
        "term_plural": "",
        "reference": "",
        "comment": "",
        "fuzzy": 0
    },
    {
        "term": "class_id:board_tile.rail.bridge_45_right",
        "definition": "Bridge 45\u00b0 (right)",
        "context": "",
        "term_plural": "",
        "reference": "",
        "comment": "",
        "fuzzy": 0
    },
    {
        "term": "class_id:board_tile.rail.bridge_90",
        "definition": "Bridge 90\u00b0",
        "context": "",
        "term_plural": "",
        "reference": "",
        "comment": "",
        "fuzzy": 0
    },
    {
        "term": "class_id:board_tile.rail.buffer_stop",
        "definition": "Buffer stop",
        "context": "",
        "term_plural": "",
        "reference": "",
        "comment": "",
        "fuzzy": 0
    },
    {
        "term": "class_id:board_tile.rail.cross_45",
        "definition": "Crossover 45\u00b0",
        "context": "",
        "term_plural": "",
        "reference": "",
        "comment": "",
        "fuzzy": 0
    },
    {
        "term": "class_id:board_tile.rail.cross_90",
        "definition": "Crossover 90\u00b0",
        "context": "",
        "term_plural": "",
        "reference": "",
        "comment": "",
        "fuzzy": 0
    },
    {
        "term": "class_id:board_tile.rail.curve_45",
        "definition": "Curved track 45\u00b0",
        "context": "",
        "term_plural": "",
        "reference": "",
        "comment": "",
        "fuzzy": 0
    },
    {
        "term": "class_id:board_tile.rail.curve_90",
        "definition": "Curved track 90\u00b0",
        "context": "",
        "term_plural": "",
        "reference": "",
        "comment": "",
        "fuzzy": 0
    },
    {
        "term": "class_id:board_tile.rail.decoupler",
        "definition": "Decoupler",
        "context": "",
        "term_plural": "",
        "reference": "",
        "comment": "",
        "fuzzy": 0
    },
    {
        "term": "class_id:board_tile.rail.direction_control",
        "definition": "Direction control",
        "context": "",
        "term_plural": "",
        "reference": "",
        "comment": "",
        "fuzzy": 0
    },
    {
        "term": "class_id:board_tile.rail.link",
        "definition": "Link",
        "context": "",
        "term_plural": "",
        "reference": "",
        "comment": "",
        "fuzzy": 0
    },
    {
        "term": "class_id:board_tile.rail.one_way",
        "definition": "One way",
        "context": "",
        "term_plural": "",
        "reference": "",
        "comment": "",
        "fuzzy": 0
    },
    {
        "term": "class_id:board_tile.rail.sensor",
        "definition": "Sensor",
        "context": "",
        "term_plural": "",
        "reference": "",
        "comment": "",
        "fuzzy": 0
    },
    {
        "term": "class_id:board_tile.rail.signal_2_aspect",
        "definition": "Signal (2 aspects)",
        "context": "",
        "term_plural": "",
        "reference": "",
        "comment": "",
        "fuzzy": 0
    },
    {
        "term": "class_id:board_tile.rail.signal_3_aspect",
        "definition": "Signal (3 aspects)",
        "context": "",
        "term_plural": "",
        "reference": "",
        "comment": "",
        "fuzzy": 0
    },
    {
        "term": "class_id:board_tile.rail.straight",
        "definition": "Straight track",
        "context": "",
        "term_plural": "",
        "reference": "",
        "comment": "",
        "fuzzy": 0
    },
    {
        "term": "class_id:board_tile.rail.tunnel",
        "definition": "Tunnel",
        "context": "",
        "term_plural": "",
        "reference": "",
        "comment": "",
        "fuzzy": 0
    },
    {
        "term": "class_id:board_tile.rail.turnout_3way",
        "definition": "Turnout 3-way",
        "context": "",
        "term_plural": "",
        "reference": "",
        "comment": "",
        "fuzzy": 0
    },
    {
        "term": "class_id:board_tile.rail.turnout_doubleslip",
        "definition": "Double slip",
        "context": "",
        "term_plural": "",
        "reference": "",
        "comment": "",
        "fuzzy": 0
    },
    {
        "term": "class_id:board_tile.rail.turnout_left_45",
        "definition": "Turnout left 45\u00b0",
        "context": "",
        "term_plural": "",
        "reference": "",
        "comment": "",
        "fuzzy": 0
    },
    {
        "term": "class_id:board_tile.rail.turnout_left_90",
        "definition": "Turnout left 90\u00b0",
        "context": "",
        "term_plural": "",
        "reference": "",
        "comment": "",
        "fuzzy": 0
    },
    {
        "term": "class_id:board_tile.rail.turnout_left_curved",
        "definition": "Turnout left curved",
        "context": "",
        "term_plural": "",
        "reference": "",
        "comment": "",
        "fuzzy": 0
    },
    {
        "term": "class_id:board_tile.rail.turnout_right_45",
        "definition": "Turnout right 45\u00b0",
        "context": "",
        "term_plural": "",
        "reference": "",
        "comment": "",
        "fuzzy": 0
    },
    {
        "term": "class_id:board_tile.rail.turnout_right_90",
        "definition": "Turnout right 90\u00b0",
        "context": "",
        "term_plural": "",
        "reference": "",
        "comment": "",
        "fuzzy": 0
    },
    {
        "term": "class_id:board_tile.rail.turnout_right_curved",
        "definition": "Turnout right curved",
        "context": "",
        "term_plural": "",
        "reference": "",
        "comment": "",
        "fuzzy": 0
    },
    {
        "term": "class_id:board_tile.rail.turnout_singleslip",
        "definition": "Single slip",
        "context": "",
        "term_plural": "",
        "reference": "",
        "comment": "",
        "fuzzy": 0
    },
    {
        "term": "class_id:board_tile.rail.turnout_wye",
        "definition": "Turnout wye",
        "context": "",
        "term_plural": "",
        "reference": "",
        "comment": "",
        "fuzzy": 0
    },
    {
        "term": "class_id:vehicle.rail.freight_wagon",
        "definition": "Freight wagon",
        "context": "",
        "term_plural": "",
        "reference": "",
        "comment": "",
        "fuzzy": 0
    },
    {
        "term": "class_id:vehicle.rail.locomotive",
        "definition": "Locomotive",
        "context": "",
        "term_plural": "",
        "reference": "",
        "comment": "",
        "fuzzy": 0
    },
    {
        "term": "class_id:vehicle.rail.multiple_unit",
        "definition": "Multiple unit",
        "context": "",
        "term_plural": "",
        "reference": "",
        "comment": "",
        "fuzzy": 0
    },
    {
        "term": "class_id:vehicle.rail.tank_wagon",
        "definition": "Tank wagon",
        "context": "",
        "term_plural": "",
        "reference": "",
        "comment": "",
        "fuzzy": 0
    },
    {
        "term": "clock:day",
        "definition": "Day",
        "context": "",
        "term_plural": "",
        "reference": "",
        "comment": "",
        "fuzzy": 0
    },
    {
        "term": "clock:debug_log",
        "definition": "Debug log",
        "context": "",
        "term_plural": "",
        "reference": "",
        "comment": "",
        "fuzzy": 0
    },
    {
        "term": "clock:freeze",
        "definition": "Freeze",
        "context": "",
        "term_plural": "",
        "reference": "",
        "comment": "",
        "fuzzy": 0
    },
    {
        "term": "clock:hour",
        "definition": "Hour",
        "context": "",
        "term_plural": "",
        "reference": "",
        "comment": "",
        "fuzzy": 0
    },
    {
        "term": "clock:minute",
        "definition": "Minute",
        "context": "",
        "term_plural": "",
        "reference": "",
        "comment": "",
        "fuzzy": 0
    },
    {
        "term": "clock:month",
        "definition": "Month",
        "context": "",
        "term_plural": "",
        "reference": "",
        "comment": "",
        "fuzzy": 0
    },
    {
        "term": "clock:multiplier",
        "definition": "Multiplier",
        "context": "",
        "term_plural": "",
        "reference": "",
        "comment": "",
        "fuzzy": 0
    },
    {
        "term": "clock:year",
        "definition": "Year",
        "context": "",
        "term_plural": "",
        "reference": "",
        "comment": "",
        "fuzzy": 0
    },
    {
        "term": "color:aqua",
        "definition": "Aqua",
        "context": "",
        "term_plural": "",
        "reference": "",
        "comment": "",
        "fuzzy": 0
    },
    {
        "term": "color:black",
        "definition": "Black",
        "context": "",
        "term_plural": "",
        "reference": "",
        "comment": "",
        "fuzzy": 0
    },
    {
        "term": "color:blue",
        "definition": "Blue",
        "context": "",
        "term_plural": "",
        "reference": "",
        "comment": "",
        "fuzzy": 0
    },
    {
        "term": "color:fuchsia",
        "definition": "Fuchsia",
        "context": "",
        "term_plural": "",
        "reference": "",
        "comment": "",
        "fuzzy": 0
    },
    {
        "term": "color:gray",
        "definition": "Gray",
        "context": "",
        "term_plural": "",
        "reference": "",
        "comment": "",
        "fuzzy": 0
    },
    {
        "term": "color:green",
        "definition": "Green",
        "context": "",
        "term_plural": "",
        "reference": "",
        "comment": "",
        "fuzzy": 0
    },
    {
        "term": "color:lime",
        "definition": "Lime",
        "context": "",
        "term_plural": "",
        "reference": "",
        "comment": "",
        "fuzzy": 0
    },
    {
        "term": "color:maroon",
        "definition": "Maroon",
        "context": "",
        "term_plural": "",
        "reference": "",
        "comment": "",
        "fuzzy": 0
    },
    {
        "term": "color:navy",
        "definition": "Navy",
        "context": "",
        "term_plural": "",
        "reference": "",
        "comment": "",
        "fuzzy": 0
    },
    {
        "term": "color:olive",
        "definition": "Olive",
        "context": "",
        "term_plural": "",
        "reference": "",
        "comment": "",
        "fuzzy": 0
    },
    {
        "term": "color:purple",
        "definition": "Purple",
        "context": "",
        "term_plural": "",
        "reference": "",
        "comment": "",
        "fuzzy": 0
    },
    {
        "term": "color:red",
        "definition": "Red",
        "context": "",
        "term_plural": "",
        "reference": "",
        "comment": "",
        "fuzzy": 0
    },
    {
        "term": "color:silver",
        "definition": "Silver",
        "context": "",
        "term_plural": "",
        "reference": "",
        "comment": "",
        "fuzzy": 0
    },
    {
        "term": "color:teal",
        "definition": "Teal",
        "context": "",
        "term_plural": "",
        "reference": "",
        "comment": "",
        "fuzzy": 0
    },
    {
        "term": "color:white",
        "definition": "White",
        "context": "",
        "term_plural": "",
        "reference": "",
        "comment": "",
        "fuzzy": 0
    },
    {
        "term": "color:yellow",
        "definition": "Yellow",
        "context": "",
        "term_plural": "",
        "reference": "",
        "comment": "",
        "fuzzy": 0
    },
    {
        "term": "decoder:functions",
        "definition": "Functions",
        "context": "",
        "term_plural": "",
        "reference": "",
        "comment": "",
        "fuzzy": 0
    },
    {
        "term": "decoder:long_address",
        "definition": "DCC long address",
        "context": "",
        "term_plural": "",
        "reference": "",
        "comment": "",
        "fuzzy": 0
    },
    {
        "term": "decoder:protocol",
        "definition": "Protocol",
        "context": "",
        "term_plural": "",
        "reference": "",
        "comment": "",
        "fuzzy": 0
    },
    {
        "term": "decoder_function:function",
        "definition": "Function",
        "context": "",
        "term_plural": "",
        "reference": "",
        "comment": "",
        "fuzzy": 0
    },
    {
        "term": "decoder_function:number",
        "definition": "Number",
        "context": "",
        "term_plural": "",
        "reference": "",
        "comment": "",
        "fuzzy": 0
    },
    {
        "term": "decoder_function:type",
        "definition": "Type",
        "context": "",
        "term_plural": "",
        "reference": "",
        "comment": "",
        "fuzzy": 0
    },
    {
        "term": "decoder_function_function:generic",
        "definition": "Generic",
        "context": "",
        "term_plural": "",
        "reference": "",
        "comment": "",
        "fuzzy": 0
    },
    {
        "term": "decoder_function_function:light",
        "definition": "Light",
        "context": "",
        "term_plural": "",
        "reference": "",
        "comment": "",
        "fuzzy": 0
    },
    {
        "term": "decoder_function_function:mute",
        "definition": "Mute",
        "context": "",
        "term_plural": "",
        "reference": "",
        "comment": "",
        "fuzzy": 0
    },
    {
        "term": "decoder_function_function:smoke",
        "definition": "Smoke",
        "context": "",
        "term_plural": "",
        "reference": "",
        "comment": "",
        "fuzzy": 0
    },
    {
        "term": "decoder_function_function:sound",
        "definition": "Sound",
        "context": "",
        "term_plural": "",
        "reference": "",
        "comment": "",
        "fuzzy": 0
    },
    {
        "term": "decoder_function_type:always_off",
        "definition": "Always off",
        "context": "",
        "term_plural": "",
        "reference": "",
        "comment": "",
        "fuzzy": 0
    },
    {
        "term": "decoder_function_type:always_on",
        "definition": "Always on",
        "context": "",
        "term_plural": "",
        "reference": "",
        "comment": "",
        "fuzzy": 0
    },
    {
        "term": "decoder_function_type:hold",
        "definition": "Push 'n hold",
        "context": "",
        "term_plural": "",
        "reference": "",
        "comment": "",
        "fuzzy": 0
    },
    {
        "term": "decoder_function_type:momentary",
        "definition": "Momentary",
        "context": "",
        "term_plural": "",
        "reference": "",
        "comment": "",
        "fuzzy": 0
    },
    {
        "term": "decoder_function_type:on_off",
        "definition": "On/Off",
        "context": "",
        "term_plural": "",
        "reference": "",
        "comment": "",
        "fuzzy": 0
    },
    {
        "term": "decoder_protocol:auto",
        "definition": "Auto",
        "context": "",
        "term_plural": "",
        "reference": "",
        "comment": "",
        "fuzzy": 0
    },
    {
        "term": "decoder_protocol:custom",
        "definition": "Custom",
        "context": "",
        "term_plural": "",
        "reference": "",
        "comment": "",
        "fuzzy": 0
    },
    {
        "term": "decoupler_state:activated",
        "definition": "Activated",
        "context": "",
        "term_plural": "",
        "reference": "",
        "comment": "",
        "fuzzy": 0
    },
    {
        "term": "decoupler_state:deactivated",
        "definition": "Deactivated",
        "context": "",
        "term_plural": "",
        "reference": "",
        "comment": "",
        "fuzzy": 0
    },
    {
        "term": "direction:forward",
        "definition": "Forward",
        "context": "",
        "term_plural": "",
        "reference": "",
        "comment": "",
        "fuzzy": 0
    },
    {
        "term": "direction:reverse",
        "definition": "Reverse",
        "context": "",
        "term_plural": "",
        "reference": "",
        "comment": "",
        "fuzzy": 0
    },
    {
        "term": "ecos_channel:ecos_detector",
        "definition": "ECoS Detector",
        "context": "",
        "term_plural": "",
        "reference": "",
        "comment": "",
        "fuzzy": 0
    },
    {
        "term": "hardware:address",
        "definition": "Address",
        "context": "",
        "term_plural": "",
        "reference": "",
        "comment": "",
        "fuzzy": 0
    },
    {
        "term": "hardware:channel",
        "definition": "Channel",
        "context": "",
        "term_plural": "",
        "reference": "",
        "comment": "",
        "fuzzy": 0
    },
    {
        "term": "hardware:command_station",
        "definition": "Command station",
        "context": "",
        "term_plural": "",
        "reference": "",
        "comment": "",
        "fuzzy": 0
    },
    {
        "term": "hardware:debug_log_input",
        "definition": "Log input changes",
        "context": "",
        "term_plural": "",
        "reference": "",
        "comment": "",
        "fuzzy": 0
    },
    {
        "term": "hardware:debug_log_output",
        "definition": "Log output changes",
        "context": "",
        "term_plural": "",
        "reference": "",
        "comment": "",
        "fuzzy": 0
    },
    {
        "term": "hardware:debug_log_rx_tx",
        "definition": "Log all communication",
        "context": "",
        "term_plural": "",
        "reference": "",
        "comment": "",
        "fuzzy": 0
    },
    {
        "term": "hardware:decoders",
        "definition": "Decoders",
        "context": "",
        "term_plural": "",
        "reference": "",
        "comment": "",
        "fuzzy": 0
    },
    {
        "term": "hardware:identifications",
        "definition": "Identifications",
        "context": "",
        "term_plural": "",
        "reference": "",
        "comment": "",
        "fuzzy": 0
    },
    {
        "term": "hardware:input_monitor",
        "definition": "Input monitor",
        "context": "",
        "term_plural": "",
        "reference": "",
        "comment": "",
        "fuzzy": 0
    },
    {
        "term": "hardware:inputs",
        "definition": "Inputs",
        "context": "",
        "term_plural": "",
        "reference": "",
        "comment": "",
        "fuzzy": 0
    },
    {
        "term": "hardware:interface",
        "definition": "Interface",
        "context": "",
        "term_plural": "",
        "reference": "",
        "comment": "",
        "fuzzy": 0
    },
    {
        "term": "hardware:output_keyboard",
        "definition": "Output keyboard",
        "context": "",
        "term_plural": "",
        "reference": "",
        "comment": "",
        "fuzzy": 0
    },
    {
        "term": "hardware:outputs",
        "definition": "Outputs",
        "context": "",
        "term_plural": "",
        "reference": "",
        "comment": "",
        "fuzzy": 0
    },
    {
        "term": "hardware:speed_steps",
        "definition": "Speed steps",
        "context": "",
        "term_plural": "",
        "reference": "",
        "comment": "",
        "fuzzy": 0
    },
    {
        "term": "hardware:throttles",
        "definition": "Throttles",
        "context": "",
        "term_plural": "",
        "reference": "",
        "comment": "",
        "fuzzy": 0
    },
    {
        "term": "hsi88:s88_left",
        "definition": "S88 left",
        "context": "",
        "term_plural": "",
        "reference": "",
        "comment": "",
        "fuzzy": 0
    },
    {
        "term": "hsi88:s88_middle",
        "definition": "S88 middle",
        "context": "",
        "term_plural": "",
        "reference": "",
        "comment": "",
        "fuzzy": 0
    },
    {
        "term": "hsi88:s88_right",
        "definition": "S88 right",
        "context": "",
        "term_plural": "",
        "reference": "",
        "comment": "",
        "fuzzy": 0
    },
    {
        "term": "identification:opc_multi_sense_direction",
        "definition": "OPC_MULTI_SENSE direction",
        "context": "",
        "term_plural": "",
        "reference": "",
        "comment": "",
        "fuzzy": 0
    },
    {
        "term": "input_list:bus",
        "definition": "Bus",
        "context": "",
        "term_plural": "",
        "reference": "",
        "comment": "",
        "fuzzy": 0
    },
    {
        "term": "input_map_item.block:input",
        "definition": "Input",
        "context": "",
        "term_plural": "",
        "reference": "",
        "comment": "",
        "fuzzy": 0
    },
    {
        "term": "input_map_item.block:invert",
        "definition": "Invert",
        "context": "",
        "term_plural": "",
        "reference": "",
        "comment": "",
        "fuzzy": 0
    },
    {
        "term": "input_map_item.block:type",
        "definition": "Type",
        "context": "",
        "term_plural": "",
        "reference": "",
        "comment": "",
        "fuzzy": 0
    },
    {
        "term": "interface.ecos:ecos_detector",
        "definition": "ECoS detector",
        "context": "",
        "term_plural": "",
        "reference": "",
        "comment": "",
        "fuzzy": 0
    },
    {
        "term": "interface.hsi88:modules_left",
        "definition": "Modules left",
        "context": "",
        "term_plural": "",
        "reference": "",
        "comment": "",
        "fuzzy": 0
    },
    {
        "term": "interface.hsi88:modules_middle",
        "definition": "Modules middle",
        "context": "",
        "term_plural": "",
        "reference": "",
        "comment": "",
        "fuzzy": 0
    },
    {
        "term": "interface.hsi88:modules_right",
        "definition": "Modules right",
        "context": "",
        "term_plural": "",
        "reference": "",
        "comment": "",
        "fuzzy": 0
    },
    {
        "term": "interface.loconet:interface",
        "definition": "Interface",
        "context": "",
        "term_plural": "",
        "reference": "",
        "comment": "",
        "fuzzy": 0
    },
    {
        "term": "interface.xpressnet:interface",
        "definition": "Interface",
        "context": "",
        "term_plural": "",
        "reference": "",
        "comment": "",
        "fuzzy": 0
    },
    {
        "term": "interface.xpressnet:s88_module_count",
        "definition": "S88 module count",
        "context": "",
        "term_plural": "",
        "reference": "",
        "comment": "",
        "fuzzy": 0
    },
    {
        "term": "interface.xpressnet:s88_start_address",
        "definition": "S88 start address",
        "context": "",
        "term_plural": "",
        "reference": "",
        "comment": "",
        "fuzzy": 0
    },
    {
        "term": "interface.z21:firmware_version",
        "definition": "Firmware version",
        "context": "",
        "term_plural": "",
        "reference": "",
        "comment": "",
        "fuzzy": 0
    },
    {
        "term": "interface.z21:hardware_type",
        "definition": "Hardware type",
        "context": "",
        "term_plural": "",
        "reference": "",
        "comment": "",
        "fuzzy": 0
    },
    {
        "term": "interface.z21:serial_number",
        "definition": "Serial number",
        "context": "",
        "term_plural": "",
        "reference": "",
        "comment": "",
        "fuzzy": 0
    },
    {
        "term": "interface:online",
        "definition": "Online",
        "context": "",
        "term_plural": "",
        "reference": "",
        "comment": "",
        "fuzzy": 0
    },
    {
        "term": "interface:status",
        "definition": "Status",
        "context": "",
        "term_plural": "",
        "reference": "",
        "comment": "",
        "fuzzy": 0
    },
    {
        "term": "interface:type",
        "definition": "Type",
        "context": "",
        "term_plural": "",
        "reference": "",
        "comment": "",
        "fuzzy": 0
    },
    {
        "term": "interface_state:error",
        "definition": "Error",
        "context": "",
        "term_plural": "",
        "reference": "",
        "comment": "",
        "fuzzy": 0
    },
    {
        "term": "interface_state:initializing",
        "definition": "Initializing",
        "context": "",
        "term_plural": "",
        "reference": "",
        "comment": "",
        "fuzzy": 0
    },
    {
        "term": "interface_state:offline",
        "definition": "Offline",
        "context": "",
        "term_plural": "",
        "reference": "",
        "comment": "",
        "fuzzy": 0
    },
    {
        "term": "interface_state:online",
        "definition": "Online",
        "context": "",
        "term_plural": "",
        "reference": "",
        "comment": "",
        "fuzzy": 0
    },
    {
        "term": "ip:hostname",
        "definition": "Hostname",
        "context": "",
        "term_plural": "",
        "reference": "",
        "comment": "",
        "fuzzy": 0
    },
    {
        "term": "ip:port",
        "definition": "Port",
        "context": "",
        "term_plural": "",
        "reference": "",
        "comment": "",
        "fuzzy": 0
    },
    {
        "term": "language:de-de",
        "definition": "German",
        "context": "",
        "term_plural": "",
        "reference": "",
        "comment": "",
        "fuzzy": 0
    },
    {
        "term": "language:en-us",
        "definition": "English (USA)",
        "context": "",
        "term_plural": "",
        "reference": "",
        "comment": "",
        "fuzzy": 0
    },
    {
        "term": "language:it-it",
        "definition": "Italian",
        "context": "",
        "term_plural": "",
        "reference": "",
        "comment": "",
        "fuzzy": 0
    },
    {
        "term": "language:nl-nl",
        "definition": "Dutch",
        "context": "",
        "term_plural": "",
        "reference": "",
        "comment": "",
        "fuzzy": 0
    },
    {
        "term": "list.train_vehicle:reverse",
        "definition": "Reverse",
        "context": "",
        "term_plural": "",
        "reference": "",
        "comment": "",
        "fuzzy": 0
    },
    {
        "term": "list:add",
        "definition": "Add",
        "context": "",
        "term_plural": "",
        "reference": "",
        "comment": "",
        "fuzzy": 0
    },
    {
        "term": "list:create",
        "definition": "Create",
        "context": "",
        "term_plural": "",
        "reference": "",
        "comment": "",
        "fuzzy": 0
    },
    {
        "term": "list:delete",
        "definition": "Delete",
        "context": "",
        "term_plural": "",
        "reference": "",
        "comment": "",
        "fuzzy": 0
    },
    {
        "term": "list:edit",
        "definition": "Edit",
        "context": "",
        "term_plural": "",
        "reference": "",
        "comment": "",
        "fuzzy": 0
    },
    {
        "term": "list:move_down",
        "definition": "Move down",
        "context": "",
        "term_plural": "",
        "reference": "",
        "comment": "",
        "fuzzy": 0
    },
    {
        "term": "list:move_up",
        "definition": "Move up",
        "context": "",
        "term_plural": "",
        "reference": "",
        "comment": "",
        "fuzzy": 0
    },
    {
        "term": "list:remove",
        "definition": "Remove",
        "context": "",
        "term_plural": "",
        "reference": "",
        "comment": "",
        "fuzzy": 0
    },
    {
        "term": "lncv_programmer:description",
        "definition": "Description",
        "context": "",
        "term_plural": "",
        "reference": "",
        "comment": "",
        "fuzzy": 0
    },
    {
        "term": "lncv_programmer:lncv_programmer",
        "definition": "LNCV programmer",
        "context": "",
        "term_plural": "",
        "reference": "",
        "comment": "",
        "fuzzy": 0
    },
    {
        "term": "lncv_programmer:module",
        "definition": "Module",
        "context": "",
        "term_plural": "",
        "reference": "",
        "comment": "",
        "fuzzy": 0
    },
    {
        "term": "lncv_programmer:other_module",
        "definition": "Other module",
        "context": "",
        "term_plural": "",
        "reference": "",
        "comment": "",
        "fuzzy": 0
    },
    {
        "term": "lncv_programmer:read",
        "definition": "Read",
        "context": "",
        "term_plural": "",
        "reference": "",
        "comment": "",
        "fuzzy": 0
    },
    {
        "term": "lncv_programmer:reading_lncv_x",
        "definition": "Reading LNCV %1",
        "context": "",
        "term_plural": "",
        "reference": "",
        "comment": "",
        "fuzzy": 0
    },
    {
        "term": "lncv_programmer:reading_lncv_x_failed",
        "definition": "Reading LNCV %1 failed",
        "context": "",
        "term_plural": "",
        "reference": "",
        "comment": "",
        "fuzzy": 0
    },
    {
        "term": "lncv_programmer:sending_start",
        "definition": "Sending start",
        "context": "",
        "term_plural": "",
        "reference": "",
        "comment": "",
        "fuzzy": 0
    },
    {
        "term": "lncv_programmer:start",
        "definition": "Start",
        "context": "",
        "term_plural": "",
        "reference": "",
        "comment": "",
        "fuzzy": 0
    },
    {
        "term": "lncv_programmer:stop",
        "definition": "Stop",
        "context": "",
        "term_plural": "",
        "reference": "",
        "comment": "",
        "fuzzy": 0
    },
    {
        "term": "lncv_programmer:use_broadcast_address",
        "definition": "Use broadcast address",
        "context": "",
        "term_plural": "",
        "reference": "",
        "comment": "",
        "fuzzy": 0
    },
    {
        "term": "lncv_programmer:value",
        "definition": "Value",
        "context": "",
        "term_plural": "",
        "reference": "",
        "comment": "",
        "fuzzy": 0
    },
    {
        "term": "lncv_programmer:waiting_for_module_to_respond",
        "definition": "Waiting for module to respond",
        "context": "",
        "term_plural": "",
        "reference": "",
        "comment": "",
        "fuzzy": 0
    },
    {
        "term": "lncv_programmer:write",
        "definition": "Write",
        "context": "",
        "term_plural": "",
        "reference": "",
        "comment": "",
        "fuzzy": 0
    },
    {
        "term": "lncv_programmer:writing_lncv_x",
        "definition": "Writing LNCV %1",
        "context": "",
        "term_plural": "",
        "reference": "",
        "comment": "",
        "fuzzy": 0
    },
    {
        "term": "loconet_command_station:custom",
        "definition": "Custom",
        "context": "",
        "term_plural": "",
        "reference": "",
        "comment": "",
        "fuzzy": 0
    },
    {
        "term": "loconet_f9_f28:imm_packet",
        "definition": "Direct (OPC_IMM_PACKET)",
        "context": "",
        "term_plural": "",
        "reference": "",
        "comment": "",
        "fuzzy": 0
    },
    {
        "term": "loconet_f9_f28:uhlenbrock_extended",
        "definition": "Uhlenbrock extended (OPC_A3, OPC_D4)",
        "context": "",
        "term_plural": "",
        "reference": "",
        "comment": "",
        "fuzzy": 0
    },
    {
        "term": "loconet_fastclock:master",
        "definition": "Master (Traintastic controls the clock)",
        "context": "",
        "term_plural": "",
        "reference": "",
        "comment": "",
        "fuzzy": 0
    },
    {
        "term": "loconet_fastclock:off",
        "definition": "Off",
        "context": "",
        "term_plural": "",
        "reference": "",
        "comment": "",
        "fuzzy": 0
    },
    {
        "term": "loconet_interface_type:serial",
        "definition": "Serial",
        "context": "",
        "term_plural": "",
        "reference": "",
        "comment": "",
        "fuzzy": 0
    },
    {
        "term": "loconet_interface_type:tcp_binary",
        "definition": "TCP binary",
        "context": "",
        "term_plural": "",
        "reference": "",
        "comment": "",
        "fuzzy": 0
    },
    {
        "term": "loconet_serial_interface:custom",
        "definition": "Custom",
        "context": "",
        "term_plural": "",
        "reference": "",
        "comment": "",
        "fuzzy": 0
    },
    {
        "term": "loconet_settings:command_station",
        "definition": "Command station",
        "context": "",
        "term_plural": "",
        "reference": "",
        "comment": "",
        "fuzzy": 0
    },
    {
        "term": "loconet_settings:echo_timeout",
        "definition": "Echo timeout",
        "context": "",
        "term_plural": "",
        "reference": "",
        "comment": "",
        "fuzzy": 0
    },
    {
        "term": "loconet_settings:fast_clock",
        "definition": "Fast clock",
        "context": "",
        "term_plural": "",
        "reference": "",
        "comment": "",
        "fuzzy": 0
    },
    {
        "term": "loconet_settings:fast_clock_sync_enabled",
        "definition": "Fast clock sync enabled",
        "context": "",
        "term_plural": "",
        "reference": "",
        "comment": "",
        "fuzzy": 0
    },
    {
        "term": "loconet_settings:fast_clock_sync_interval",
        "definition": "Fast clock sync interval",
        "context": "",
        "term_plural": "",
        "reference": "",
        "comment": "",
        "fuzzy": 0
    },
    {
        "term": "loconet_settings:locomotive_slots",
        "definition": "Locomotive slots",
        "context": "",
        "term_plural": "",
        "reference": "",
        "comment": "",
        "fuzzy": 0
    },
    {
        "term": "loconet_settings:pcap_output",
        "definition": "PCAP output",
        "context": "",
        "term_plural": "",
        "reference": "",
        "comment": "",
        "fuzzy": 0
    },
    {
        "term": "loconet_settings:response_timeout",
        "definition": "Response timeout",
        "context": "",
        "term_plural": "",
        "reference": "",
        "comment": "",
        "fuzzy": 0
    },
    {
        "term": "lua.script:disabled",
        "definition": "Disabled",
        "context": "",
        "term_plural": "",
        "reference": "",
        "comment": "",
        "fuzzy": 0
    },
    {
        "term": "lua.script:start",
        "definition": "Start",
        "context": "",
        "term_plural": "",
        "reference": "",
        "comment": "",
        "fuzzy": 0
    },
    {
        "term": "lua.script:stop",
        "definition": "Stop",
        "context": "",
        "term_plural": "",
        "reference": "",
        "comment": "",
        "fuzzy": 0
    },
    {
        "term": "lua.script_list:start_all",
        "definition": "Start all",
        "context": "",
        "term_plural": "",
        "reference": "",
        "comment": "",
        "fuzzy": 0
    },
    {
        "term": "lua.script_list:stop_all",
        "definition": "Stop all",
        "context": "",
        "term_plural": "",
        "reference": "",
        "comment": "",
        "fuzzy": 0
    },
    {
        "term": "lua_script:state",
        "definition": "State",
        "context": "",
        "term_plural": "",
        "reference": "",
        "comment": "",
        "fuzzy": 0
    },
    {
        "term": "lua_script_state:disabled",
        "definition": "Disabled",
        "context": "",
        "term_plural": "",
        "reference": "",
        "comment": "",
        "fuzzy": 0
    },
    {
        "term": "lua_script_state:error",
        "definition": "Error",
        "context": "",
        "term_plural": "",
        "reference": "",
        "comment": "",
        "fuzzy": 0
    },
    {
        "term": "lua_script_state:running",
        "definition": "Running",
        "context": "",
        "term_plural": "",
        "reference": "",
        "comment": "",
        "fuzzy": 0
    },
    {
        "term": "lua_script_state:stopped",
        "definition": "Stopped",
        "context": "",
        "term_plural": "",
        "reference": "",
        "comment": "",
        "fuzzy": 0
    },
    {
        "term": "message:C1001",
        "definition": "Loading world failed (%1)",
        "context": "",
        "term_plural": "",
        "reference": "",
        "comment": "",
        "fuzzy": 0
    },
    {
        "term": "message:C1002",
        "definition": "Creating connection failed (%1)",
        "context": "",
        "term_plural": "",
        "reference": "",
        "comment": "",
        "fuzzy": 0
    },
    {
        "term": "message:C1003",
        "definition": "Can't write to settings file (%1)",
        "context": "",
        "term_plural": "",
        "reference": "",
        "comment": "",
        "fuzzy": 0
    },
    {
        "term": "message:C1004",
        "definition": "Reading world failed (%1) (%2)",
        "context": "",
        "term_plural": "",
        "reference": "",
        "comment": "",
        "fuzzy": 0
    },
    {
        "term": "message:C1005",
        "definition": "Saving world failed (%1)",
        "context": "",
        "term_plural": "",
        "reference": "",
        "comment": "",
        "fuzzy": 0
    },
    {
        "term": "message:C1006",
        "definition": "Creating world backup failed (%1)",
        "context": "",
        "term_plural": "",
        "reference": "",
        "comment": "",
        "fuzzy": 0
    },
    {
        "term": "message:C1007",
        "definition": "Creating world backup directory failed (%1)",
        "context": "",
        "term_plural": "",
        "reference": "",
        "comment": "",
        "fuzzy": 0
    },
    {
        "term": "message:C1008",
        "definition": "Creating backup directory failed (%1)",
        "context": "",
        "term_plural": "",
        "reference": "",
        "comment": "",
        "fuzzy": 0
    },
    {
        "term": "message:C1009",
        "definition": "Creating settings backup failed (%1)",
        "context": "",
        "term_plural": "",
        "reference": "",
        "comment": "",
        "fuzzy": 0
    },
    {
        "term": "message:C1010",
        "definition": "Exporting world failed (%1)",
        "context": "",
        "term_plural": "",
        "reference": "",
        "comment": "",
        "fuzzy": 0
    },
    {
        "term": "message:C1011",
        "definition": "Importing world failed (%1)",
        "context": "",
        "term_plural": "",
        "reference": "",
        "comment": "",
        "fuzzy": 0
    },
    {
        "term": "message:C1012",
        "definition": "Unknown class '%1', can't recreate object '%2'",
        "context": "",
        "term_plural": "",
        "reference": "",
        "comment": "",
        "fuzzy": 0
    },
    {
        "term": "message:C1013",
        "definition": "Can't load world saved with newer version, requires at least: %1",
        "context": "",
        "term_plural": "",
        "reference": "",
        "comment": "",
        "fuzzy": 0
    },
    {
        "term": "message:C2001",
        "definition": "Address already used at #%1",
        "context": "",
        "term_plural": "",
        "reference": "",
        "comment": "",
        "fuzzy": 0
    },
    {
        "term": "message:C2004",
        "definition": "Can't get free slot",
        "context": "",
        "term_plural": "",
        "reference": "",
        "comment": "",
        "fuzzy": 0
    },
    {
        "term": "message:D1001",
        "definition": "Resume %1 (multiplier: %2)",
        "context": "",
        "term_plural": "",
        "reference": "",
        "comment": "",
        "fuzzy": 0
    },
    {
        "term": "message:D1002",
        "definition": "Tick %1 (error: %2us)",
        "context": "",
        "term_plural": "",
        "reference": "",
        "comment": "",
        "fuzzy": 0
    },
    {
        "term": "message:D1003",
        "definition": "Freeze %1",
        "context": "",
        "term_plural": "",
        "reference": "",
        "comment": "",
        "fuzzy": 0
    },
    {
        "term": "message:D2001",
        "definition": "TX: %1",
        "context": "",
        "term_plural": "",
        "reference": "",
        "comment": "",
        "fuzzy": 0
    },
    {
        "term": "message:D2002",
        "definition": "RX: %1",
        "context": "",
        "term_plural": "",
        "reference": "",
        "comment": "",
        "fuzzy": 0
    },
    {
        "term": "message:D2003",
        "definition": "Unknown xHeader 0x%1",
        "context": "",
        "term_plural": "",
        "reference": "",
        "comment": "",
        "fuzzy": 0
    },
    {
        "term": "message:D2004",
        "definition": "%1 TX: %2",
        "context": "",
        "term_plural": "",
        "reference": "",
        "comment": "",
        "fuzzy": 0
    },
    {
        "term": "message:D2005",
        "definition": "%1 RX: %2",
        "context": "",
        "term_plural": "",
        "reference": "",
        "comment": "",
        "fuzzy": 0
    },
    {
        "term": "message:D2006",
        "definition": "Unknown message: %1",
        "context": "",
        "term_plural": "",
        "reference": "",
        "comment": "",
        "fuzzy": 0
    },
    {
        "term": "message:D2007",
        "definition": "Input %1 = %2",
        "context": "",
        "term_plural": "",
        "reference": "",
        "comment": "",
        "fuzzy": 0
    },
    {
        "term": "message:D2008",
        "definition": "Output %1 = %1",
        "context": "",
        "term_plural": "",
        "reference": "",
        "comment": "",
        "fuzzy": 0
    },
    {
        "term": "message:D2009",
        "definition": "Slot %1 = %2",
        "context": "",
        "term_plural": "",
        "reference": "",
        "comment": "",
        "fuzzy": 0
    },
    {
        "term": "message:D2010",
        "definition": "Slot %1 = Free",
        "context": "",
        "term_plural": "",
        "reference": "",
        "comment": "",
        "fuzzy": 0
    },
    {
        "term": "message:E1001",
        "definition": "Invalid world UUID: %1",
        "context": "",
        "term_plural": "",
        "reference": "",
        "comment": "",
        "fuzzy": 0
    },
    {
        "term": "message:E1002",
        "definition": "World %1 doesn't exist",
        "context": "",
        "term_plural": "",
        "reference": "",
        "comment": "",
        "fuzzy": 0
    },
    {
        "term": "message:E1003",
        "definition": "UDP receive error (%1)",
        "context": "",
        "term_plural": "",
        "reference": "",
        "comment": "",
        "fuzzy": 0
    },
    {
        "term": "message:E1004",
        "definition": "TCP accept error (%1)",
        "context": "",
        "term_plural": "",
        "reference": "",
        "comment": "",
        "fuzzy": 0
    },
    {
        "term": "message:E1005",
        "definition": "Socket shutdown failed (%1)",
        "context": "",
        "term_plural": "",
        "reference": "",
        "comment": "",
        "fuzzy": 0
    },
    {
        "term": "message:E1006",
        "definition": "Socket write failed (%1)",
        "context": "",
        "term_plural": "",
        "reference": "",
        "comment": "",
        "fuzzy": 0
    },
    {
        "term": "message:E1007",
        "definition": "Socket read failed (%1)",
        "context": "",
        "term_plural": "",
        "reference": "",
        "comment": "",
        "fuzzy": 0
    },
    {
        "term": "message:E1008",
        "definition": "Socket acceptor cancel failed (%1)",
        "context": "",
        "term_plural": "",
        "reference": "",
        "comment": "",
        "fuzzy": 0
    },
    {
        "term": "message:E2001",
        "definition": "Serial write failed (%1)",
        "context": "",
        "term_plural": "",
        "reference": "",
        "comment": "",
        "fuzzy": 0
    },
    {
        "term": "message:E2002",
        "definition": "Serial read failed (%1)",
        "context": "",
        "term_plural": "",
        "reference": "",
        "comment": "",
        "fuzzy": 0
    },
    {
        "term": "message:E2003",
        "definition": "Make address failed (%1)",
        "context": "",
        "term_plural": "",
        "reference": "",
        "comment": "",
        "fuzzy": 0
    },
    {
        "term": "message:E2004",
        "definition": "Socket open failed (%1)",
        "context": "",
        "term_plural": "",
        "reference": "",
        "comment": "",
        "fuzzy": 0
    },
    {
        "term": "message:E2005",
        "definition": "Socket connect failed (%1)",
        "context": "",
        "term_plural": "",
        "reference": "",
        "comment": "",
        "fuzzy": 0
    },
    {
        "term": "message:E2006",
        "definition": "Socket bind failed (%1)",
        "context": "",
        "term_plural": "",
        "reference": "",
        "comment": "",
        "fuzzy": 0
    },
    {
        "term": "message:E2007",
        "definition": "Socket write failed (%1)",
        "context": "",
        "term_plural": "",
        "reference": "",
        "comment": "",
        "fuzzy": 0
    },
    {
        "term": "message:E2008",
        "definition": "Socket read failed (%1)",
        "context": "",
        "term_plural": "",
        "reference": "",
        "comment": "",
        "fuzzy": 0
    },
    {
        "term": "message:E2009",
        "definition": "Socket receive failed (%1)",
        "context": "",
        "term_plural": "",
        "reference": "",
        "comment": "",
        "fuzzy": 0
    },
    {
        "term": "message:E2010",
        "definition": "Serial port open failed (%1)",
        "context": "",
        "term_plural": "",
        "reference": "",
        "comment": "",
        "fuzzy": 0
    },
    {
        "term": "message:E2011",
        "definition": "Socket send failed (%1)",
        "context": "",
        "term_plural": "",
        "reference": "",
        "comment": "",
        "fuzzy": 0
    },
    {
        "term": "message:E2012",
        "definition": "Function number already in use",
        "context": "",
        "term_plural": "",
        "reference": "",
        "comment": "",
        "fuzzy": 0
    },
    {
        "term": "message:E2013",
        "definition": "Serial port set baudrate failed (%1)",
        "context": "",
        "term_plural": "",
        "reference": "",
        "comment": "",
        "fuzzy": 0
    },
    {
        "term": "message:E2014",
        "definition": "Serial port set data bits failed (%1)",
        "context": "",
        "term_plural": "",
        "reference": "",
        "comment": "",
        "fuzzy": 0
    },
    {
        "term": "message:E2015",
        "definition": "Serial port set stop bits failed (%1)",
        "context": "",
        "term_plural": "",
        "reference": "",
        "comment": "",
        "fuzzy": 0
    },
    {
        "term": "message:E2016",
        "definition": "Serial port set parity failed (%1)",
        "context": "",
        "term_plural": "",
        "reference": "",
        "comment": "",
        "fuzzy": 0
    },
    {
        "term": "message:E2017",
        "definition": "Serial port set flow control failed (%1)",
        "context": "",
        "term_plural": "",
        "reference": "",
        "comment": "",
        "fuzzy": 0
    },
    {
        "term": "message:E2018",
        "definition": "Timeout, no echo within %1ms",
        "context": "",
        "term_plural": "",
        "reference": "",
        "comment": "",
        "fuzzy": 0
    },
    {
        "term": "message:E2019",
        "definition": "Timeout, no response within %1ms",
        "context": "",
        "term_plural": "",
        "reference": "",
        "comment": "",
        "fuzzy": 0
    },
    {
        "term": "message:E2020",
        "definition": "Total number of modules may not exceed %1",
        "context": "",
        "term_plural": "",
        "reference": "",
        "comment": "",
        "fuzzy": 0
    },
    {
        "term": "message:E2021",
        "definition": "Staring PCAP log failed: %1",
        "context": "",
        "term_plural": "",
        "reference": "",
        "comment": "",
        "fuzzy": 0
    },
    {
        "term": "message:E9001",
        "definition": "%1 (During execution of %2 event handler)",
        "context": "",
        "term_plural": "",
        "reference": "",
        "comment": "",
        "fuzzy": 0
    },
    {
        "term": "message:F1001",
        "definition": "Opening TCP socket failed (%1)",
        "context": "",
        "term_plural": "",
        "reference": "",
        "comment": "",
        "fuzzy": 0
    },
    {
        "term": "message:F1002",
        "definition": "TCP socket address reuse failed (%1)",
        "context": "",
        "term_plural": "",
        "reference": "",
        "comment": "",
        "fuzzy": 0
    },
    {
        "term": "message:F1003",
        "definition": "Binding TCP socket failed (%1)",
        "context": "",
        "term_plural": "",
        "reference": "",
        "comment": "",
        "fuzzy": 0
    },
    {
        "term": "message:F1004",
        "definition": "TCP socket listen failed (%1)",
        "context": "",
        "term_plural": "",
        "reference": "",
        "comment": "",
        "fuzzy": 0
    },
    {
        "term": "message:F1005",
        "definition": "Opening UDP socket failed (%1)",
        "context": "",
        "term_plural": "",
        "reference": "",
        "comment": "",
        "fuzzy": 0
    },
    {
        "term": "message:F1006",
        "definition": "UDP socket address reuse failed (%1)",
        "context": "",
        "term_plural": "",
        "reference": "",
        "comment": "",
        "fuzzy": 0
    },
    {
        "term": "message:F1007",
        "definition": "Binding udp socket failed (%1)",
        "context": "",
        "term_plural": "",
        "reference": "",
        "comment": "",
        "fuzzy": 0
    },
    {
        "term": "message:F9001",
        "definition": "Creating Lua state failed",
        "context": "",
        "term_plural": "",
        "reference": "",
        "comment": "",
        "fuzzy": 0
    },
    {
        "term": "message:F9002",
        "definition": "Running script failed (%1)",
        "context": "",
        "term_plural": "",
        "reference": "",
        "comment": "",
        "fuzzy": 0
    },
    {
        "term": "message:F9003",
        "definition": "Calling function failed (%1)",
        "context": "",
        "term_plural": "",
        "reference": "",
        "comment": "",
        "fuzzy": 0
    },
    {
        "term": "message:I1002",
        "definition": "Settings file not found, using defaults",
        "context": "",
        "term_plural": "",
        "reference": "",
        "comment": "",
        "fuzzy": 0
    },
    {
        "term": "message:I1003",
        "definition": "New connection",
        "context": "",
        "term_plural": "",
        "reference": "",
        "comment": "",
        "fuzzy": 0
    },
    {
        "term": "message:I1004",
        "definition": "Connection lost",
        "context": "",
        "term_plural": "",
        "reference": "",
        "comment": "",
        "fuzzy": 0
    },
    {
        "term": "message:I1005",
        "definition": "Building world index",
        "context": "",
        "term_plural": "",
        "reference": "",
        "comment": "",
        "fuzzy": 0
    },
    {
        "term": "message:I2001",
        "definition": "Unknown loco address: %1",
        "context": "",
        "term_plural": "",
        "reference": "",
        "comment": "",
        "fuzzy": 0
    },
    {
        "term": "message:I2002",
        "definition": "Hardware type: %1",
        "context": "",
        "term_plural": "",
        "reference": "",
        "comment": "",
        "fuzzy": 0
    },
    {
        "term": "message:I2003",
        "definition": "Firmware version: %1",
        "context": "",
        "term_plural": "",
        "reference": "",
        "comment": "",
        "fuzzy": 0
    },
    {
        "term": "message:I9001",
        "definition": "Stopped script",
        "context": "",
        "term_plural": "",
        "reference": "",
        "comment": "",
        "fuzzy": 0
    },
    {
        "term": "message:N1001",
        "definition": "Received signal: %1",
        "context": "",
        "term_plural": "",
        "reference": "",
        "comment": "",
        "fuzzy": 0
    },
    {
        "term": "message:N1002",
        "definition": "Created new world",
        "context": "",
        "term_plural": "",
        "reference": "",
        "comment": "",
        "fuzzy": 0
    },
    {
        "term": "message:N1003",
        "definition": "Restarting",
        "context": "",
        "term_plural": "",
        "reference": "",
        "comment": "",
        "fuzzy": 0
    },
    {
        "term": "message:N1004",
        "definition": "Shutting down",
        "context": "",
        "term_plural": "",
        "reference": "",
        "comment": "",
        "fuzzy": 0
    },
    {
        "term": "message:N1005",
        "definition": "Discovery enabled",
        "context": "",
        "term_plural": "",
        "reference": "",
        "comment": "",
        "fuzzy": 0
    },
    {
        "term": "message:N1006",
        "definition": "Discovery disabled",
        "context": "",
        "term_plural": "",
        "reference": "",
        "comment": "",
        "fuzzy": 0
    },
    {
        "term": "message:N1007",
        "definition": "Listening at %1:%2",
        "context": "",
        "term_plural": "",
        "reference": "",
        "comment": "",
        "fuzzy": 0
    },
    {
        "term": "message:N1008",
        "definition": "Loaded settings",
        "context": "",
        "term_plural": "",
        "reference": "",
        "comment": "",
        "fuzzy": 0
    },
    {
        "term": "message:N1009",
        "definition": "Saved settings",
        "context": "",
        "term_plural": "",
        "reference": "",
        "comment": "",
        "fuzzy": 0
    },
    {
        "term": "message:N1010",
        "definition": "Edit mode: enabled",
        "context": "",
        "term_plural": "",
        "reference": "",
        "comment": "",
        "fuzzy": 0
    },
    {
        "term": "message:N1011",
        "definition": "Edit mode: disabled",
        "context": "",
        "term_plural": "",
        "reference": "",
        "comment": "",
        "fuzzy": 0
    },
    {
        "term": "message:N1012",
        "definition": "Communication: enabled",
        "context": "",
        "term_plural": "",
        "reference": "",
        "comment": "",
        "fuzzy": 0
    },
    {
        "term": "message:N1013",
        "definition": "Communication: disabled",
        "context": "",
        "term_plural": "",
        "reference": "",
        "comment": "",
        "fuzzy": 0
    },
    {
        "term": "message:N1014",
        "definition": "Power: on",
        "context": "",
        "term_plural": "",
        "reference": "",
        "comment": "",
        "fuzzy": 0
    },
    {
        "term": "message:N1015",
        "definition": "Power: off",
        "context": "",
        "term_plural": "",
        "reference": "",
        "comment": "",
        "fuzzy": 0
    },
    {
        "term": "message:N1016",
        "definition": "Running",
        "context": "",
        "term_plural": "",
        "reference": "",
        "comment": "",
        "fuzzy": 0
    },
    {
        "term": "message:N1017",
        "definition": "Stopped",
        "context": "",
        "term_plural": "",
        "reference": "",
        "comment": "",
        "fuzzy": 0
    },
    {
        "term": "message:N1018",
        "definition": "Mute: enabled",
        "context": "",
        "term_plural": "",
        "reference": "",
        "comment": "",
        "fuzzy": 0
    },
    {
        "term": "message:N1019",
        "definition": "Mute: disabled",
        "context": "",
        "term_plural": "",
        "reference": "",
        "comment": "",
        "fuzzy": 0
    },
    {
        "term": "message:N1020",
        "definition": "Smoke: enabled",
        "context": "",
        "term_plural": "",
        "reference": "",
        "comment": "",
        "fuzzy": 0
    },
    {
        "term": "message:N1021",
        "definition": "Smoke: disabled",
        "context": "",
        "term_plural": "",
        "reference": "",
        "comment": "",
        "fuzzy": 0
    },
    {
        "term": "message:N1022",
        "definition": "Saved world: %1",
        "context": "",
        "term_plural": "",
        "reference": "",
        "comment": "",
        "fuzzy": 0
    },
    {
        "term": "message:N1023",
        "definition": "Simulation: disabled",
        "context": "",
        "term_plural": "",
        "reference": "",
        "comment": "",
        "fuzzy": 0
    },
    {
        "term": "message:N1024",
        "definition": "Simulation: enabled",
        "context": "",
        "term_plural": "",
        "reference": "",
        "comment": "",
        "fuzzy": 0
    },
    {
        "term": "message:N1025",
        "definition": "Exported world successfully",
        "context": "",
        "term_plural": "",
        "reference": "",
        "comment": "",
        "fuzzy": 0
    },
    {
        "term": "message:N1026",
        "definition": "Imported world successfully",
        "context": "",
        "term_plural": "",
        "reference": "",
        "comment": "",
        "fuzzy": 0
    },
    {
        "term": "message:N1027",
        "definition": "Loaded world: %1",
        "context": "",
        "term_plural": "",
        "reference": "",
        "comment": "",
        "fuzzy": 0
    },
    {
        "term": "message:N1028",
        "definition": "Closed world",
        "context": "",
        "term_plural": "",
        "reference": "",
        "comment": "",
        "fuzzy": 0
    },
    {
        "term": "message:N2001",
        "definition": "Simulation not supported",
        "context": "",
        "term_plural": "",
        "reference": "",
        "comment": "",
        "fuzzy": 0
    },
    {
        "term": "message:N2002",
        "definition": "No response from LNCV module %1 with address %2",
        "context": "",
        "term_plural": "",
        "reference": "",
        "comment": "",
        "fuzzy": 0
    },
    {
        "term": "message:N2003",
        "definition": "Stopped sending fast clock sync",
        "context": "",
        "term_plural": "",
        "reference": "",
        "comment": "",
        "fuzzy": 0
    },
    {
        "term": "message:N2004",
        "definition": "Starting PCAP file log: %1",
        "context": "",
        "term_plural": "",
        "reference": "",
        "comment": "",
        "fuzzy": 0
    },
    {
        "term": "message:N2005",
        "definition": "Starting PCAP log pipe: %1",
        "context": "",
        "term_plural": "",
        "reference": "",
        "comment": "",
        "fuzzy": 0
    },
    {
        "term": "message:N3001",
        "definition": "Assigned train %1 to block %2",
        "context": "",
        "term_plural": "",
        "reference": "",
        "comment": "",
        "fuzzy": 0
    },
    {
        "term": "message:N3002",
        "definition": "Removed train %1 from block %2",
        "context": "",
        "term_plural": "",
        "reference": "",
        "comment": "",
        "fuzzy": 0
    },
    {
        "term": "message:N9001",
        "definition": "Starting script",
        "context": "",
        "term_plural": "",
        "reference": "",
        "comment": "",
        "fuzzy": 0
    },
    {
        "term": "message:W1001",
        "definition": "Discovery disabled, only allowed on port %1",
        "context": "",
        "term_plural": "",
        "reference": "",
        "comment": "",
        "fuzzy": 0
    },
    {
        "term": "message:W1002",
        "definition": "Setting %1 doesnt exist",
        "context": "",
        "term_plural": "",
        "reference": "",
        "comment": "",
        "fuzzy": 0
    },
    {
        "term": "message:W1003",
        "definition": "Reading world %1 failed (libarchive error %2: %3)",
        "context": "",
        "term_plural": "",
        "reference": "",
        "comment": "",
        "fuzzy": 0
    },
    {
        "term": "message:W2001",
        "definition": "Received malformed data dropped %1 bytes",
        "context": "",
        "term_plural": "",
        "reference": "",
        "comment": "",
        "fuzzy": 0
    },
    {
        "term": "message:W2002",
        "definition": "Command station doesn't support functions above F%1",
        "context": "",
        "term_plural": "",
        "reference": "",
        "comment": "",
        "fuzzy": 0
    },
    {
        "term": "message:W2003",
        "definition": "Received malformed data dropped %1 bytes [%2]",
        "context": "",
        "term_plural": "",
        "reference": "",
        "comment": "",
        "fuzzy": 0
    },
    {
        "term": "message:W2004",
        "definition": "Input address %1 is invalid",
        "context": "",
        "term_plural": "",
        "reference": "",
        "comment": "",
        "fuzzy": 0
    },
    {
        "term": "message:W2005",
        "definition": "Output address %1 is invalid",
        "context": "",
        "term_plural": "",
        "reference": "",
        "comment": "",
        "fuzzy": 0
    },
    {
        "term": "message:W2006",
        "definition": "Command station does not support loco slot %1",
        "context": "",
        "term_plural": "",
        "reference": "",
        "comment": "",
        "fuzzy": 0
    },
    {
        "term": "message:W2007",
        "definition": "Command station does not support the fast clock slot",
        "context": "",
        "term_plural": "",
        "reference": "",
        "comment": "",
        "fuzzy": 0
    },
    {
        "term": "message:W2018",
        "definition": "Timeout, no echo within %1ms",
        "context": "",
        "term_plural": "",
        "reference": "",
        "comment": "",
        "fuzzy": 0
    },
    {
        "term": "message:W2019",
        "definition": "Z21 broadcast flags do not match requested ones",
        "context": "",
        "term_plural": "",
        "reference": "",
        "comment": "",
        "fuzzy": 0
    },
    {
        "term": "object:id",
        "definition": "Id",
        "context": "",
        "term_plural": "",
        "reference": "",
        "comment": "",
        "fuzzy": 0
    },
    {
        "term": "object:name",
        "definition": "Name",
        "context": "",
        "term_plural": "",
        "reference": "",
        "comment": "",
        "fuzzy": 0
    },
    {
        "term": "object:notes",
        "definition": "Notes",
        "context": "",
        "term_plural": "",
        "reference": "",
        "comment": "",
        "fuzzy": 0
    },
    {
        "term": "opc_multi_sense_direction:in_sensor_address",
        "definition": "In sensor address",
        "context": "",
        "term_plural": "",
        "reference": "",
        "comment": "",
        "fuzzy": 0
    },
    {
        "term": "opc_multi_sense_direction:in_transponder_address",
        "definition": "In transponder address (Bl\u00fccher GBM16XN)",
        "context": "",
        "term_plural": "",
        "reference": "",
        "comment": "",
        "fuzzy": 0
    },
    {
        "term": "opc_multi_sense_direction:none",
        "definition": "None",
        "context": "",
        "term_plural": "",
        "reference": "",
        "comment": "",
        "fuzzy": 0
    },
    {
        "term": "output_action:none",
        "definition": "None",
        "context": "",
        "term_plural": "",
        "reference": "",
        "comment": "",
        "fuzzy": 0
    },
    {
        "term": "output_action:off",
        "definition": "Off",
        "context": "",
        "term_plural": "",
        "reference": "",
        "comment": "",
        "fuzzy": 0
    },
    {
        "term": "output_action:on",
        "definition": "On",
        "context": "",
        "term_plural": "",
        "reference": "",
        "comment": "",
        "fuzzy": 0
    },
    {
        "term": "output_action:pulse",
        "definition": "Pulse",
        "context": "",
        "term_plural": "",
        "reference": "",
        "comment": "",
        "fuzzy": 0
    },
    {
        "term": "output_list:bus",
        "definition": "Bus",
        "context": "",
        "term_plural": "",
        "reference": "",
        "comment": "",
        "fuzzy": 0
    },
    {
        "term": "output_map.decoupler:key",
        "definition": "State",
        "context": "",
        "term_plural": "",
        "reference": "",
        "comment": "",
        "fuzzy": 0
    },
    {
        "term": "output_map.signal:key",
        "definition": "Aspect",
        "context": "",
        "term_plural": "",
        "reference": "",
        "comment": "",
        "fuzzy": 0
    },
    {
        "term": "output_map.turnout:key",
        "definition": "Position",
        "context": "",
        "term_plural": "",
        "reference": "",
        "comment": "",
        "fuzzy": 0
    },
    {
        "term": "output_map:use",
        "definition": "Use",
        "context": "",
        "term_plural": "",
        "reference": "",
        "comment": "",
        "fuzzy": 0
    },
    {
        "term": "pcap_output:file",
        "definition": "File",
        "context": "",
        "term_plural": "",
        "reference": "",
        "comment": "",
        "fuzzy": 0
    },
    {
        "term": "pcap_output:pipe",
        "definition": "Pipe",
        "context": "",
        "term_plural": "",
        "reference": "",
        "comment": "",
        "fuzzy": 0
    },
    {
        "term": "qtapp.connect_dialog:connect",
        "definition": "Connect",
        "context": "",
        "term_plural": "",
        "reference": "",
        "comment": "",
        "fuzzy": 0
    },
    {
        "term": "qtapp.connect_dialog:connect_to_server",
        "definition": "Connect to server",
        "context": "",
        "term_plural": "",
        "reference": "",
        "comment": "",
        "fuzzy": 0
    },
    {
        "term": "qtapp.connect_dialog:connected",
        "definition": "Connected",
        "context": "",
        "term_plural": "",
        "reference": "",
        "comment": "",
        "fuzzy": 0
    },
    {
        "term": "qtapp.connect_dialog:connecting",
        "definition": "Connecting",
        "context": "",
        "term_plural": "",
        "reference": "",
        "comment": "",
        "fuzzy": 0
    },
    {
        "term": "qtapp.connect_dialog:password",
        "definition": "Password",
        "context": "",
        "term_plural": "",
        "reference": "",
        "comment": "",
        "fuzzy": 0
    },
    {
        "term": "qtapp.connect_dialog:server",
        "definition": "Server",
        "context": "",
        "term_plural": "",
        "reference": "",
        "comment": "",
        "fuzzy": 0
    },
    {
        "term": "qtapp.connect_dialog:username",
        "definition": "Username",
        "context": "",
        "term_plural": "",
        "reference": "",
        "comment": "",
        "fuzzy": 0
    },
    {
        "term": "qtapp.error:cant_read_from_file_x",
        "definition": "Can't read from file: %1",
        "context": "",
        "term_plural": "",
        "reference": "",
        "comment": "",
        "fuzzy": 0
    },
    {
        "term": "qtapp.error:cant_write_to_file_x",
        "definition": "Can't write to file: %1",
        "context": "",
        "term_plural": "",
        "reference": "",
        "comment": "",
        "fuzzy": 0
    },
    {
        "term": "qtapp.error:server_error_x",
        "definition": "Server error %1",
        "context": "",
        "term_plural": "",
        "reference": "",
        "comment": "",
        "fuzzy": 0
    },
    {
        "term": "qtapp.mainmenu:about",
        "definition": "About",
        "context": "",
        "term_plural": "",
        "reference": "",
        "comment": "",
        "fuzzy": 0
    },
    {
        "term": "qtapp.mainmenu:close_world",
        "definition": "Close world",
        "context": "",
        "term_plural": "",
        "reference": "",
        "comment": "",
        "fuzzy": 0
    },
    {
        "term": "qtapp.mainmenu:connect_to_server",
        "definition": "Connect to server",
        "context": "",
        "term_plural": "",
        "reference": "",
        "comment": "",
        "fuzzy": 0
    },
    {
        "term": "qtapp.mainmenu:connection",
        "definition": "Connection",
        "context": "",
        "term_plural": "",
        "reference": "",
        "comment": "",
        "fuzzy": 0
    },
    {
        "term": "qtapp.mainmenu:disconnect_from_server",
        "definition": "Disconnect from server",
        "context": "",
        "term_plural": "",
        "reference": "",
        "comment": "",
        "fuzzy": 0
    },
    {
        "term": "qtapp.mainmenu:export_world",
        "definition": "Export world",
        "context": "",
        "term_plural": "",
        "reference": "",
        "comment": "",
        "fuzzy": 0
    },
    {
        "term": "qtapp.mainmenu:file",
        "definition": "File",
        "context": "",
        "term_plural": "",
        "reference": "",
        "comment": "",
        "fuzzy": 0
    },
    {
        "term": "qtapp.mainmenu:fullscreen",
        "definition": "Fullscreen",
        "context": "",
        "term_plural": "",
        "reference": "",
        "comment": "",
        "fuzzy": 0
    },
    {
        "term": "qtapp.mainmenu:hardware",
        "definition": "Hardware",
        "context": "",
        "term_plural": "",
        "reference": "",
        "comment": "",
        "fuzzy": 0
    },
    {
        "term": "qtapp.mainmenu:help",
        "definition": "Help",
        "context": "",
        "term_plural": "",
        "reference": "",
        "comment": "",
        "fuzzy": 0
    },
    {
        "term": "qtapp.mainmenu:import_world",
        "definition": "Import world",
        "context": "",
        "term_plural": "",
        "reference": "",
        "comment": "",
        "fuzzy": 0
    },
    {
        "term": "qtapp.mainmenu:load_world",
        "definition": "Load world",
        "context": "",
        "term_plural": "",
        "reference": "",
        "comment": "",
        "fuzzy": 0
    },
    {
        "term": "qtapp.mainmenu:new_world",
        "definition": "New world",
        "context": "",
        "term_plural": "",
        "reference": "",
        "comment": "",
        "fuzzy": 0
    },
    {
        "term": "qtapp.mainmenu:objects",
        "definition": "Objects",
        "context": "",
        "term_plural": "",
        "reference": "",
        "comment": "",
        "fuzzy": 0
    },
    {
        "term": "qtapp.mainmenu:power",
        "definition": "Power",
        "context": "",
        "term_plural": "",
        "reference": "",
        "comment": "",
        "fuzzy": 0
    },
    {
        "term": "qtapp.mainmenu:programming",
        "definition": "Programming",
        "context": "",
        "term_plural": "",
        "reference": "",
        "comment": "",
        "fuzzy": 0
    },
    {
        "term": "qtapp.mainmenu:quit",
        "definition": "Quit",
        "context": "",
        "term_plural": "",
        "reference": "",
        "comment": "",
        "fuzzy": 0
    },
    {
        "term": "qtapp.mainmenu:restart_server",
        "definition": "Restart server",
        "context": "",
        "term_plural": "",
        "reference": "",
        "comment": "",
        "fuzzy": 0
    },
    {
        "term": "qtapp.mainmenu:restart_server_question",
        "definition": "Are you sure you want to restart the server?",
        "context": "",
        "term_plural": "",
        "reference": "",
        "comment": "",
        "fuzzy": 0
    },
    {
        "term": "qtapp.mainmenu:save_world",
        "definition": "Save world",
        "context": "",
        "term_plural": "",
        "reference": "",
        "comment": "",
        "fuzzy": 0
    },
    {
        "term": "qtapp.mainmenu:server",
        "definition": "Server",
        "context": "",
        "term_plural": "",
        "reference": "",
        "comment": "",
        "fuzzy": 0
    },
    {
        "term": "qtapp.mainmenu:server_log",
        "definition": "Server log",
        "context": "",
        "term_plural": "",
        "reference": "",
        "comment": "",
        "fuzzy": 0
    },
    {
        "term": "qtapp.mainmenu:server_settings",
        "definition": "Server settings",
        "context": "",
        "term_plural": "",
        "reference": "",
        "comment": "",
        "fuzzy": 0
    },
    {
        "term": "qtapp.mainmenu:settings",
        "definition": "Settings",
        "context": "",
        "term_plural": "",
        "reference": "",
        "comment": "",
        "fuzzy": 0
    },
    {
        "term": "qtapp.mainmenu:shutdown_server",
        "definition": "Shutdown server",
        "context": "",
        "term_plural": "",
        "reference": "",
        "comment": "",
        "fuzzy": 0
    },
    {
        "term": "qtapp.mainmenu:shutdown_server_question",
        "definition": "Are you sure you want to shutdown the server?",
        "context": "",
        "term_plural": "",
        "reference": "",
        "comment": "",
        "fuzzy": 0
    },
    {
        "term": "qtapp.mainmenu:toolbar",
        "definition": "Toolbar",
        "context": "",
        "term_plural": "",
        "reference": "",
        "comment": "",
        "fuzzy": 0
    },
    {
        "term": "qtapp.mainmenu:tools",
        "definition": "Tools",
        "context": "",
        "term_plural": "",
        "reference": "",
        "comment": "",
        "fuzzy": 0
    },
    {
        "term": "qtapp.mainmenu:view",
        "definition": "View",
        "context": "",
        "term_plural": "",
        "reference": "",
        "comment": "",
        "fuzzy": 0
    },
    {
        "term": "qtapp.mainmenu:world",
        "definition": "World",
        "context": "",
        "term_plural": "",
        "reference": "",
        "comment": "",
        "fuzzy": 0
    },
    {
        "term": "qtapp.mainmenu:world_properties",
        "definition": "World properties",
        "context": "",
        "term_plural": "",
        "reference": "",
        "comment": "",
        "fuzzy": 0
    },
    {
        "term": "qtapp.message_box:no",
        "definition": "No",
        "context": "",
        "term_plural": "",
        "reference": "",
        "comment": "",
        "fuzzy": 0
    },
    {
        "term": "qtapp.message_box:yes",
        "definition": "Yes",
        "context": "",
        "term_plural": "",
        "reference": "",
        "comment": "",
        "fuzzy": 0
    },
    {
        "term": "qtapp.object_select_list_dialog:cancel",
        "definition": "Cancel",
        "context": "",
        "term_plural": "",
        "reference": "",
        "comment": "",
        "fuzzy": 0
    },
    {
        "term": "qtapp.object_select_list_dialog:ok",
        "definition": "Ok",
        "context": "",
        "term_plural": "",
        "reference": "",
        "comment": "",
        "fuzzy": 0
    },
    {
        "term": "qtapp.object_select_list_dialog:select_object",
        "definition": "Select object",
        "context": "",
        "term_plural": "",
        "reference": "",
        "comment": "",
        "fuzzy": 0
    },
    {
        "term": "qtapp.settings.board:color_scheme",
        "definition": "Color scheme",
        "context": "",
        "term_plural": "",
        "reference": "",
        "comment": "",
        "fuzzy": 0
    },
    {
        "term": "qtapp.settings.board:show_block_sensor_states",
        "definition": "Show block sensor states",
        "context": "",
        "term_plural": "",
        "reference": "",
        "comment": "",
        "fuzzy": 0
    },
    {
        "term": "qtapp.settings.board:turnout_draw_state",
        "definition": "Draw turnout state",
        "context": "",
        "term_plural": "",
        "reference": "",
        "comment": "",
        "fuzzy": 0
    },
    {
        "term": "qtapp.settings.developer:dont_load_fallback_language",
        "definition": "Don't load fallback language",
        "context": "",
        "term_plural": "",
        "reference": "",
        "comment": "",
        "fuzzy": 0
    },
    {
        "term": "qtapp.settings.developer:log_missing_strings",
        "definition": "Log missing translations",
        "context": "",
        "term_plural": "",
        "reference": "",
        "comment": "",
        "fuzzy": 0
    },
    {
        "term": "qtapp.settings.developer:log_missing_strings_dir",
        "definition": "Missing translations log directory",
        "context": "",
        "term_plural": "",
        "reference": "",
        "comment": "",
        "fuzzy": 0
    },
    {
        "term": "qtapp.settings.general:language",
        "definition": "Language",
        "context": "",
        "term_plural": "",
        "reference": "",
        "comment": "",
        "fuzzy": 0
    },
    {
        "term": "qtapp.settings.statusbar:show_clock",
        "definition": "Show clock",
        "context": "",
        "term_plural": "",
        "reference": "",
        "comment": "",
        "fuzzy": 0
    },
    {
        "term": "qtapp.settings.statusbar:show_statuses",
        "definition": "Show statuses",
        "context": "",
        "term_plural": "",
        "reference": "",
        "comment": "",
        "fuzzy": 0
    },
    {
        "term": "qtapp.settings:board",
        "definition": "Board",
        "context": "",
        "term_plural": "",
        "reference": "",
        "comment": "",
        "fuzzy": 0
    },
    {
        "term": "qtapp.settings:developer",
        "definition": "Developer",
        "context": "",
        "term_plural": "",
        "reference": "",
        "comment": "",
        "fuzzy": 0
    },
    {
        "term": "qtapp.settings:general",
        "definition": "General",
        "context": "",
        "term_plural": "",
        "reference": "",
        "comment": "",
        "fuzzy": 0
    },
    {
        "term": "qtapp.settings:statusbar",
        "definition": "Status bar",
        "context": "",
        "term_plural": "",
        "reference": "",
        "comment": "",
        "fuzzy": 0
    },
    {
        "term": "qtapp.world_list_dialog:cancel",
        "definition": "Cancel",
        "context": "",
        "term_plural": "",
        "reference": "",
        "comment": "",
        "fuzzy": 0
    },
    {
        "term": "qtapp.world_list_dialog:load",
        "definition": "Load",
        "context": "",
        "term_plural": "",
        "reference": "",
        "comment": "",
        "fuzzy": 0
    },
    {
        "term": "qtapp.world_list_dialog:world_list",
        "definition": "World list",
        "context": "",
        "term_plural": "",
        "reference": "",
        "comment": "",
        "fuzzy": 0
    },
    {
        "term": "qtapp:board_properties",
        "definition": "Board properties",
        "context": "",
        "term_plural": "",
        "reference": "",
        "comment": "",
        "fuzzy": 0
    },
    {
        "term": "qtapp:export_world_failed",
        "definition": "Export world failed",
        "context": "",
        "term_plural": "",
        "reference": "",
        "comment": "",
        "fuzzy": 0
    },
    {
        "term": "qtapp:grid",
        "definition": "Grid",
        "context": "",
        "term_plural": "",
        "reference": "",
        "comment": "",
        "fuzzy": 0
    },
    {
        "term": "qtapp:grid_dot",
        "definition": "Dot",
        "context": "",
        "term_plural": "",
        "reference": "",
        "comment": "",
        "fuzzy": 0
    },
    {
        "term": "qtapp:grid_line",
        "definition": "Line",
        "context": "",
        "term_plural": "",
        "reference": "",
        "comment": "",
        "fuzzy": 0
    },
    {
        "term": "qtapp:grid_none",
        "definition": "None",
        "context": "",
        "term_plural": "",
        "reference": "",
        "comment": "",
        "fuzzy": 0
    },
    {
        "term": "qtapp:import_world_failed",
        "definition": "Import world failed",
        "context": "",
        "term_plural": "",
        "reference": "",
        "comment": "",
        "fuzzy": 0
    },
    {
        "term": "qtapp:next",
        "definition": "Next",
        "context": "",
        "term_plural": "",
        "reference": "",
        "comment": "",
        "fuzzy": 0
    },
    {
        "term": "qtapp:previous",
        "definition": "Previous",
        "context": "",
        "term_plural": "",
        "reference": "",
        "comment": "",
        "fuzzy": 0
    },
    {
        "term": "qtapp:toggle_mute",
        "definition": "Toggle mute",
        "context": "",
        "term_plural": "",
        "reference": "",
        "comment": "",
        "fuzzy": 0
    },
    {
        "term": "qtapp:toggle_offline_online",
        "definition": "Toggle connection",
        "context": "",
        "term_plural": "",
        "reference": "",
        "comment": "",
        "fuzzy": 0
    },
    {
        "term": "qtapp:toggle_power",
        "definition": "Toggle power",
        "context": "",
        "term_plural": "",
        "reference": "",
        "comment": "",
        "fuzzy": 0
    },
    {
        "term": "qtapp:toggle_smoke",
        "definition": "Toggle smoke",
        "context": "",
        "term_plural": "",
        "reference": "",
        "comment": "",
        "fuzzy": 0
    },
    {
        "term": "qtapp:traintastic_world",
        "definition": "Traintastic world",
        "context": "",
        "term_plural": "",
        "reference": "",
        "comment": "",
        "fuzzy": 0
    },
    {
        "term": "qtapp:zoom_in",
        "definition": "Zoom in",
        "context": "",
        "term_plural": "",
        "reference": "",
        "comment": "",
        "fuzzy": 0
    },
    {
        "term": "qtapp:zoom_out",
        "definition": "Zoom out",
        "context": "",
        "term_plural": "",
        "reference": "",
        "comment": "",
        "fuzzy": 0
    },
    {
        "term": "rail_vehicle_list:type",
        "definition": "Type",
        "context": "",
        "term_plural": "",
        "reference": "",
        "comment": "",
        "fuzzy": 0
    },
    {
        "term": "sensor_type:reed_switch",
        "definition": "Reed switch",
        "context": "",
        "term_plural": "",
        "reference": "",
        "comment": "",
        "fuzzy": 0
    },
    {
        "term": "serial:baudrate",
        "definition": "Baudrate",
        "context": "",
        "term_plural": "",
        "reference": "",
        "comment": "",
        "fuzzy": 0
    },
    {
        "term": "serial:device",
        "definition": "Device",
        "context": "",
        "term_plural": "",
        "reference": "",
        "comment": "",
        "fuzzy": 0
    },
    {
        "term": "serial:flow_control",
        "definition": "Flow control",
        "context": "",
        "term_plural": "",
        "reference": "",
        "comment": "",
        "fuzzy": 0
    },
    {
        "term": "serial:port",
        "definition": "Port",
        "context": "",
        "term_plural": "",
        "reference": "",
        "comment": "",
        "fuzzy": 0
    },
    {
        "term": "serial_flow_control:hardware",
        "definition": "Hardware",
        "context": "",
        "term_plural": "",
        "reference": "",
        "comment": "",
        "fuzzy": 0
    },
    {
        "term": "serial_flow_control:none",
        "definition": "None",
        "context": "",
        "term_plural": "",
        "reference": "",
        "comment": "",
        "fuzzy": 0
    },
    {
        "term": "server_log:code",
        "definition": "Code",
        "context": "",
        "term_plural": "",
        "reference": "",
        "comment": "",
        "fuzzy": 0
    },
    {
        "term": "server_log:message",
        "definition": "Message",
        "context": "",
        "term_plural": "",
        "reference": "",
        "comment": "",
        "fuzzy": 0
    },
    {
        "term": "server_log:object",
        "definition": "Object",
        "context": "",
        "term_plural": "",
        "reference": "",
        "comment": "",
        "fuzzy": 0
    },
    {
        "term": "server_log:time",
        "definition": "Time",
        "context": "",
        "term_plural": "",
        "reference": "",
        "comment": "",
        "fuzzy": 0
    },
    {
        "term": "settings:allow_client_server_restart",
        "definition": "Allow client server restart",
        "context": "",
        "term_plural": "",
        "reference": "",
        "comment": "",
        "fuzzy": 0
    },
    {
        "term": "settings:allow_client_server_shutdown",
        "definition": "Allow client server shutdown",
        "context": "",
        "term_plural": "",
        "reference": "",
        "comment": "",
        "fuzzy": 0
    },
    {
        "term": "settings:auto_save_world_on_exit",
        "definition": "Auto save world on exit",
        "context": "",
        "term_plural": "",
        "reference": "",
        "comment": "",
        "fuzzy": 0
    },
    {
        "term": "settings:discoverable",
        "definition": "Discoverable",
        "context": "",
        "term_plural": "",
        "reference": "",
        "comment": "",
        "fuzzy": 0
    },
    {
        "term": "settings:enable_file_logger",
        "definition": "Enable file logger",
        "context": "",
        "term_plural": "",
        "reference": "",
        "comment": "",
        "fuzzy": 0
    },
    {
        "term": "settings:localhost_only",
        "definition": "Localhost only",
        "context": "",
        "term_plural": "",
        "reference": "",
        "comment": "",
        "fuzzy": 0
    },
    {
        "term": "settings:memory_logger_size",
        "definition": "Memory logger size",
        "context": "",
        "term_plural": "",
        "reference": "",
        "comment": "",
        "fuzzy": 0
    },
    {
        "term": "settings:port",
        "definition": "Port",
        "context": "",
        "term_plural": "",
        "reference": "",
        "comment": "",
        "fuzzy": 0
    },
    {
        "term": "settings:save_world_uncompressed",
        "definition": "Save world uncompressed",
        "context": "",
        "term_plural": "",
        "reference": "",
        "comment": "",
        "fuzzy": 0
    },
    {
        "term": "signal_aspect:proceed",
        "definition": "Proceed",
        "context": "",
        "term_plural": "",
        "reference": "",
        "comment": "",
        "fuzzy": 0
    },
    {
        "term": "signal_aspect:proceed_reduced_speed",
        "definition": "Proceed, reduced speed",
        "context": "",
        "term_plural": "",
        "reference": "",
        "comment": "",
        "fuzzy": 0
    },
    {
        "term": "signal_aspect:stop",
        "definition": "Stop",
        "context": "",
        "term_plural": "",
        "reference": "",
        "comment": "",
        "fuzzy": 0
    },
    {
        "term": "throttle_object_list:throttle",
        "definition": "Throttle",
        "context": "",
        "term_plural": "",
        "reference": "",
        "comment": "",
        "fuzzy": 0
    },
    {
        "term": "train:active",
        "definition": "Active",
        "context": "",
        "term_plural": "",
        "reference": "",
        "comment": "",
        "fuzzy": 0
    },
    {
        "term": "train:block",
        "definition": "Block",
        "context": "",
        "term_plural": "",
        "reference": "",
        "comment": "",
        "fuzzy": 0
    },
    {
        "term": "train:lob",
        "definition": "Length over buffers",
        "context": "",
        "term_plural": "",
        "reference": "",
        "comment": "",
        "fuzzy": 0
    },
    {
        "term": "train:mode",
        "definition": "Mode",
        "context": "",
        "term_plural": "",
        "reference": "",
        "comment": "",
        "fuzzy": 0
    },
    {
        "term": "train:override_length",
        "definition": "Override length",
        "context": "",
        "term_plural": "",
        "reference": "",
        "comment": "",
        "fuzzy": 0
    },
    {
        "term": "train:override_weight",
        "definition": "Override weight",
        "context": "",
        "term_plural": "",
        "reference": "",
        "comment": "",
        "fuzzy": 0
    },
    {
        "term": "train:speed_max",
        "definition": "Maximum speed",
        "context": "",
        "term_plural": "",
        "reference": "",
        "comment": "",
        "fuzzy": 0
    },
    {
        "term": "train:vehicles",
        "definition": "Vehicles",
        "context": "",
        "term_plural": "",
        "reference": "",
        "comment": "",
        "fuzzy": 0
    },
    {
        "term": "train:weight",
        "definition": "Weight",
        "context": "",
        "term_plural": "",
        "reference": "",
        "comment": "",
        "fuzzy": 0
    },
    {
        "term": "traintastic_diy_interface_type:serial",
        "definition": "Serial",
        "context": "",
        "term_plural": "",
        "reference": "",
        "comment": "",
        "fuzzy": 0
    },
    {
        "term": "traintastic_diy_settings:debug_log_heartbeat",
        "definition": "Log heartbeat communication",
        "context": "",
        "term_plural": "",
        "reference": "",
        "comment": "",
        "fuzzy": 0
    },
    {
        "term": "traintastic_diy_settings:heartbeat_timeout",
        "definition": "Heartbeat timeout",
        "context": "",
        "term_plural": "",
        "reference": "",
        "comment": "",
        "fuzzy": 0
    },
    {
        "term": "turnout_position:left",
        "definition": "Left",
        "context": "",
        "term_plural": "",
        "reference": "",
        "comment": "",
        "fuzzy": 0
    },
    {
        "term": "turnout_position:right",
        "definition": "Right",
        "context": "",
        "term_plural": "",
        "reference": "",
        "comment": "",
        "fuzzy": 0
    },
    {
        "term": "turnout_position:straight",
        "definition": "Straight",
        "context": "",
        "term_plural": "",
        "reference": "",
        "comment": "",
        "fuzzy": 0
    },
    {
        "term": "vehicle.rail.freight_wagon:cargo_weight",
        "definition": "Cargo weight",
        "context": "",
        "term_plural": "",
        "reference": "",
        "comment": "",
        "fuzzy": 0
    },
    {
        "term": "vehicle.rail.tank_wagon:cargo_volume",
        "definition": "Cargo volume",
        "context": "",
        "term_plural": "",
        "reference": "",
        "comment": "",
        "fuzzy": 0
    },
    {
        "term": "vehicle.rail:cargo_capacity",
        "definition": "Cargo capacity",
        "context": "",
        "term_plural": "",
        "reference": "",
        "comment": "",
        "fuzzy": 0
    },
    {
        "term": "vehicle.rail:cargo_loaded",
        "definition": "Cargo loaded",
        "context": "",
        "term_plural": "",
        "reference": "",
        "comment": "",
        "fuzzy": 0
    },
    {
        "term": "vehicle.rail:decoder",
        "definition": "Decoder",
        "context": "",
        "term_plural": "",
        "reference": "",
        "comment": "",
        "fuzzy": 0
    },
    {
        "term": "vehicle.rail:lob",
        "definition": "LOB",
        "context": "",
        "term_plural": "",
        "reference": "",
        "comment": "",
        "fuzzy": 0
    },
    {
        "term": "vehicle.rail:power",
        "definition": "Power",
        "context": "",
        "term_plural": "",
        "reference": "",
        "comment": "",
        "fuzzy": 0
    },
    {
        "term": "vehicle.rail:speed_max",
        "definition": "Maximum speed",
        "context": "",
        "term_plural": "",
        "reference": "",
        "comment": "",
        "fuzzy": 0
    },
    {
        "term": "vehicle.rail:total_weight",
        "definition": "Total weight",
        "context": "",
        "term_plural": "",
        "reference": "",
        "comment": "",
        "fuzzy": 0
    },
    {
        "term": "vehicle.rail:train",
        "definition": "Train",
        "context": "",
        "term_plural": "",
        "reference": "",
        "comment": "",
        "fuzzy": 0
    },
    {
        "term": "vehicle.rail:weight",
        "definition": "Weight",
        "context": "",
        "term_plural": "",
        "reference": "",
        "comment": "",
        "fuzzy": 0
    },
    {
        "term": "world:boards",
        "definition": "Boards",
        "context": "",
        "term_plural": "",
        "reference": "",
        "comment": "",
        "fuzzy": 0
    },
    {
        "term": "world:clock",
        "definition": "Clock",
        "context": "",
        "term_plural": "",
        "reference": "",
        "comment": "",
        "fuzzy": 0
    },
    {
        "term": "world:decoders",
        "definition": "Decoders",
        "context": "",
        "term_plural": "",
        "reference": "",
        "comment": "",
        "fuzzy": 0
    },
    {
        "term": "world:edit",
        "definition": "Edit world",
        "context": "",
        "term_plural": "",
        "reference": "",
        "comment": "",
        "fuzzy": 0
    },
    {
        "term": "world:inputs",
        "definition": "Inputs",
        "context": "",
        "term_plural": "",
        "reference": "",
        "comment": "",
        "fuzzy": 0
    },
    {
        "term": "world:interfaces",
        "definition": "Interfaces",
        "context": "",
        "term_plural": "",
        "reference": "",
        "comment": "",
        "fuzzy": 0
    },
    {
        "term": "world:lua_scripts",
        "definition": "Lua scripts",
        "context": "",
        "term_plural": "",
        "reference": "",
        "comment": "",
        "fuzzy": 0
    },
    {
        "term": "world:mute",
        "definition": "Mute",
        "context": "",
        "term_plural": "",
        "reference": "",
        "comment": "",
        "fuzzy": 0
    },
    {
        "term": "world:no_smoke",
        "definition": "No smoke",
        "context": "",
        "term_plural": "",
        "reference": "",
        "comment": "",
        "fuzzy": 0
    },
    {
        "term": "world:offline",
        "definition": "Disconnect",
        "context": "",
        "term_plural": "",
        "reference": "",
        "comment": "",
        "fuzzy": 0
    },
    {
        "term": "world:online",
        "definition": "Connect",
        "context": "",
        "term_plural": "",
        "reference": "",
        "comment": "",
        "fuzzy": 0
    },
    {
        "term": "world:outputs",
        "definition": "Outputs",
        "context": "",
        "term_plural": "",
        "reference": "",
        "comment": "",
        "fuzzy": 0
    },
    {
        "term": "world:power_off",
        "definition": "Power off",
        "context": "",
        "term_plural": "",
        "reference": "",
        "comment": "",
        "fuzzy": 0
    },
    {
        "term": "world:power_on",
        "definition": "Power on",
        "context": "",
        "term_plural": "",
        "reference": "",
        "comment": "",
        "fuzzy": 0
    },
    {
        "term": "world:rail_vehicles",
        "definition": "Rail vehicles",
        "context": "",
        "term_plural": "",
        "reference": "",
        "comment": "",
        "fuzzy": 0
    },
    {
        "term": "world:run",
        "definition": "Run",
        "context": "",
        "term_plural": "",
        "reference": "",
        "comment": "",
        "fuzzy": 0
    },
    {
        "term": "world:scale",
        "definition": "Scale",
        "context": "",
        "term_plural": "",
        "reference": "",
        "comment": "",
        "fuzzy": 0
    },
    {
        "term": "world:scale_ratio",
        "definition": "Scale ratio",
        "context": "",
        "term_plural": "",
        "reference": "",
        "comment": "",
        "fuzzy": 0
    },
    {
        "term": "world:simulation",
        "definition": "Simulation",
        "context": "",
        "term_plural": "",
        "reference": "",
        "comment": "",
        "fuzzy": 0
    },
    {
        "term": "world:stop",
        "definition": "Stop",
        "context": "",
        "term_plural": "",
        "reference": "",
        "comment": "",
        "fuzzy": 0
    },
    {
        "term": "world:trains",
        "definition": "Trains",
        "context": "",
        "term_plural": "",
        "reference": "",
        "comment": "",
        "fuzzy": 0
    },
    {
        "term": "world:uuid",
        "definition": "UUID",
        "context": "",
        "term_plural": "",
        "reference": "",
        "comment": "",
        "fuzzy": 0
    },
    {
        "term": "world_scale:custom",
        "definition": "Custom",
        "context": "",
        "term_plural": "",
        "reference": "",
        "comment": "",
        "fuzzy": 0
    },
    {
        "term": "xpressnet_command_station:custom",
        "definition": "Custom",
        "context": "",
        "term_plural": "",
        "reference": "",
        "comment": "",
        "fuzzy": 0
    },
    {
        "term": "xpressnet_interface_type:network",
        "definition": "Network",
        "context": "",
        "term_plural": "",
        "reference": "",
        "comment": "",
        "fuzzy": 0
    },
    {
        "term": "xpressnet_interface_type:serial",
        "definition": "Serial",
        "context": "",
        "term_plural": "",
        "reference": "",
        "comment": "",
        "fuzzy": 0
    },
    {
        "term": "xpressnet_serial_interface_type:custom",
        "definition": "Custom",
        "context": "",
        "term_plural": "",
        "reference": "",
        "comment": "",
        "fuzzy": 0
    },
    {
        "term": "xpressnet_settings:use_emergency_stop_locomotive_command",
        "definition": "Use short emergency stop locomotive command",
        "context": "",
        "term_plural": "",
        "reference": "",
        "comment": "",
        "fuzzy": 0
    },
    {
        "term": "xpressnet_settings:use_roco_f13_f20_command",
        "definition": "Use Roco F13-F20 command",
        "context": "",
        "term_plural": "",
        "reference": "",
        "comment": "",
        "fuzzy": 0
    },
    {
        "term": "z21_channel:rbus",
        "definition": "R-Bus",
        "context": "",
        "term_plural": "",
        "reference": "",
        "comment": "",
        "fuzzy": 0
    },
    {
        "term": "z21_settings.server:allow_emergency_stop",
        "definition": "Allow emergency stop",
        "context": "",
        "term_plural": "",
        "reference": "",
        "comment": "",
        "fuzzy": 0
    },
    {
        "term": "z21_settings.server:allow_track_power_off",
        "definition": "Allow power off",
        "context": "",
        "term_plural": "",
        "reference": "",
        "comment": "",
        "fuzzy": 0
    },
    {
        "term": "z21_settings.server:allow_track_power_on_release_emergency_stop",
        "definition": "Allow power on/emergency stop release",
        "context": "",
        "term_plural": "",
        "reference": "",
        "comment": "",
        "fuzzy": 0
    },
    {
        "term": "train_mode:manual_protected",
        "definition": "Manual (protected)",
        "context": "",
        "term_plural": "",
        "reference": "",
        "comment": "",
        "fuzzy": 0
    },
    {
        "term": "train_mode:manual_unprotected",
        "definition": "Manual (unprotected)",
        "context": "",
        "term_plural": "",
        "reference": "",
        "comment": "",
        "fuzzy": 0
    },
    {
        "term": "train_mode:automatic",
        "definition": "Automatic",
        "context": "",
        "term_plural": "",
        "reference": "",
        "comment": "",
        "fuzzy": 0
    },
    {
        "term": "list.train_vehicle:move",
        "definition": "Move",
        "context": "",
        "term_plural": "",
        "reference": "",
        "comment": "",
        "fuzzy": 0
    },
    {
        "term": "protocol.loconet:command_station",
        "definition": "Command station",
        "context": "",
        "term_plural": "",
        "reference": "",
        "comment": "",
        "fuzzy": 0
    },
    {
        "term": "settings:select_folder",
        "definition": "Select folder",
        "context": "",
        "term_plural": "",
        "reference": "",
        "comment": "",
        "fuzzy": 0
    },
    {
        "term": "loconet_settings:listen_only",
        "definition": "Listen only",
        "context": "",
        "term_plural": "",
        "reference": "",
        "comment": "",
        "fuzzy": 0
    },
    {
        "term": "message:N2006",
        "definition": "Listen only mode: activated",
        "context": "",
        "term_plural": "",
        "reference": "",
        "comment": "",
        "fuzzy": 0
    },
    {
        "term": "message:N2007",
        "definition": "Listen only mode: deactivated",
        "context": "",
        "term_plural": "",
        "reference": "",
        "comment": "",
        "fuzzy": 0
    },
    {
        "term": "status.lua:x_running",
        "definition": "%1 running",
        "context": "",
        "term_plural": "",
        "reference": "",
        "comment": "",
        "fuzzy": 0
    },
    {
        "term": "status.lua:x_in_error",
        "definition": "%1 in error",
        "context": "",
        "term_plural": "",
        "reference": "",
        "comment": "",
        "fuzzy": 0
    },
    {
        "term": "message:F1008",
        "definition": "Eventloop crashed (%1)",
        "context": "",
        "term_plural": "",
        "reference": "",
        "comment": "",
        "fuzzy": 0
    },
    {
        "term": "qtapp.settings:restart_required",
        "definition": "Restart required",
        "context": "",
        "term_plural": "",
        "reference": "",
        "comment": "",
        "fuzzy": 0
    },
    {
        "term": "qtapp.settings.general:language_changed_restart_required",
        "definition": "Traintastic client must be restarted for the language change to take effect.",
        "context": "",
        "term_plural": "",
        "reference": "",
        "comment": "",
        "fuzzy": 0
    },
    {
        "term": "traintastic_diy_interface_type:network_tcp",
        "definition": "Network (TCP)",
        "context": "",
        "term_plural": "",
        "reference": "",
        "comment": "",
        "fuzzy": 0
    },
    {
        "term": "decoder_protocol:dcc_short",
        "definition": "DCC (Short address)",
        "context": "",
        "term_plural": "",
        "reference": "",
        "comment": "",
        "fuzzy": 0
    },
    {
        "term": "decoder_protocol:dcc_long",
        "definition": "DCC (Long address)",
        "context": "",
        "term_plural": "",
        "reference": "",
        "comment": "",
        "fuzzy": 0
    },
    {
        "term": "decoder_protocol:motorola",
        "definition": "Motorola",
        "context": "",
        "term_plural": "",
        "reference": "",
        "comment": "",
        "fuzzy": 0
    },
    {
        "term": "decoder_protocol:selectrix",
        "definition": "Selectrix",
        "context": "",
        "term_plural": "",
        "reference": "",
        "comment": "",
        "fuzzy": 0
    },
    {
        "term": "marklin_can_interface_type:network_tcp",
        "definition": "Network (TCP)",
        "context": "",
        "term_plural": "",
        "reference": "",
        "comment": "",
        "fuzzy": 0
    },
    {
        "term": "marklin_can_interface_type:network_udp",
        "definition": "Network (UDP)",
        "context": "",
        "term_plural": "",
        "reference": "",
        "comment": "",
        "fuzzy": 0
    },
    {
        "term": "message:E2022",
        "definition": "Socket create failed (%1)",
        "context": "",
        "term_plural": "",
        "reference": "",
        "comment": "",
        "fuzzy": 0
    },
    {
        "term": "message:E2023",
        "definition": "Socket ioctl failed (%1)",
        "context": "",
        "term_plural": "",
        "reference": "",
        "comment": "",
        "fuzzy": 0
    },
    {
        "term": "message:C2005",
        "definition": "SocketCAN is only available on Linux",
        "context": "",
        "term_plural": "",
        "reference": "",
        "comment": "",
        "fuzzy": 0
    },
    {
        "term": "marklin_can_interface_type:socket_can",
        "definition": "SocketCAN (Linux only)",
        "context": "",
        "term_plural": "",
        "reference": "",
        "comment": "",
        "fuzzy": 0
    },
    {
        "term": "interface.marklin_can:marklin_can_locomotive_list",
        "definition": "M\u00e4rklin CAN: Locomotive list",
        "context": "",
        "term_plural": "",
        "reference": "",
        "comment": "",
        "fuzzy": 0
    },
    {
        "term": "marklincan_settings:default_switch_time",
        "definition": "Default switch time",
        "context": "",
        "term_plural": "",
        "reference": "",
        "comment": "",
        "fuzzy": 0
    },
    {
        "term": "marklincan_settings:debug_config_stream",
        "definition": "Debug: Config stream",
        "context": "",
        "term_plural": "",
        "reference": "",
        "comment": "",
        "fuzzy": 0
    },
    {
        "term": "marklincan_settings:node_uid",
        "definition": "Node UID",
        "context": "",
        "term_plural": "",
        "reference": "",
        "comment": "",
        "fuzzy": 0
    },
    {
        "term": "marklincan_settings:node_serial_number",
        "definition": "Node serial number",
        "context": "",
        "term_plural": "",
        "reference": "",
        "comment": "",
        "fuzzy": 0
    },
    {
        "term": "marklin_can_locomotive_list:import_or_sync",
        "definition": "Import/sync",
        "context": "",
        "term_plural": "",
        "reference": "",
        "comment": "",
        "fuzzy": 0
    },
    {
        "term": "marklin_can_locomotive_list:import_or_sync_all",
        "definition": "Import/sync all",
        "context": "",
        "term_plural": "",
        "reference": "",
        "comment": "",
        "fuzzy": 0
    },
    {
        "term": "marklin_can_locomotive_list:reload",
        "definition": "Reload",
        "context": "",
        "term_plural": "",
        "reference": "",
        "comment": "",
        "fuzzy": 0
    },
    {
        "term": "interface.marklin_can:marklin_can_node_list",
        "definition": "M\u00e4rklin CAN: Node list",
        "context": "",
        "term_plural": "",
        "reference": "",
        "comment": "",
        "fuzzy": 0
    },
    {
        "term": "table_model.marklin_can_node_list:device_name",
        "definition": "Device name",
        "context": "",
        "term_plural": "",
        "reference": "",
        "comment": "",
        "fuzzy": 0
    },
    {
        "term": "table_model.marklin_can_node_list:article_number",
        "definition": "Article number",
        "context": "",
        "term_plural": "",
        "reference": "",
        "comment": "",
        "fuzzy": 0
    },
    {
        "term": "table_model.marklin_can_node_list:serial_number",
        "definition": "Serial number",
        "context": "",
        "term_plural": "",
        "reference": "",
        "comment": "",
        "fuzzy": 0
    },
    {
        "term": "table_model.marklin_can_node_list:software_version",
        "definition": "Software version",
        "context": "",
        "term_plural": "",
        "reference": "",
        "comment": "",
        "fuzzy": 0
    },
    {
        "term": "table_model.marklin_can_node_list:device_id",
        "definition": "Device Id",
        "context": "",
        "term_plural": "",
        "reference": "",
        "comment": "",
        "fuzzy": 0
    },
    {
        "term": "marklincan_settings:debug_status_data_config",
        "definition": "Debug: Status data config",
        "context": "",
        "term_plural": "",
        "reference": "",
        "comment": "",
        "fuzzy": 0
    },
    {
        "term": "message:E2024",
        "definition": "Unknown locomotive MFX UID: %1",
        "context": "",
        "term_plural": "",
        "reference": "",
        "comment": "",
        "fuzzy": 0
    },
    {
        "term": "message:W9001",
        "definition": "Execution took %1 us",
        "context": "",
        "term_plural": "",
        "reference": "",
        "comment": "",
        "fuzzy": 0
    },
    {
        "term": "message:E3001",
        "definition": "Can't delete rail vehicle when in active train",
        "context": "",
        "term_plural": "",
        "reference": "",
        "comment": "",
        "fuzzy": 0
    },
    {
        "term": "input_map_item.block:identification",
        "definition": "Identification",
        "context": "",
        "term_plural": "",
        "reference": "",
        "comment": "",
        "fuzzy": 0
    },
    {
        "term": "message:E3002",
        "definition": "Can't delete active train",
        "context": "",
        "term_plural": "",
        "reference": "",
        "comment": "",
        "fuzzy": 0
    },
    {
        "term": "message:C1014",
        "definition": "Invalid command",
        "context": "",
        "term_plural": "",
        "reference": "",
        "comment": "",
        "fuzzy": 0
    },
    {
        "term": "message:C1015",
        "definition": "Unknown object",
        "context": "",
        "term_plural": "",
        "reference": "",
        "comment": "",
        "fuzzy": 0
    },
    {
        "term": "message:C1016",
        "definition": "Unknown property",
        "context": "",
        "term_plural": "",
        "reference": "",
        "comment": "",
        "fuzzy": 0
    },
    {
        "term": "message:C1017",
        "definition": "Invalid indexes",
        "context": "",
        "term_plural": "",
        "reference": "",
        "comment": "",
        "fuzzy": 0
    },
    {
        "term": "message:C1018",
        "definition": "Exception: %1",
        "context": "",
        "term_plural": "",
        "reference": "",
        "comment": "",
        "fuzzy": 0
    },
    {
        "term": "message:C1019",
        "definition": "Object not a table",
        "context": "",
        "term_plural": "",
        "reference": "",
        "comment": "",
        "fuzzy": 0
    },
    {
        "term": "message:W3001",
        "definition": "NX button connected to two blocks",
        "context": "",
        "term_plural": "",
        "reference": "",
        "comment": "",
        "fuzzy": 0
    },
    {
        "term": "message:W3002",
        "definition": "NX button not connected to any block",
        "context": "",
        "term_plural": "",
        "reference": "",
        "comment": "",
        "fuzzy": 0
    },
    {
        "term": "auto_yes_no:auto",
        "definition": "Auto detect",
        "context": "",
        "term_plural": "",
        "reference": "",
        "comment": "",
        "fuzzy": 0
    },
    {
        "term": "auto_yes_no:yes",
        "definition": "Yes",
        "context": "",
        "term_plural": "",
        "reference": "",
        "comment": "",
        "fuzzy": 0
    },
    {
        "term": "auto_yes_no:no",
        "definition": "No",
        "context": "",
        "term_plural": "",
        "reference": "",
        "comment": "",
        "fuzzy": 0
    },
    {
        "term": "board_tile.rail.signal_3_aspect:require_reservation",
        "definition": "Require reservation",
        "context": "",
        "term_plural": "",
        "reference": "",
        "comment": "",
        "fuzzy": 0
    },
    {
        "term": "traintastic_diy_settings:startup_delay",
        "definition": "Startup delay",
        "context": "",
        "term_plural": "",
        "reference": "",
        "comment": "",
        "fuzzy": 0
    },
    {
        "term": "qtapp.settings.general:connect_automatically_to_discovered_server",
        "definition": "Connect automatically to discovered server",
        "context": "",
        "term_plural": "",
        "reference": "",
        "comment": "",
        "fuzzy": 0
    },
    {
        "term": "qtapp.mainmenu:about_server",
        "definition": "About server",
        "context": "",
        "term_plural": "",
        "reference": "",
        "comment": "",
        "fuzzy": 0
    },
    {
        "term": "qtapp.about:traintastic_server",
        "definition": "About Traintastic server",
        "context": "",
        "term_plural": "",
        "reference": "",
        "comment": "",
        "fuzzy": 0
    },
    {
        "term": "world:online_when_loaded",
        "definition": "Go online when loaded",
        "context": "",
        "term_plural": "",
        "reference": "",
        "comment": "",
        "fuzzy": 0
    },
    {
        "term": "world:power_on_when_loaded",
        "definition": "Power on when loaded",
        "context": "",
        "term_plural": "",
        "reference": "",
        "comment": "",
        "fuzzy": 0
    },
    {
        "term": "world:run_when_loaded",
        "definition": "Run when loaded",
        "context": "",
        "term_plural": "",
        "reference": "",
        "comment": "",
        "fuzzy": 0
    },
    {
        "term": "language:fr-fr",
        "definition": "French",
        "context": "",
        "term_plural": "",
        "reference": "",
        "comment": "",
        "fuzzy": 0
    },
    {
        "term": "sensor_type:occupancy_detector",
        "definition": "Occupancy detector",
        "context": "",
        "term_plural": "",
        "reference": "",
        "comment": "",
        "fuzzy": 0
    },
    {
        "term": "language:sv-se",
        "definition": "Swedish",
        "context": "",
        "term_plural": "",
        "reference": "",
        "comment": "",
        "fuzzy": 0
    },
    {
        "term": "dccex_channel:dcc_accessory",
        "definition": "DCC accessory",
        "context": "",
        "term_plural": "",
        "reference": "",
        "comment": "",
        "fuzzy": 0
    },
    {
        "term": "dccex_channel:output",
        "definition": "Output",
        "context": "",
        "term_plural": "",
        "reference": "",
        "comment": "",
        "fuzzy": 0
    },
    {
        "term": "dccex_channel:turnout",
        "definition": "Turnout",
        "context": "",
        "term_plural": "",
        "reference": "",
        "comment": "",
        "fuzzy": 0
    },
    {
        "term": "dccex_settings:startup_delay",
        "definition": "Startup delay",
        "context": "",
        "term_plural": "",
        "reference": "",
        "comment": "",
        "fuzzy": 0
    },
    {
        "term": "message:W2020",
        "definition": "DCCext (RCN-213) is not supported",
        "context": "",
        "term_plural": "",
        "reference": "",
        "comment": "",
        "fuzzy": 0
    },
    {
        "term": "dccex_interface_type:serial",
        "definition": "Serial",
        "context": "",
        "term_plural": "",
        "reference": "",
        "comment": "",
        "fuzzy": 0
    },
    {
        "term": "dccex_interface_type:network_tcp",
        "definition": "Network (TCP)",
        "context": "",
        "term_plural": "",
        "reference": "",
        "comment": "",
        "fuzzy": 0
    },
    {
        "term": "qtapp.connect_dialog:authenticating",
        "definition": "Authenticating",
        "context": "",
        "term_plural": "",
        "reference": "",
        "comment": "",
        "fuzzy": 0
    },
    {
        "term": "qtapp.connect_dialog:creating_session",
        "definition": "Creating session",
        "context": "",
        "term_plural": "",
        "reference": "",
        "comment": "",
        "fuzzy": 0
    },
    {
        "term": "qtapp.connect_dialog:fetching_world",
        "definition": "Fetching world",
        "context": "",
        "term_plural": "",
        "reference": "",
        "comment": "",
        "fuzzy": 0
    },
    {
        "term": "pair_output_action:none",
        "definition": "None",
        "context": "",
        "term_plural": "",
        "reference": "",
        "comment": "",
        "fuzzy": 0
    },
    {
        "term": "pair_output_action:first",
        "definition": "First (Red)",
        "context": "",
        "term_plural": "",
        "reference": "",
        "comment": "",
        "fuzzy": 0
    },
    {
        "term": "pair_output_action:second",
        "definition": "Second (Green)",
        "context": "",
        "term_plural": "",
        "reference": "",
        "comment": "",
        "fuzzy": 0
    },
    {
        "term": "hardware:addresses",
        "definition": "Addresses",
        "context": "",
        "term_plural": "",
        "reference": "",
        "comment": "",
        "fuzzy": 0
    },
    {
        "term": "output_channel:accessory",
        "definition": "Accessory",
        "context": "",
        "term_plural": "",
        "reference": "",
        "comment": "",
        "fuzzy": 0
    },
    {
        "term": "output_channel:accessory_dcc",
        "definition": "Accessory (DCC)",
        "context": "",
        "term_plural": "",
        "reference": "",
        "comment": "",
        "fuzzy": 0
    },
    {
        "term": "output_channel:accessory_motorola",
        "definition": "Accessory (Motorola)",
        "context": "",
        "term_plural": "",
        "reference": "",
        "comment": "",
        "fuzzy": 0
    },
    {
        "term": "output_channel:ecos_object",
        "definition": "ECoS object",
        "context": "",
        "term_plural": "",
        "reference": "",
        "comment": "",
        "fuzzy": 0
    },
    {
        "term": "output_map:add_address",
        "definition": "Add address",
        "context": "",
        "term_plural": "",
        "reference": "",
        "comment": "",
        "fuzzy": 0
    },
    {
        "term": "output_map:remove_address",
        "definition": "Remove address",
        "context": "",
        "term_plural": "",
        "reference": "",
        "comment": "",
        "fuzzy": 0
    },
    {
        "term": "output_map:ecos_object",
        "definition": "ECoS object",
        "context": "",
        "term_plural": "",
        "reference": "",
        "comment": "",
        "fuzzy": 0
    },
    {
        "term": "output.ecos_object:state",
        "definition": "State",
        "context": "",
        "term_plural": "",
        "reference": "",
        "comment": "",
        "fuzzy": 0
    },
    {
        "term": "wizard.new_world:title",
        "definition": "Setup new world",
        "context": "",
        "term_plural": "",
        "reference": "",
        "comment": "",
        "fuzzy": 0
    },
    {
        "term": "wizard.new_world.introduction:title",
        "definition": "New world",
        "context": "",
        "term_plural": "",
        "reference": "",
        "comment": "",
        "fuzzy": 0
    },
    {
        "term": "wizard.new_world.introduction:text",
        "definition": "This wizard will guide you to setup the basic world properties.",
        "context": "",
        "term_plural": "",
        "reference": "",
        "comment": "",
        "fuzzy": 0
    },
    {
        "term": "wizard.new_world.name:title",
        "definition": "World name",
        "context": "",
        "term_plural": "",
        "reference": "",
        "comment": "",
        "fuzzy": 0
    },
    {
        "term": "wizard.new_world.name:text",
        "definition": "Give the world a name, this name will be visible when loading a world.",
        "context": "",
        "term_plural": "",
        "reference": "",
        "comment": "",
        "fuzzy": 0
    },
    {
        "term": "wizard.new_world.scale:title",
        "definition": "World scale",
        "context": "",
        "term_plural": "",
        "reference": "",
        "comment": "",
        "fuzzy": 0
    },
    {
        "term": "wizard.new_world.scale:text",
        "definition": "Select the world scale, Traintastic will use this for distance and speed calcualtions.",
        "context": "",
        "term_plural": "",
        "reference": "",
        "comment": "",
        "fuzzy": 0
    },
    {
        "term": "wizard.new_world.finalization:title",
        "definition": "World ready",
        "context": "",
        "term_plural": "",
        "reference": "",
        "comment": "",
        "fuzzy": 0
    },
    {
        "term": "wizard.new_world.finalization:text",
        "definition": "Basic world properties are now set, you can always change them later via the menu: World -> Properties.",
        "context": "",
        "term_plural": "",
        "reference": "",
        "comment": "",
        "fuzzy": 0
    },
    {
        "term": "qtapp.mainmenu:wizards",
        "definition": "Wizards",
        "context": "",
        "term_plural": "",
        "reference": "",
        "comment": "",
        "fuzzy": 0
    },
    {
        "term": "wizard.introduction:title",
        "definition": "Traintastic introduction",
        "context": "",
        "term_plural": "",
        "reference": "",
        "comment": "",
        "fuzzy": 0
    },
    {
        "term": "wizard.introduction.welcome:title",
        "definition": "Welcome!",
        "context": "",
        "term_plural": "",
        "reference": "",
        "comment": "",
        "fuzzy": 0
    },
    {
        "term": "wizard.introduction.welcome:text",
        "definition": "This wizard will explain Traintastic's basics. The next pages will help to get you started. If you want to view this wizard again, you can open it via the main menu: Help \u2192 Wizard \u2192 Traintastic introduction.",
        "context": "",
        "term_plural": "",
        "reference": "",
        "comment": "",
        "fuzzy": 0
    },
    {
        "term": "wizard.introduction.world:title",
        "definition": "The world",
        "context": "",
        "term_plural": "",
        "reference": "",
        "comment": "",
        "fuzzy": 0
    },
    {
        "term": "wizard.introduction.world:text",
        "definition": "The world contains everything that is on the layout, like the command station, trains, signals, turnouts etc. If required multiple worlds can be created but only one can be in use at any time.\n\nWorlds are saved on the PC running the Traintastic server. When saving a world a backup is automatically created. Via the main menu: File \u2192 Export world option it is possible to get a copy of the world as additional backup or to transfer it to another Traintastic server.",
        "context": "",
        "term_plural": "",
        "reference": "",
        "comment": "",
        "fuzzy": 0
    },
    {
        "term": "wizard.introduction.edit_mode:title",
        "definition": "Edit mode",
        "context": "",
        "term_plural": "",
        "reference": "",
        "comment": "",
        "fuzzy": 0
    },
    {
        "term": "wizard.introduction.edit_mode:text",
        "definition": "Traintastic has two modes of operation:\n\u2022 Edit mode\n\u2022 Operation mode\n\nIn operation mode only operating the layout is possible to prevent making accidential changes. e.g. to change a turnout address or modify the layout edit mode must be active.\n\nSwitching between operation and edit mode can be done using the pencil icon right on the main toolbar or via the main menu: World \u2192 Edit world.",
        "context": "",
        "term_plural": "",
        "reference": "",
        "comment": "",
        "fuzzy": 0
    },
    {
        "term": "wizard.introduction.forum:title",
        "definition": "Traintastic forum",
        "context": "",
        "term_plural": "",
        "reference": "",
        "comment": "",
        "fuzzy": 0
    },
    {
        "term": "wizard.introduction.forum:text",
        "definition": "If you have any questions or suggestion please join the <a href=\"https://forum.traintastic.org\">Traintastic forum</a>.",
        "context": "",
        "term_plural": "",
        "reference": "",
        "comment": "",
        "fuzzy": 0
    },
    {
        "term": "wizard.add_interface.welcome:title",
        "definition": "Add interface",
        "context": "",
        "term_plural": "",
        "reference": "",
        "comment": "",
        "fuzzy": 0
    },
    {
        "term": "wizard.add_interface.welcome:text",
        "definition": "This wizard will guide you to the interface setup process.\n\nIf you're running Traintastic server and Traintastic client on seperate PC's, make sure the command station is connected to the PC running Traintastic server.",
        "context": "",
        "term_plural": "",
        "reference": "",
        "comment": "",
        "fuzzy": 0
    },
    {
        "term": "wizard.add_interface.command_station:title",
        "definition": "Command Station",
        "context": "",
        "term_plural": "",
        "reference": "",
        "comment": "",
        "fuzzy": 0
    },
    {
        "term": "wizard.add_interface.command_station:text",
        "definition": "Please select your command station:",
        "context": "",
        "term_plural": "",
        "reference": "",
        "comment": "",
        "fuzzy": 0
    },
    {
        "term": "wizard.add_interface.connection:title",
        "definition": "Connection",
        "context": "",
        "term_plural": "",
        "reference": "",
        "comment": "",
        "fuzzy": 0
    },
    {
        "term": "wizard.add_interface.connection:text",
        "definition": "How is the %command_station% connected?",
        "context": "",
        "term_plural": "",
        "reference": "",
        "comment": "",
        "fuzzy": 0
    },
    {
        "term": "wizard.add_interface.connection:command_station_serial_port",
        "definition": "%command_station% serial port",
        "context": "",
        "term_plural": "",
        "reference": "",
        "comment": "",
        "fuzzy": 0
    },
    {
        "term": "wizard.add_interface.connection:command_station_usb_port",
        "definition": "%command_station% USB port",
        "context": "",
        "term_plural": "",
        "reference": "",
        "comment": "",
        "fuzzy": 0
    },
    {
        "term": "wizard.add_interface.connection:network",
        "definition": "Network",
        "context": "",
        "term_plural": "",
        "reference": "",
        "comment": "",
        "fuzzy": 0
    },
    {
        "term": "wizard.add_interface.connection:not_yet_supported",
        "definition": "Not yet supported",
        "context": "",
        "term_plural": "",
        "reference": "",
        "comment": "",
        "fuzzy": 0
    },
    {
        "term": "wizard.add_interface.connection:can_interface",
        "definition": "Additional CAN bus interface",
        "context": "",
        "term_plural": "",
        "reference": "",
        "comment": "",
        "fuzzy": 0
    },
    {
        "term": "wizard.add_interface.connection:loconet_interface",
        "definition": "Additional LocoNet interface",
        "context": "",
        "term_plural": "",
        "reference": "",
        "comment": "",
        "fuzzy": 0
    },
    {
        "term": "wizard.add_interface.connection:xpressnet_interface",
        "definition": "Additional XpressNet interface",
        "context": "",
        "term_plural": "",
        "reference": "",
        "comment": "",
        "fuzzy": 0
    },
    {
        "term": "wizard.add_interface.protocol:title",
        "definition": "Protocol",
        "context": "",
        "term_plural": "",
        "reference": "",
        "comment": "",
        "fuzzy": 0
    },
    {
        "term": "wizard.add_interface.protocol:text",
        "definition": "Please select the communication protocol for the connection:",
        "context": "",
        "term_plural": "",
        "reference": "",
        "comment": "",
        "fuzzy": 0
    },
    {
        "term": "wizard.add_interface.interface_loconet:title",
        "definition": "LocoNet interface",
        "context": "",
        "term_plural": "",
        "reference": "",
        "comment": "",
        "fuzzy": 0
    },
    {
        "term": "wizard.add_interface.interface_loconet:text",
        "definition": "Please select the LocoNet interface that is connected to the %command_station%:",
        "context": "",
        "term_plural": "",
        "reference": "",
        "comment": "",
        "fuzzy": 0
    },
    {
        "term": "wizard.add_interface.interface_xpressnet:title",
        "definition": "XpressNet interface",
        "context": "",
        "term_plural": "",
        "reference": "",
        "comment": "",
        "fuzzy": 0
    },
    {
        "term": "wizard.add_interface.interface_xpressnet:text",
        "definition": "Please select the XpressNet interface that is connected to the %command_station%:",
        "context": "",
        "term_plural": "",
        "reference": "",
        "comment": "",
        "fuzzy": 0
    },
    {
        "term": "wizard.add_interface.hostname:title",
        "definition": "IP address",
        "context": "",
        "term_plural": "",
        "reference": "",
        "comment": "",
        "fuzzy": 0
    },
    {
        "term": "wizard.add_interface.hostname:text",
        "definition": "Enter the IP address of the %command_station% to connect to:",
        "context": "",
        "term_plural": "",
        "reference": "",
        "comment": "",
        "fuzzy": 0
    },
    {
        "term": "wizard.add_interface.hostname_port:title",
        "definition": "IP address and port",
        "context": "",
        "term_plural": "",
        "reference": "",
        "comment": "",
        "fuzzy": 0
    },
    {
        "term": "wizard.add_interface.hostname_port:text",
        "definition": "Enter the IP address and port number of the %command_station% to connect to:",
        "context": "",
        "term_plural": "",
        "reference": "",
        "comment": "",
        "fuzzy": 0
    },
    {
        "term": "wizard.add_interface.serial_port:title",
        "definition": "Serial port",
        "context": "",
        "term_plural": "",
        "reference": "",
        "comment": "",
        "fuzzy": 0
    },
    {
        "term": "wizard.add_interface.serial_port:text",
        "definition": "Select the serial port where the %command_station% is connected to:",
        "context": "",
        "term_plural": "",
        "reference": "",
        "comment": "",
        "fuzzy": 0
    },
    {
        "term": "wizard.add_interface.serial_port_interface:text",
        "definition": "Select the serial port where the %interface% is connected to:",
        "context": "",
        "term_plural": "",
        "reference": "",
        "comment": "",
        "fuzzy": 0
    },
    {
        "term": "wizard.add_interface.name:title",
        "definition": "Name",
        "context": "",
        "term_plural": "",
        "reference": "",
        "comment": "",
        "fuzzy": 0
    },
    {
        "term": "wizard.add_interface.name:text",
        "definition": "Enter a name for the connection:",
        "context": "",
        "term_plural": "",
        "reference": "",
        "comment": "",
        "fuzzy": 0
    },
    {
        "term": "wizard.add_interface.finalization:title",
        "definition": "Ready",
        "context": "",
        "term_plural": "",
        "reference": "",
        "comment": "",
        "fuzzy": 0
    },
    {
        "term": "wizard.add_interface.finalization:text",
        "definition": "The %command_station% setup is now ready, you can bring it online by using the connect option on the toolbar.\n\nIf you need to make additional changes you can find the interface via the menu: Object \u2192 Hardware \u2192 Interfaces.",
        "context": "",
        "term_plural": "",
        "reference": "",
        "comment": "",
        "fuzzy": 0
    },
    {
        "term": "wizard.page.list:search",
        "definition": "Search",
        "context": "",
        "term_plural": "",
        "reference": "",
        "comment": "",
        "fuzzy": 0
    },
    {
        "term": "wizard.button:back",
        "definition": "Back",
        "context": "",
        "term_plural": "",
        "reference": "",
        "comment": "",
        "fuzzy": 0
    },
    {
        "term": "wizard.button:next",
        "definition": "Next",
        "context": "",
        "term_plural": "",
        "reference": "",
        "comment": "",
        "fuzzy": 0
    },
    {
        "term": "wizard.button:finish",
        "definition": "Finish",
        "context": "",
        "term_plural": "",
        "reference": "",
        "comment": "",
        "fuzzy": 0
    },
    {
        "term": "wizard.button:cancel",
        "definition": "Cancel",
        "context": "",
        "term_plural": "",
        "reference": "",
        "comment": "",
        "fuzzy": 0
    },
    {
        "term": "output_map:address_x",
        "definition": "Address %1",
        "context": "",
        "term_plural": "",
        "reference": "",
        "comment": "",
        "fuzzy": 0
    },
    {
        "term": "class_id:board_tile.rail.nx_button",
        "definition": "NX button",
        "context": "",
        "term_plural": "",
        "reference": "",
        "comment": "",
        "fuzzy": 0
    },
    {
        "term": "class_id:board_tile.misc.label",
        "definition": "Label",
        "context": "",
        "term_plural": "",
        "reference": "",
        "comment": "",
        "fuzzy": 0
    },
    {
        "term": "board_tile.misc.label:text",
        "definition": "Text",
        "context": "",
        "term_plural": "",
        "reference": "",
        "comment": "",
        "fuzzy": 0
    },
    {
        "term": "board_tile.misc.label:text_align",
        "definition": "Text align",
        "context": "",
        "term_plural": "",
        "reference": "",
        "comment": "",
        "fuzzy": 0
    },
    {
        "term": "board_tile.misc.label:text_color",
        "definition": "Text color",
        "context": "",
        "term_plural": "",
        "reference": "",
        "comment": "",
        "fuzzy": 0
    },
    {
        "term": "color:none",
        "definition": "None",
        "context": "",
        "term_plural": "",
        "reference": "",
        "comment": "",
        "fuzzy": 0
    },
    {
        "term": "board_tile.misc.label:background_color",
        "definition": "Background color",
        "context": "",
        "term_plural": "",
        "reference": "",
        "comment": "",
        "fuzzy": 0
    },
    {
        "term": "text_align:top_left",
        "definition": "Top left",
        "context": "",
        "term_plural": "",
        "reference": "",
        "comment": "",
        "fuzzy": 0
    },
    {
        "term": "text_align:top_center",
        "definition": "Top center",
        "context": "",
        "term_plural": "",
        "reference": "",
        "comment": "",
        "fuzzy": 0
    },
    {
        "term": "text_align:top_right",
        "definition": "Top right",
        "context": "",
        "term_plural": "",
        "reference": "",
        "comment": "",
        "fuzzy": 0
    },
    {
        "term": "text_align:center_left",
        "definition": "Center left",
        "context": "",
        "term_plural": "",
        "reference": "",
        "comment": "",
        "fuzzy": 0
    },
    {
        "term": "text_align:center",
        "definition": "Center",
        "context": "",
        "term_plural": "",
        "reference": "",
        "comment": "",
        "fuzzy": 0
    },
    {
        "term": "text_align:center_right",
        "definition": "Center right",
        "context": "",
        "term_plural": "",
        "reference": "",
        "comment": "",
        "fuzzy": 0
    },
    {
        "term": "text_align:bottom_left",
        "definition": "Bottom left",
        "context": "",
        "term_plural": "",
        "reference": "",
        "comment": "",
        "fuzzy": 0
    },
    {
        "term": "text_align:bottom_center",
        "definition": "Bottom center",
        "context": "",
        "term_plural": "",
        "reference": "",
        "comment": "",
        "fuzzy": 0
    },
    {
        "term": "text_align:bottom_right",
        "definition": "Bottom right",
        "context": "",
        "term_plural": "",
        "reference": "",
        "comment": "",
        "fuzzy": 0
    },
    {
        "term": "wizard.new_board:title",
        "definition": "New board",
        "context": "",
        "term_plural": "",
        "reference": "",
        "comment": "",
        "fuzzy": 0
    },
    {
        "term": "wizard.new_board.introduction:title",
        "definition": "New board",
        "context": "",
        "term_plural": "",
        "reference": "",
        "comment": "",
        "fuzzy": 0
    },
    {
        "term": "wizard.new_board.introduction.short:text",
        "definition": "This wizard will help to set the basic board properties.",
        "context": "",
        "term_plural": "",
        "reference": "",
        "comment": "",
        "fuzzy": 0
    },
    {
        "term": "wizard.new_board.introduction.long:text",
        "definition": "This wizard will explain the basics of the board.",
        "context": "",
        "term_plural": "",
        "reference": "",
        "comment": "",
        "fuzzy": 0
    },
    {
        "term": "wizard.new_board.editing:title",
        "definition": "Editing",
        "context": "",
        "term_plural": "",
        "reference": "",
        "comment": "",
        "fuzzy": 0
    },
    {
        "term": "wizard.new_board.editing:text",
        "definition": "The board can only be modified if the world is in edit mode and is stopped. The toolbar with edit option will automatically appear when editing is possible.",
        "context": "",
        "term_plural": "",
        "reference": "",
        "comment": "",
        "fuzzy": 0
    },
    {
        "term": "wizard.new_board.adding:title",
        "definition": "Adding elements",
        "context": "",
        "term_plural": "",
        "reference": "",
        "comment": "",
        "fuzzy": 0
    },
    {
        "term": "wizard.new_board.adding:text",
        "definition": "Adding new elements to the board can be done using the items available in serveral menu's. Use mouse left click to place an element, use mouse right click to rotate an element.\n\nTo replace an element with another element hold ctrl while left clicking, otherwise the old element must be deleted first.",
        "context": "",
        "term_plural": "",
        "reference": "",
        "comment": "",
        "fuzzy": 0
    },
    {
        "term": "wizard.new_board.name:title",
        "definition": "Board name",
        "context": "",
        "term_plural": "",
        "reference": "",
        "comment": "",
        "fuzzy": 0
    },
    {
        "term": "wizard.new_board.name:text",
        "definition": "Give the board a name, e.g. Traintastic, Station Awesome or Staging area:",
        "context": "",
        "term_plural": "",
        "reference": "",
        "comment": "",
        "fuzzy": 0
    },
    {
        "term": "wizard.new_board.finalization:title",
        "definition": "Completed",
        "context": "",
        "term_plural": "",
        "reference": "",
        "comment": "",
        "fuzzy": 0
    },
    {
        "term": "wizard.new_board.finalization:text",
        "definition": "Lets go build the board!",
        "context": "",
        "term_plural": "",
        "reference": "",
        "comment": "",
        "fuzzy": 0
    },
    {
        "term": "class_id:board_tile.misc.switch",
        "definition": "Switch",
        "context": "",
        "term_plural": "",
        "reference": "",
        "comment": "",
        "fuzzy": 0
    },
    {
        "term": "board_tile.misc.switch:color_on",
        "definition": "Color when on",
        "context": "",
        "term_plural": "",
        "reference": "",
        "comment": "",
        "fuzzy": 0
    },
    {
        "term": "board_tile.misc.switch:color_off",
        "definition": "Color when off",
        "context": "",
        "term_plural": "",
        "reference": "",
        "comment": "",
        "fuzzy": 0
    },
    {
        "term": "output_map.switch:key",
        "definition": "Value",
        "context": "",
        "term_plural": "",
        "reference": "",
        "comment": "",
        "fuzzy": 0
    },
    {
        "term": "output_map_item.switch.key:off",
        "definition": "Off",
        "context": "",
        "term_plural": "",
        "reference": "",
        "comment": "",
        "fuzzy": 0
    },
    {
        "term": "output_map_item.switch.key:on",
        "definition": "On",
        "context": "",
        "term_plural": "",
        "reference": "",
        "comment": "",
        "fuzzy": 0
    },
    {
        "term": "board_tile.turnout:position",
        "definition": "Position",
        "context": "",
        "term_plural": "",
        "reference": "",
        "comment": "",
        "fuzzy": 0
    },
    {
        "term": "board_tile.rail.sensor:state",
        "definition": "State",
        "context": "",
        "term_plural": "",
        "reference": "",
        "comment": "",
        "fuzzy": 0
    },
    {
        "term": "sensor_state:free",
        "definition": "Free",
        "context": "",
        "term_plural": "",
        "reference": "",
        "comment": "",
        "fuzzy": 0
    },
    {
        "term": "sensor_state:occupied",
        "definition": "Occupied",
        "context": "",
        "term_plural": "",
        "reference": "",
        "comment": "",
        "fuzzy": 0
    },
    {
        "term": "sensor_state:unknown",
        "definition": "Unknown",
        "context": "",
        "term_plural": "",
        "reference": "",
        "comment": "",
        "fuzzy": 0
    },
    {
        "term": "board_tile.rail.block:state",
        "definition": "State",
        "context": "",
        "term_plural": "",
        "reference": "",
        "comment": "",
        "fuzzy": 0
    },
    {
        "term": "block_state:occupied",
        "definition": "Occupied",
        "context": "",
        "term_plural": "",
        "reference": "",
        "comment": "",
        "fuzzy": 0
    },
    {
        "term": "block_state:reserved",
        "definition": "Reserved",
        "context": "",
        "term_plural": "",
        "reference": "",
        "comment": "",
        "fuzzy": 0
    },
    {
        "term": "block_state:free",
        "definition": "Free",
        "context": "",
        "term_plural": "",
        "reference": "",
        "comment": "",
        "fuzzy": 0
    },
    {
        "term": "board_tile.misc.switch:value",
        "definition": "Value",
        "context": "",
        "term_plural": "",
        "reference": "",
        "comment": "",
        "fuzzy": 0
    },
    {
        "term": "list:setup_using_wizard",
        "definition": "Setup using wizard",
        "context": "",
        "term_plural": "",
        "reference": "",
        "comment": "",
        "fuzzy": 0
    },
    {
        "term": "language:es-es",
        "definition": "Spanish",
        "context": "",
        "term_plural": "",
        "reference": "",
        "comment": "",
        "fuzzy": 0
    },
    {
        "term": "class_id:board_tile.rail.nx_button:block",
        "definition": "Block",
        "context": "",
        "term_plural": "",
        "reference": "",
        "comment": "",
        "fuzzy": 0
    },
    {
        "term": "class_id:board_tile.rail.nx_button:input",
        "definition": "Input",
        "context": "",
        "term_plural": "",
        "reference": "",
        "comment": "",
        "fuzzy": 0
    },
    {
        "term": "turnout_position:crossed",
        "definition": "Crossed",
        "context": "",
        "term_plural": "",
        "reference": "",
        "comment": "",
        "fuzzy": 0
    },
    {
        "term": "turnout_position:double_slip_straight_a",
        "definition": "Straight A",
        "context": "",
        "term_plural": "",
        "reference": "",
        "comment": "",
        "fuzzy": 0
    },
    {
        "term": "turnout_position:double_slip_straight_b",
        "definition": "Straght B",
        "context": "",
        "term_plural": "",
        "reference": "",
        "comment": "",
        "fuzzy": 0
    },
    {
        "term": "message:E3005",
        "definition": "Can't remove train, train must be stopped first."
    },
    {
        "term": "message:E3006",
        "definition": "Can't remove train, train can only be removed from head or tail block."
    },
    {
<<<<<<< HEAD
        "term": "world:zones",
        "definition": "Zones"
    },
    {
        "term": "zone:blocks",
        "definition": "Blocks"
=======
        "term": "board_tile.rail.turnout_slip:dual_motor",
        "definition": "Dual motor/coil"
    },
    {
        "term": "turnout_position:diverged",
        "definition": "Diverged"
    },
    {
        "term": "settings:load_last_world_on_startup",
        "definition": "Load last world on startup"
>>>>>>> db50f112
    }
]<|MERGE_RESOLUTION|>--- conflicted
+++ resolved
@@ -6317,24 +6317,23 @@
         "definition": "Can't remove train, train can only be removed from head or tail block."
     },
     {
-<<<<<<< HEAD
+        "term": "board_tile.rail.turnout_slip:dual_motor",
+        "definition": "Dual motor/coil"
+    },
+    {
+        "term": "turnout_position:diverged",
+        "definition": "Diverged"
+    },
+    {
+        "term": "settings:load_last_world_on_startup",
+        "definition": "Load last world on startup"
+    },
+    {
         "term": "world:zones",
         "definition": "Zones"
     },
     {
         "term": "zone:blocks",
         "definition": "Blocks"
-=======
-        "term": "board_tile.rail.turnout_slip:dual_motor",
-        "definition": "Dual motor/coil"
-    },
-    {
-        "term": "turnout_position:diverged",
-        "definition": "Diverged"
-    },
-    {
-        "term": "settings:load_last_world_on_startup",
-        "definition": "Load last world on startup"
->>>>>>> db50f112
     }
 ]