[
    {
        "term": "board:delete_tile",
        "definition": "Delete tile",
        "context": "",
        "term_plural": "",
        "reference": "",
        "comment": "",
        "fuzzy": 0
    },
    {
        "term": "board:move_tile",
        "definition": "Move tile",
        "context": "",
        "term_plural": "",
        "reference": "",
        "comment": "",
        "fuzzy": 0
    },
    {
        "term": "board:resize_tile",
        "definition": "Resize tile",
        "context": "",
        "term_plural": "",
        "reference": "",
        "comment": "",
        "fuzzy": 0
    },
    {
        "term": "board:resize_to_contents",
        "definition": "Resize to contents",
        "context": "",
        "term_plural": "",
        "reference": "",
        "comment": "",
        "fuzzy": 0
    },
    {
        "term": "board_settings.color_scheme:dark",
        "definition": "Dark",
        "context": "",
        "term_plural": "",
        "reference": "",
        "comment": "",
        "fuzzy": 0
    },
    {
        "term": "board_settings.color_scheme:light",
        "definition": "Light",
        "context": "",
        "term_plural": "",
        "reference": "",
        "comment": "",
        "fuzzy": 0
    },
    {
        "term": "board_tile.misc.push_button:color",
        "definition": "Color",
        "context": "",
        "term_plural": "",
        "reference": "",
        "comment": "",
        "fuzzy": 0
    },
    {
        "term": "board_tile.rail.block:assign_train",
        "definition": "Assign train",
        "context": "",
        "term_plural": "",
        "reference": "",
        "comment": "",
        "fuzzy": 0
    },
    {
        "term": "board_tile.rail.block:flip_train",
        "definition": "Flip train",
        "context": "",
        "term_plural": "",
        "reference": "",
        "comment": "",
        "fuzzy": 0
    },
    {
        "term": "board_tile.rail.block:input_map",
        "definition": "Sensors",
        "context": "",
        "term_plural": "",
        "reference": "",
        "comment": "",
        "fuzzy": 0
    },
    {
        "term": "board_tile.rail.block:remove_train",
        "definition": "Remove train",
        "context": "",
        "term_plural": "",
        "reference": "",
        "comment": "",
        "fuzzy": 0
    },
    {
        "term": "board_tile.rail.direction_control:state",
        "definition": "State",
        "context": "",
        "term_plural": "",
        "reference": "",
        "comment": "",
        "fuzzy": 0
    },
    {
        "term": "board_tile.rail.direction_control:use_a_to_b",
        "definition": "Use: A \u2192 B",
        "context": "",
        "term_plural": "",
        "reference": "",
        "comment": "",
        "fuzzy": 0
    },
    {
        "term": "board_tile.rail.direction_control:use_b_to_a",
        "definition": "Use: A \u2190 B",
        "context": "",
        "term_plural": "",
        "reference": "",
        "comment": "",
        "fuzzy": 0
    },
    {
        "term": "board_tile.rail.direction_control:use_both",
        "definition": "Use: A \u21c4 B",
        "context": "",
        "term_plural": "",
        "reference": "",
        "comment": "",
        "fuzzy": 0
    },
    {
        "term": "board_tile.rail.direction_control:use_none",
        "definition": "Use: A \ud83d\udec7 B",
        "context": "",
        "term_plural": "",
        "reference": "",
        "comment": "",
        "fuzzy": 0
    },
    {
        "term": "board_tile.rail.link:link",
        "definition": "Link",
        "context": "",
        "term_plural": "",
        "reference": "",
        "comment": "",
        "fuzzy": 0
    },
    {
        "term": "board_tile.rail.sensor:input",
        "definition": "Input",
        "context": "",
        "term_plural": "",
        "reference": "",
        "comment": "",
        "fuzzy": 0
    },
    {
        "term": "board_tile.rail.sensor:invert",
        "definition": "Invert",
        "context": "",
        "term_plural": "",
        "reference": "",
        "comment": "",
        "fuzzy": 0
    },
    {
        "term": "board_tile.rail.sensor:type",
        "definition": "Type",
        "context": "",
        "term_plural": "",
        "reference": "",
        "comment": "",
        "fuzzy": 0
    },
    {
        "term": "board_tile:output_map",
        "definition": "Outputs",
        "context": "",
        "term_plural": "",
        "reference": "",
        "comment": "",
        "fuzzy": 0
    },
    {
        "term": "category:cargo",
        "definition": "Cargo",
        "context": "",
        "term_plural": "",
        "reference": "",
        "comment": "",
        "fuzzy": 0
    },
    {
        "term": "category:developer",
        "definition": "Developer",
        "context": "",
        "term_plural": "",
        "reference": "",
        "comment": "",
        "fuzzy": 0
    },
    {
        "term": "category:general",
        "definition": "General",
        "context": "",
        "term_plural": "",
        "reference": "",
        "comment": "",
        "fuzzy": 0
    },
    {
        "term": "category:info",
        "definition": "Info",
        "context": "",
        "term_plural": "",
        "reference": "",
        "comment": "",
        "fuzzy": 0
    },
    {
        "term": "category:log",
        "definition": "Log",
        "context": "",
        "term_plural": "",
        "reference": "",
        "comment": "",
        "fuzzy": 0
    },
    {
        "term": "category:network",
        "definition": "Network",
        "context": "",
        "term_plural": "",
        "reference": "",
        "comment": "",
        "fuzzy": 0
    },
    {
        "term": "class_id:board_tile.misc.push_button",
        "definition": "Push button",
        "context": "",
        "term_plural": "",
        "reference": "",
        "comment": "",
        "fuzzy": 0
    },
    {
        "term": "class_id:board_tile.rail.block",
        "definition": "Block",
        "context": "",
        "term_plural": "",
        "reference": "",
        "comment": "",
        "fuzzy": 0
    },
    {
        "term": "class_id:board_tile.rail.bridge_45_left",
        "definition": "Bridge 45\u00b0 (left)",
        "context": "",
        "term_plural": "",
        "reference": "",
        "comment": "",
        "fuzzy": 0
    },
    {
        "term": "class_id:board_tile.rail.bridge_45_right",
        "definition": "Bridge 45\u00b0 (right)",
        "context": "",
        "term_plural": "",
        "reference": "",
        "comment": "",
        "fuzzy": 0
    },
    {
        "term": "class_id:board_tile.rail.bridge_90",
        "definition": "Bridge 90\u00b0",
        "context": "",
        "term_plural": "",
        "reference": "",
        "comment": "",
        "fuzzy": 0
    },
    {
        "term": "class_id:board_tile.rail.buffer_stop",
        "definition": "Buffer stop",
        "context": "",
        "term_plural": "",
        "reference": "",
        "comment": "",
        "fuzzy": 0
    },
    {
        "term": "class_id:board_tile.rail.cross_45",
        "definition": "Crossover 45\u00b0",
        "context": "",
        "term_plural": "",
        "reference": "",
        "comment": "",
        "fuzzy": 0
    },
    {
        "term": "class_id:board_tile.rail.cross_90",
        "definition": "Crossover 90\u00b0",
        "context": "",
        "term_plural": "",
        "reference": "",
        "comment": "",
        "fuzzy": 0
    },
    {
        "term": "class_id:board_tile.rail.curve_45",
        "definition": "Curved track 45\u00b0",
        "context": "",
        "term_plural": "",
        "reference": "",
        "comment": "",
        "fuzzy": 0
    },
    {
        "term": "class_id:board_tile.rail.curve_90",
        "definition": "Curved track 90\u00b0",
        "context": "",
        "term_plural": "",
        "reference": "",
        "comment": "",
        "fuzzy": 0
    },
    {
        "term": "class_id:board_tile.rail.decoupler",
        "definition": "Decoupler",
        "context": "",
        "term_plural": "",
        "reference": "",
        "comment": "",
        "fuzzy": 0
    },
    {
        "term": "class_id:board_tile.rail.direction_control",
        "definition": "Direction control",
        "context": "",
        "term_plural": "",
        "reference": "",
        "comment": "",
        "fuzzy": 0
    },
    {
        "term": "class_id:board_tile.rail.link",
        "definition": "Link",
        "context": "",
        "term_plural": "",
        "reference": "",
        "comment": "",
        "fuzzy": 0
    },
    {
        "term": "class_id:board_tile.rail.one_way",
        "definition": "One way",
        "context": "",
        "term_plural": "",
        "reference": "",
        "comment": "",
        "fuzzy": 0
    },
    {
        "term": "class_id:board_tile.rail.sensor",
        "definition": "Sensor",
        "context": "",
        "term_plural": "",
        "reference": "",
        "comment": "",
        "fuzzy": 0
    },
    {
        "term": "class_id:board_tile.rail.signal_2_aspect",
        "definition": "Signal (2 aspects)",
        "context": "",
        "term_plural": "",
        "reference": "",
        "comment": "",
        "fuzzy": 0
    },
    {
        "term": "class_id:board_tile.rail.signal_3_aspect",
        "definition": "Signal (3 aspects)",
        "context": "",
        "term_plural": "",
        "reference": "",
        "comment": "",
        "fuzzy": 0
    },
    {
        "term": "class_id:board_tile.rail.straight",
        "definition": "Straight track",
        "context": "",
        "term_plural": "",
        "reference": "",
        "comment": "",
        "fuzzy": 0
    },
    {
        "term": "class_id:board_tile.rail.tunnel",
        "definition": "Tunnel",
        "context": "",
        "term_plural": "",
        "reference": "",
        "comment": "",
        "fuzzy": 0
    },
    {
        "term": "class_id:board_tile.rail.turnout_3way",
        "definition": "Turnout 3-way",
        "context": "",
        "term_plural": "",
        "reference": "",
        "comment": "",
        "fuzzy": 0
    },
    {
        "term": "class_id:board_tile.rail.turnout_doubleslip",
        "definition": "Double slip",
        "context": "",
        "term_plural": "",
        "reference": "",
        "comment": "",
        "fuzzy": 0
    },
    {
        "term": "class_id:board_tile.rail.turnout_left_45",
        "definition": "Turnout left 45\u00b0",
        "context": "",
        "term_plural": "",
        "reference": "",
        "comment": "",
        "fuzzy": 0
    },
    {
        "term": "class_id:board_tile.rail.turnout_left_90",
        "definition": "Turnout left 90\u00b0",
        "context": "",
        "term_plural": "",
        "reference": "",
        "comment": "",
        "fuzzy": 0
    },
    {
        "term": "class_id:board_tile.rail.turnout_left_curved",
        "definition": "Turnout left curved",
        "context": "",
        "term_plural": "",
        "reference": "",
        "comment": "",
        "fuzzy": 0
    },
    {
        "term": "class_id:board_tile.rail.turnout_right_45",
        "definition": "Turnout right 45\u00b0",
        "context": "",
        "term_plural": "",
        "reference": "",
        "comment": "",
        "fuzzy": 0
    },
    {
        "term": "class_id:board_tile.rail.turnout_right_90",
        "definition": "Turnout right 90\u00b0",
        "context": "",
        "term_plural": "",
        "reference": "",
        "comment": "",
        "fuzzy": 0
    },
    {
        "term": "class_id:board_tile.rail.turnout_right_curved",
        "definition": "Turnout right curved",
        "context": "",
        "term_plural": "",
        "reference": "",
        "comment": "",
        "fuzzy": 0
    },
    {
        "term": "class_id:board_tile.rail.turnout_singleslip",
        "definition": "Single slip",
        "context": "",
        "term_plural": "",
        "reference": "",
        "comment": "",
        "fuzzy": 0
    },
    {
        "term": "class_id:board_tile.rail.turnout_wye",
        "definition": "Turnout wye",
        "context": "",
        "term_plural": "",
        "reference": "",
        "comment": "",
        "fuzzy": 0
    },
    {
        "term": "class_id:vehicle.rail.freight_wagon",
        "definition": "Freight wagon",
        "context": "",
        "term_plural": "",
        "reference": "",
        "comment": "",
        "fuzzy": 0
    },
    {
        "term": "class_id:vehicle.rail.locomotive",
        "definition": "Locomotive",
        "context": "",
        "term_plural": "",
        "reference": "",
        "comment": "",
        "fuzzy": 0
    },
    {
        "term": "class_id:vehicle.rail.multiple_unit",
        "definition": "Multiple unit",
        "context": "",
        "term_plural": "",
        "reference": "",
        "comment": "",
        "fuzzy": 0
    },
    {
        "term": "class_id:vehicle.rail.tank_wagon",
        "definition": "Tank wagon",
        "context": "",
        "term_plural": "",
        "reference": "",
        "comment": "",
        "fuzzy": 0
    },
    {
        "term": "clock:day",
        "definition": "Day",
        "context": "",
        "term_plural": "",
        "reference": "",
        "comment": "",
        "fuzzy": 0
    },
    {
        "term": "clock:debug_log",
        "definition": "Debug log",
        "context": "",
        "term_plural": "",
        "reference": "",
        "comment": "",
        "fuzzy": 0
    },
    {
        "term": "clock:freeze",
        "definition": "Freeze",
        "context": "",
        "term_plural": "",
        "reference": "",
        "comment": "",
        "fuzzy": 0
    },
    {
        "term": "clock:hour",
        "definition": "Hour",
        "context": "",
        "term_plural": "",
        "reference": "",
        "comment": "",
        "fuzzy": 0
    },
    {
        "term": "clock:minute",
        "definition": "Minute",
        "context": "",
        "term_plural": "",
        "reference": "",
        "comment": "",
        "fuzzy": 0
    },
    {
        "term": "clock:month",
        "definition": "Month",
        "context": "",
        "term_plural": "",
        "reference": "",
        "comment": "",
        "fuzzy": 0
    },
    {
        "term": "clock:multiplier",
        "definition": "Multiplier",
        "context": "",
        "term_plural": "",
        "reference": "",
        "comment": "",
        "fuzzy": 0
    },
    {
        "term": "clock:year",
        "definition": "Year",
        "context": "",
        "term_plural": "",
        "reference": "",
        "comment": "",
        "fuzzy": 0
    },
    {
        "term": "color:aqua",
        "definition": "Aqua",
        "context": "",
        "term_plural": "",
        "reference": "",
        "comment": "",
        "fuzzy": 0
    },
    {
        "term": "color:black",
        "definition": "Black",
        "context": "",
        "term_plural": "",
        "reference": "",
        "comment": "",
        "fuzzy": 0
    },
    {
        "term": "color:blue",
        "definition": "Blue",
        "context": "",
        "term_plural": "",
        "reference": "",
        "comment": "",
        "fuzzy": 0
    },
    {
        "term": "color:fuchsia",
        "definition": "Fuchsia",
        "context": "",
        "term_plural": "",
        "reference": "",
        "comment": "",
        "fuzzy": 0
    },
    {
        "term": "color:gray",
        "definition": "Gray",
        "context": "",
        "term_plural": "",
        "reference": "",
        "comment": "",
        "fuzzy": 0
    },
    {
        "term": "color:green",
        "definition": "Green",
        "context": "",
        "term_plural": "",
        "reference": "",
        "comment": "",
        "fuzzy": 0
    },
    {
        "term": "color:lime",
        "definition": "Lime",
        "context": "",
        "term_plural": "",
        "reference": "",
        "comment": "",
        "fuzzy": 0
    },
    {
        "term": "color:maroon",
        "definition": "Maroon",
        "context": "",
        "term_plural": "",
        "reference": "",
        "comment": "",
        "fuzzy": 0
    },
    {
        "term": "color:navy",
        "definition": "Navy",
        "context": "",
        "term_plural": "",
        "reference": "",
        "comment": "",
        "fuzzy": 0
    },
    {
        "term": "color:olive",
        "definition": "Olive",
        "context": "",
        "term_plural": "",
        "reference": "",
        "comment": "",
        "fuzzy": 0
    },
    {
        "term": "color:purple",
        "definition": "Purple",
        "context": "",
        "term_plural": "",
        "reference": "",
        "comment": "",
        "fuzzy": 0
    },
    {
        "term": "color:red",
        "definition": "Red",
        "context": "",
        "term_plural": "",
        "reference": "",
        "comment": "",
        "fuzzy": 0
    },
    {
        "term": "color:silver",
        "definition": "Silver",
        "context": "",
        "term_plural": "",
        "reference": "",
        "comment": "",
        "fuzzy": 0
    },
    {
        "term": "color:teal",
        "definition": "Teal",
        "context": "",
        "term_plural": "",
        "reference": "",
        "comment": "",
        "fuzzy": 0
    },
    {
        "term": "color:white",
        "definition": "White",
        "context": "",
        "term_plural": "",
        "reference": "",
        "comment": "",
        "fuzzy": 0
    },
    {
        "term": "color:yellow",
        "definition": "Yellow",
        "context": "",
        "term_plural": "",
        "reference": "",
        "comment": "",
        "fuzzy": 0
    },
    {
        "term": "decoder:functions",
        "definition": "Functions",
        "context": "",
        "term_plural": "",
        "reference": "",
        "comment": "",
        "fuzzy": 0
    },
    {
        "term": "decoder:long_address",
        "definition": "DCC long address",
        "context": "",
        "term_plural": "",
        "reference": "",
        "comment": "",
        "fuzzy": 0
    },
    {
        "term": "decoder:protocol",
        "definition": "Protocol",
        "context": "",
        "term_plural": "",
        "reference": "",
        "comment": "",
        "fuzzy": 0
    },
    {
        "term": "decoder_function:function",
        "definition": "Function",
        "context": "",
        "term_plural": "",
        "reference": "",
        "comment": "",
        "fuzzy": 0
    },
    {
        "term": "decoder_function:number",
        "definition": "Number",
        "context": "",
        "term_plural": "",
        "reference": "",
        "comment": "",
        "fuzzy": 0
    },
    {
        "term": "decoder_function:type",
        "definition": "Type",
        "context": "",
        "term_plural": "",
        "reference": "",
        "comment": "",
        "fuzzy": 0
    },
    {
        "term": "decoder_function_function:generic",
        "definition": "Generic",
        "context": "",
        "term_plural": "",
        "reference": "",
        "comment": "",
        "fuzzy": 0
    },
    {
        "term": "decoder_function_function:light",
        "definition": "Light",
        "context": "",
        "term_plural": "",
        "reference": "",
        "comment": "",
        "fuzzy": 0
    },
    {
        "term": "decoder_function_function:mute",
        "definition": "Mute",
        "context": "",
        "term_plural": "",
        "reference": "",
        "comment": "",
        "fuzzy": 0
    },
    {
        "term": "decoder_function_function:smoke",
        "definition": "Smoke",
        "context": "",
        "term_plural": "",
        "reference": "",
        "comment": "",
        "fuzzy": 0
    },
    {
        "term": "decoder_function_function:sound",
        "definition": "Sound",
        "context": "",
        "term_plural": "",
        "reference": "",
        "comment": "",
        "fuzzy": 0
    },
    {
        "term": "decoder_function_type:always_off",
        "definition": "Always off",
        "context": "",
        "term_plural": "",
        "reference": "",
        "comment": "",
        "fuzzy": 0
    },
    {
        "term": "decoder_function_type:always_on",
        "definition": "Always on",
        "context": "",
        "term_plural": "",
        "reference": "",
        "comment": "",
        "fuzzy": 0
    },
    {
        "term": "decoder_function_type:hold",
        "definition": "Push 'n hold",
        "context": "",
        "term_plural": "",
        "reference": "",
        "comment": "",
        "fuzzy": 0
    },
    {
        "term": "decoder_function_type:momentary",
        "definition": "Momentary",
        "context": "",
        "term_plural": "",
        "reference": "",
        "comment": "",
        "fuzzy": 0
    },
    {
        "term": "decoder_function_type:on_off",
        "definition": "On/Off",
        "context": "",
        "term_plural": "",
        "reference": "",
        "comment": "",
        "fuzzy": 0
    },
    {
        "term": "decoder_protocol:auto",
        "definition": "Auto",
        "context": "",
        "term_plural": "",
        "reference": "",
        "comment": "",
        "fuzzy": 0
    },
    {
        "term": "decoder_protocol:custom",
        "definition": "Custom",
        "context": "",
        "term_plural": "",
        "reference": "",
        "comment": "",
        "fuzzy": 0
    },
    {
        "term": "decoupler_state:activated",
        "definition": "Activated",
        "context": "",
        "term_plural": "",
        "reference": "",
        "comment": "",
        "fuzzy": 0
    },
    {
        "term": "decoupler_state:deactivated",
        "definition": "Deactivated",
        "context": "",
        "term_plural": "",
        "reference": "",
        "comment": "",
        "fuzzy": 0
    },
    {
        "term": "direction:forward",
        "definition": "Forward",
        "context": "",
        "term_plural": "",
        "reference": "",
        "comment": "",
        "fuzzy": 0
    },
    {
        "term": "direction:reverse",
        "definition": "Reverse",
        "context": "",
        "term_plural": "",
        "reference": "",
        "comment": "",
        "fuzzy": 0
    },
    {
        "term": "ecos_channel:ecos_detector",
        "definition": "ECoS Detector",
        "context": "",
        "term_plural": "",
        "reference": "",
        "comment": "",
        "fuzzy": 0
    },
    {
        "term": "hardware:address",
        "definition": "Address",
        "context": "",
        "term_plural": "",
        "reference": "",
        "comment": "",
        "fuzzy": 0
    },
    {
        "term": "hardware:channel",
        "definition": "Channel",
        "context": "",
        "term_plural": "",
        "reference": "",
        "comment": "",
        "fuzzy": 0
    },
    {
        "term": "hardware:command_station",
        "definition": "Command station",
        "context": "",
        "term_plural": "",
        "reference": "",
        "comment": "",
        "fuzzy": 0
    },
    {
        "term": "hardware:debug_log_input",
        "definition": "Log input changes",
        "context": "",
        "term_plural": "",
        "reference": "",
        "comment": "",
        "fuzzy": 0
    },
    {
        "term": "hardware:debug_log_output",
        "definition": "Log output changes",
        "context": "",
        "term_plural": "",
        "reference": "",
        "comment": "",
        "fuzzy": 0
    },
    {
        "term": "hardware:debug_log_rx_tx",
        "definition": "Log all communication",
        "context": "",
        "term_plural": "",
        "reference": "",
        "comment": "",
        "fuzzy": 0
    },
    {
        "term": "hardware:decoders",
        "definition": "Decoders",
        "context": "",
        "term_plural": "",
        "reference": "",
        "comment": "",
        "fuzzy": 0
    },
    {
        "term": "hardware:identifications",
        "definition": "Identifications",
        "context": "",
        "term_plural": "",
        "reference": "",
        "comment": "",
        "fuzzy": 0
    },
    {
        "term": "hardware:input_monitor",
        "definition": "Input monitor",
        "context": "",
        "term_plural": "",
        "reference": "",
        "comment": "",
        "fuzzy": 0
    },
    {
        "term": "hardware:inputs",
        "definition": "Inputs",
        "context": "",
        "term_plural": "",
        "reference": "",
        "comment": "",
        "fuzzy": 0
    },
    {
        "term": "hardware:interface",
        "definition": "Interface",
        "context": "",
        "term_plural": "",
        "reference": "",
        "comment": "",
        "fuzzy": 0
    },
    {
        "term": "hardware:output_keyboard",
        "definition": "Output keyboard",
        "context": "",
        "term_plural": "",
        "reference": "",
        "comment": "",
        "fuzzy": 0
    },
    {
        "term": "hardware:outputs",
        "definition": "Outputs",
        "context": "",
        "term_plural": "",
        "reference": "",
        "comment": "",
        "fuzzy": 0
    },
    {
        "term": "hardware:speed_steps",
        "definition": "Speed steps",
        "context": "",
        "term_plural": "",
        "reference": "",
        "comment": "",
        "fuzzy": 0
    },
    {
        "term": "hardware:throttles",
        "definition": "Throttles",
        "context": "",
        "term_plural": "",
        "reference": "",
        "comment": "",
        "fuzzy": 0
    },
    {
        "term": "hsi88:s88_left",
        "definition": "S88 left",
        "context": "",
        "term_plural": "",
        "reference": "",
        "comment": "",
        "fuzzy": 0
    },
    {
        "term": "hsi88:s88_middle",
        "definition": "S88 middle",
        "context": "",
        "term_plural": "",
        "reference": "",
        "comment": "",
        "fuzzy": 0
    },
    {
        "term": "hsi88:s88_right",
        "definition": "S88 right",
        "context": "",
        "term_plural": "",
        "reference": "",
        "comment": "",
        "fuzzy": 0
    },
    {
        "term": "identification:opc_multi_sense_direction",
        "definition": "OPC_MULTI_SENSE direction",
        "context": "",
        "term_plural": "",
        "reference": "",
        "comment": "",
        "fuzzy": 0
    },
    {
        "term": "input_list:bus",
        "definition": "Bus",
        "context": "",
        "term_plural": "",
        "reference": "",
        "comment": "",
        "fuzzy": 0
    },
    {
        "term": "input_map_item.block:input",
        "definition": "Input",
        "context": "",
        "term_plural": "",
        "reference": "",
        "comment": "",
        "fuzzy": 0
    },
    {
        "term": "input_map_item.block:invert",
        "definition": "Invert",
        "context": "",
        "term_plural": "",
        "reference": "",
        "comment": "",
        "fuzzy": 0
    },
    {
        "term": "input_map_item.block:type",
        "definition": "Type",
        "context": "",
        "term_plural": "",
        "reference": "",
        "comment": "",
        "fuzzy": 0
    },
    {
        "term": "interface.ecos:ecos_detector",
        "definition": "ECoS detector",
        "context": "",
        "term_plural": "",
        "reference": "",
        "comment": "",
        "fuzzy": 0
    },
    {
        "term": "interface.hsi88:modules_left",
        "definition": "Modules left",
        "context": "",
        "term_plural": "",
        "reference": "",
        "comment": "",
        "fuzzy": 0
    },
    {
        "term": "interface.hsi88:modules_middle",
        "definition": "Modules middle",
        "context": "",
        "term_plural": "",
        "reference": "",
        "comment": "",
        "fuzzy": 0
    },
    {
        "term": "interface.hsi88:modules_right",
        "definition": "Modules right",
        "context": "",
        "term_plural": "",
        "reference": "",
        "comment": "",
        "fuzzy": 0
    },
    {
        "term": "interface.loconet:interface",
        "definition": "Interface",
        "context": "",
        "term_plural": "",
        "reference": "",
        "comment": "",
        "fuzzy": 0
    },
    {
        "term": "interface.xpressnet:interface",
        "definition": "Interface",
        "context": "",
        "term_plural": "",
        "reference": "",
        "comment": "",
        "fuzzy": 0
    },
    {
        "term": "interface.xpressnet:s88_module_count",
        "definition": "S88 module count",
        "context": "",
        "term_plural": "",
        "reference": "",
        "comment": "",
        "fuzzy": 0
    },
    {
        "term": "interface.xpressnet:s88_start_address",
        "definition": "S88 start address",
        "context": "",
        "term_plural": "",
        "reference": "",
        "comment": "",
        "fuzzy": 0
    },
    {
        "term": "interface.z21:firmware_version",
        "definition": "Firmware version",
        "context": "",
        "term_plural": "",
        "reference": "",
        "comment": "",
        "fuzzy": 0
    },
    {
        "term": "interface.z21:hardware_type",
        "definition": "Hardware type",
        "context": "",
        "term_plural": "",
        "reference": "",
        "comment": "",
        "fuzzy": 0
    },
    {
        "term": "interface.z21:serial_number",
        "definition": "Serial number",
        "context": "",
        "term_plural": "",
        "reference": "",
        "comment": "",
        "fuzzy": 0
    },
    {
        "term": "interface:online",
        "definition": "Online",
        "context": "",
        "term_plural": "",
        "reference": "",
        "comment": "",
        "fuzzy": 0
    },
    {
        "term": "interface:status",
        "definition": "Status",
        "context": "",
        "term_plural": "",
        "reference": "",
        "comment": "",
        "fuzzy": 0
    },
    {
        "term": "interface:type",
        "definition": "Type",
        "context": "",
        "term_plural": "",
        "reference": "",
        "comment": "",
        "fuzzy": 0
    },
    {
        "term": "interface_state:error",
        "definition": "Error",
        "context": "",
        "term_plural": "",
        "reference": "",
        "comment": "",
        "fuzzy": 0
    },
    {
        "term": "interface_state:initializing",
        "definition": "Initializing",
        "context": "",
        "term_plural": "",
        "reference": "",
        "comment": "",
        "fuzzy": 0
    },
    {
        "term": "interface_state:offline",
        "definition": "Offline",
        "context": "",
        "term_plural": "",
        "reference": "",
        "comment": "",
        "fuzzy": 0
    },
    {
        "term": "interface_state:online",
        "definition": "Online",
        "context": "",
        "term_plural": "",
        "reference": "",
        "comment": "",
        "fuzzy": 0
    },
    {
        "term": "ip:hostname",
        "definition": "Hostname",
        "context": "",
        "term_plural": "",
        "reference": "",
        "comment": "",
        "fuzzy": 0
    },
    {
        "term": "ip:port",
        "definition": "Port",
        "context": "",
        "term_plural": "",
        "reference": "",
        "comment": "",
        "fuzzy": 0
    },
    {
        "term": "language:de-de",
        "definition": "German",
        "context": "",
        "term_plural": "",
        "reference": "",
        "comment": "",
        "fuzzy": 0
    },
    {
        "term": "language:en-us",
        "definition": "English (USA)",
        "context": "",
        "term_plural": "",
        "reference": "",
        "comment": "",
        "fuzzy": 0
    },
    {
        "term": "language:it-it",
        "definition": "Italian",
        "context": "",
        "term_plural": "",
        "reference": "",
        "comment": "",
        "fuzzy": 0
    },
    {
        "term": "language:nl-nl",
        "definition": "Dutch",
        "context": "",
        "term_plural": "",
        "reference": "",
        "comment": "",
        "fuzzy": 0
    },
    {
        "term": "list.train_vehicle:reverse",
        "definition": "Reverse",
        "context": "",
        "term_plural": "",
        "reference": "",
        "comment": "",
        "fuzzy": 0
    },
    {
        "term": "list:add",
        "definition": "Add",
        "context": "",
        "term_plural": "",
        "reference": "",
        "comment": "",
        "fuzzy": 0
    },
    {
        "term": "list:create",
        "definition": "Create",
        "context": "",
        "term_plural": "",
        "reference": "",
        "comment": "",
        "fuzzy": 0
    },
    {
        "term": "list:delete",
        "definition": "Delete",
        "context": "",
        "term_plural": "",
        "reference": "",
        "comment": "",
        "fuzzy": 0
    },
    {
        "term": "list:edit",
        "definition": "Edit",
        "context": "",
        "term_plural": "",
        "reference": "",
        "comment": "",
        "fuzzy": 0
    },
    {
        "term": "list:move_down",
        "definition": "Move down",
        "context": "",
        "term_plural": "",
        "reference": "",
        "comment": "",
        "fuzzy": 0
    },
    {
        "term": "list:move_up",
        "definition": "Move up",
        "context": "",
        "term_plural": "",
        "reference": "",
        "comment": "",
        "fuzzy": 0
    },
    {
        "term": "list:remove",
        "definition": "Remove",
        "context": "",
        "term_plural": "",
        "reference": "",
        "comment": "",
        "fuzzy": 0
    },
    {
        "term": "lncv_programmer:description",
        "definition": "Description",
        "context": "",
        "term_plural": "",
        "reference": "",
        "comment": "",
        "fuzzy": 0
    },
    {
        "term": "lncv_programmer:lncv_programmer",
        "definition": "LNCV programmer",
        "context": "",
        "term_plural": "",
        "reference": "",
        "comment": "",
        "fuzzy": 0
    },
    {
        "term": "lncv_programmer:module",
        "definition": "Module",
        "context": "",
        "term_plural": "",
        "reference": "",
        "comment": "",
        "fuzzy": 0
    },
    {
        "term": "lncv_programmer:other_module",
        "definition": "Other module",
        "context": "",
        "term_plural": "",
        "reference": "",
        "comment": "",
        "fuzzy": 0
    },
    {
        "term": "lncv_programmer:read",
        "definition": "Read",
        "context": "",
        "term_plural": "",
        "reference": "",
        "comment": "",
        "fuzzy": 0
    },
    {
        "term": "lncv_programmer:reading_lncv_x",
        "definition": "Reading LNCV %1",
        "context": "",
        "term_plural": "",
        "reference": "",
        "comment": "",
        "fuzzy": 0
    },
    {
        "term": "lncv_programmer:reading_lncv_x_failed",
        "definition": "Reading LNCV %1 failed",
        "context": "",
        "term_plural": "",
        "reference": "",
        "comment": "",
        "fuzzy": 0
    },
    {
        "term": "lncv_programmer:sending_start",
        "definition": "Sending start",
        "context": "",
        "term_plural": "",
        "reference": "",
        "comment": "",
        "fuzzy": 0
    },
    {
        "term": "lncv_programmer:start",
        "definition": "Start",
        "context": "",
        "term_plural": "",
        "reference": "",
        "comment": "",
        "fuzzy": 0
    },
    {
        "term": "lncv_programmer:stop",
        "definition": "Stop",
        "context": "",
        "term_plural": "",
        "reference": "",
        "comment": "",
        "fuzzy": 0
    },
    {
        "term": "lncv_programmer:use_broadcast_address",
        "definition": "Use broadcast address",
        "context": "",
        "term_plural": "",
        "reference": "",
        "comment": "",
        "fuzzy": 0
    },
    {
        "term": "lncv_programmer:value",
        "definition": "Value",
        "context": "",
        "term_plural": "",
        "reference": "",
        "comment": "",
        "fuzzy": 0
    },
    {
        "term": "lncv_programmer:waiting_for_module_to_respond",
        "definition": "Waiting for module to respond",
        "context": "",
        "term_plural": "",
        "reference": "",
        "comment": "",
        "fuzzy": 0
    },
    {
        "term": "lncv_programmer:write",
        "definition": "Write",
        "context": "",
        "term_plural": "",
        "reference": "",
        "comment": "",
        "fuzzy": 0
    },
    {
        "term": "lncv_programmer:writing_lncv_x",
        "definition": "Writing LNCV %1",
        "context": "",
        "term_plural": "",
        "reference": "",
        "comment": "",
        "fuzzy": 0
    },
    {
        "term": "loconet_command_station:custom",
        "definition": "Custom",
        "context": "",
        "term_plural": "",
        "reference": "",
        "comment": "",
        "fuzzy": 0
    },
    {
        "term": "loconet_f9_f28:imm_packet",
        "definition": "Direct (OPC_IMM_PACKET)",
        "context": "",
        "term_plural": "",
        "reference": "",
        "comment": "",
        "fuzzy": 0
    },
    {
        "term": "loconet_f9_f28:uhlenbrock_extended",
        "definition": "Uhlenbrock extended (OPC_A3, OPC_D4)",
        "context": "",
        "term_plural": "",
        "reference": "",
        "comment": "",
        "fuzzy": 0
    },
    {
        "term": "loconet_fastclock:master",
        "definition": "Master (Traintastic controls the clock)",
        "context": "",
        "term_plural": "",
        "reference": "",
        "comment": "",
        "fuzzy": 0
    },
    {
        "term": "loconet_fastclock:off",
        "definition": "Off",
        "context": "",
        "term_plural": "",
        "reference": "",
        "comment": "",
        "fuzzy": 0
    },
    {
        "term": "loconet_interface_type:serial",
        "definition": "Serial",
        "context": "",
        "term_plural": "",
        "reference": "",
        "comment": "",
        "fuzzy": 0
    },
    {
        "term": "loconet_interface_type:tcp_binary",
        "definition": "TCP binary",
        "context": "",
        "term_plural": "",
        "reference": "",
        "comment": "",
        "fuzzy": 0
    },
    {
        "term": "loconet_serial_interface:custom",
        "definition": "Custom",
        "context": "",
        "term_plural": "",
        "reference": "",
        "comment": "",
        "fuzzy": 0
    },
    {
        "term": "loconet_settings:command_station",
        "definition": "Command station",
        "context": "",
        "term_plural": "",
        "reference": "",
        "comment": "",
        "fuzzy": 0
    },
    {
        "term": "loconet_settings:echo_timeout",
        "definition": "Echo timeout",
        "context": "",
        "term_plural": "",
        "reference": "",
        "comment": "",
        "fuzzy": 0
    },
    {
        "term": "loconet_settings:fast_clock",
        "definition": "Fast clock",
        "context": "",
        "term_plural": "",
        "reference": "",
        "comment": "",
        "fuzzy": 0
    },
    {
        "term": "loconet_settings:fast_clock_sync_enabled",
        "definition": "Fast clock sync enabled",
        "context": "",
        "term_plural": "",
        "reference": "",
        "comment": "",
        "fuzzy": 0
    },
    {
        "term": "loconet_settings:fast_clock_sync_interval",
        "definition": "Fast clock sync interval",
        "context": "",
        "term_plural": "",
        "reference": "",
        "comment": "",
        "fuzzy": 0
    },
    {
        "term": "loconet_settings:locomotive_slots",
        "definition": "Locomotive slots",
        "context": "",
        "term_plural": "",
        "reference": "",
        "comment": "",
        "fuzzy": 0
    },
    {
        "term": "loconet_settings:pcap_output",
        "definition": "PCAP output",
        "context": "",
        "term_plural": "",
        "reference": "",
        "comment": "",
        "fuzzy": 0
    },
    {
        "term": "loconet_settings:response_timeout",
        "definition": "Response timeout",
        "context": "",
        "term_plural": "",
        "reference": "",
        "comment": "",
        "fuzzy": 0
    },
    {
        "term": "lua.script:disabled",
        "definition": "Disabled",
        "context": "",
        "term_plural": "",
        "reference": "",
        "comment": "",
        "fuzzy": 0
    },
    {
        "term": "lua.script:start",
        "definition": "Start",
        "context": "",
        "term_plural": "",
        "reference": "",
        "comment": "",
        "fuzzy": 0
    },
    {
        "term": "lua.script:stop",
        "definition": "Stop",
        "context": "",
        "term_plural": "",
        "reference": "",
        "comment": "",
        "fuzzy": 0
    },
    {
        "term": "lua.script_list:start_all",
        "definition": "Start all",
        "context": "",
        "term_plural": "",
        "reference": "",
        "comment": "",
        "fuzzy": 0
    },
    {
        "term": "lua.script_list:stop_all",
        "definition": "Stop all",
        "context": "",
        "term_plural": "",
        "reference": "",
        "comment": "",
        "fuzzy": 0
    },
    {
        "term": "lua_script:state",
        "definition": "State",
        "context": "",
        "term_plural": "",
        "reference": "",
        "comment": "",
        "fuzzy": 0
    },
    {
        "term": "lua_script_state:disabled",
        "definition": "Disabled",
        "context": "",
        "term_plural": "",
        "reference": "",
        "comment": "",
        "fuzzy": 0
    },
    {
        "term": "lua_script_state:error",
        "definition": "Error",
        "context": "",
        "term_plural": "",
        "reference": "",
        "comment": "",
        "fuzzy": 0
    },
    {
        "term": "lua_script_state:running",
        "definition": "Running",
        "context": "",
        "term_plural": "",
        "reference": "",
        "comment": "",
        "fuzzy": 0
    },
    {
        "term": "lua_script_state:stopped",
        "definition": "Stopped",
        "context": "",
        "term_plural": "",
        "reference": "",
        "comment": "",
        "fuzzy": 0
    },
    {
        "term": "message:C1001",
        "definition": "Loading world failed (%1)",
        "context": "",
        "term_plural": "",
        "reference": "",
        "comment": "",
        "fuzzy": 0
    },
    {
        "term": "message:C1002",
        "definition": "Creating connection failed (%1)",
        "context": "",
        "term_plural": "",
        "reference": "",
        "comment": "",
        "fuzzy": 0
    },
    {
        "term": "message:C1003",
        "definition": "Can't write to settings file (%1)",
        "context": "",
        "term_plural": "",
        "reference": "",
        "comment": "",
        "fuzzy": 0
    },
    {
        "term": "message:C1004",
        "definition": "Reading world failed (%1) (%2)",
        "context": "",
        "term_plural": "",
        "reference": "",
        "comment": "",
        "fuzzy": 0
    },
    {
        "term": "message:C1005",
        "definition": "Saving world failed (%1)",
        "context": "",
        "term_plural": "",
        "reference": "",
        "comment": "",
        "fuzzy": 0
    },
    {
        "term": "message:C1006",
        "definition": "Creating world backup failed (%1)",
        "context": "",
        "term_plural": "",
        "reference": "",
        "comment": "",
        "fuzzy": 0
    },
    {
        "term": "message:C1007",
        "definition": "Creating world backup directory failed (%1)",
        "context": "",
        "term_plural": "",
        "reference": "",
        "comment": "",
        "fuzzy": 0
    },
    {
        "term": "message:C1008",
        "definition": "Creating backup directory failed (%1)",
        "context": "",
        "term_plural": "",
        "reference": "",
        "comment": "",
        "fuzzy": 0
    },
    {
        "term": "message:C1009",
        "definition": "Creating settings backup failed (%1)",
        "context": "",
        "term_plural": "",
        "reference": "",
        "comment": "",
        "fuzzy": 0
    },
    {
        "term": "message:C1010",
        "definition": "Exporting world failed (%1)",
        "context": "",
        "term_plural": "",
        "reference": "",
        "comment": "",
        "fuzzy": 0
    },
    {
        "term": "message:C1011",
        "definition": "Importing world failed (%1)",
        "context": "",
        "term_plural": "",
        "reference": "",
        "comment": "",
        "fuzzy": 0
    },
    {
        "term": "message:C1012",
        "definition": "Unknown class '%1', can't recreate object '%2'",
        "context": "",
        "term_plural": "",
        "reference": "",
        "comment": "",
        "fuzzy": 0
    },
    {
        "term": "message:C1013",
        "definition": "Can't load world saved with newer version, requires at least: %1",
        "context": "",
        "term_plural": "",
        "reference": "",
        "comment": "",
        "fuzzy": 0
    },
    {
        "term": "message:C2001",
        "definition": "Address already used at #%1",
        "context": "",
        "term_plural": "",
        "reference": "",
        "comment": "",
        "fuzzy": 0
    },
    {
        "term": "message:C2004",
        "definition": "Can't get free slot",
        "context": "",
        "term_plural": "",
        "reference": "",
        "comment": "",
        "fuzzy": 0
    },
    {
        "term": "message:D1001",
        "definition": "Resume %1 (multiplier: %2)",
        "context": "",
        "term_plural": "",
        "reference": "",
        "comment": "",
        "fuzzy": 0
    },
    {
        "term": "message:D1002",
        "definition": "Tick %1 (error: %2us)",
        "context": "",
        "term_plural": "",
        "reference": "",
        "comment": "",
        "fuzzy": 0
    },
    {
        "term": "message:D1003",
        "definition": "Freeze %1",
        "context": "",
        "term_plural": "",
        "reference": "",
        "comment": "",
        "fuzzy": 0
    },
    {
        "term": "message:D2001",
        "definition": "TX: %1",
        "context": "",
        "term_plural": "",
        "reference": "",
        "comment": "",
        "fuzzy": 0
    },
    {
        "term": "message:D2002",
        "definition": "RX: %1",
        "context": "",
        "term_plural": "",
        "reference": "",
        "comment": "",
        "fuzzy": 0
    },
    {
        "term": "message:D2003",
        "definition": "Unknown xHeader 0x%1",
        "context": "",
        "term_plural": "",
        "reference": "",
        "comment": "",
        "fuzzy": 0
    },
    {
        "term": "message:D2004",
        "definition": "%1 TX: %2",
        "context": "",
        "term_plural": "",
        "reference": "",
        "comment": "",
        "fuzzy": 0
    },
    {
        "term": "message:D2005",
        "definition": "%1 RX: %2",
        "context": "",
        "term_plural": "",
        "reference": "",
        "comment": "",
        "fuzzy": 0
    },
    {
        "term": "message:D2006",
        "definition": "Unknown message: %1",
        "context": "",
        "term_plural": "",
        "reference": "",
        "comment": "",
        "fuzzy": 0
    },
    {
        "term": "message:D2007",
        "definition": "Input %1 = %2",
        "context": "",
        "term_plural": "",
        "reference": "",
        "comment": "",
        "fuzzy": 0
    },
    {
        "term": "message:D2008",
        "definition": "Output %1 = %1",
        "context": "",
        "term_plural": "",
        "reference": "",
        "comment": "",
        "fuzzy": 0
    },
    {
        "term": "message:D2009",
        "definition": "Slot %1 = %2",
        "context": "",
        "term_plural": "",
        "reference": "",
        "comment": "",
        "fuzzy": 0
    },
    {
        "term": "message:D2010",
        "definition": "Slot %1 = Free",
        "context": "",
        "term_plural": "",
        "reference": "",
        "comment": "",
        "fuzzy": 0
    },
    {
        "term": "message:E1001",
        "definition": "Invalid world UUID: %1",
        "context": "",
        "term_plural": "",
        "reference": "",
        "comment": "",
        "fuzzy": 0
    },
    {
        "term": "message:E1002",
        "definition": "World %1 doesn't exist",
        "context": "",
        "term_plural": "",
        "reference": "",
        "comment": "",
        "fuzzy": 0
    },
    {
        "term": "message:E1003",
        "definition": "UDP receive error (%1)",
        "context": "",
        "term_plural": "",
        "reference": "",
        "comment": "",
        "fuzzy": 0
    },
    {
        "term": "message:E1004",
        "definition": "TCP accept error (%1)",
        "context": "",
        "term_plural": "",
        "reference": "",
        "comment": "",
        "fuzzy": 0
    },
    {
        "term": "message:E1005",
        "definition": "Socket shutdown failed (%1)",
        "context": "",
        "term_plural": "",
        "reference": "",
        "comment": "",
        "fuzzy": 0
    },
    {
        "term": "message:E1006",
        "definition": "Socket write failed (%1)",
        "context": "",
        "term_plural": "",
        "reference": "",
        "comment": "",
        "fuzzy": 0
    },
    {
        "term": "message:E1007",
        "definition": "Socket read failed (%1)",
        "context": "",
        "term_plural": "",
        "reference": "",
        "comment": "",
        "fuzzy": 0
    },
    {
        "term": "message:E1008",
        "definition": "Socket acceptor cancel failed (%1)",
        "context": "",
        "term_plural": "",
        "reference": "",
        "comment": "",
        "fuzzy": 0
    },
    {
        "term": "message:E2001",
        "definition": "Serial write failed (%1)",
        "context": "",
        "term_plural": "",
        "reference": "",
        "comment": "",
        "fuzzy": 0
    },
    {
        "term": "message:E2002",
        "definition": "Serial read failed (%1)",
        "context": "",
        "term_plural": "",
        "reference": "",
        "comment": "",
        "fuzzy": 0
    },
    {
        "term": "message:E2003",
        "definition": "Make address failed (%1)",
        "context": "",
        "term_plural": "",
        "reference": "",
        "comment": "",
        "fuzzy": 0
    },
    {
        "term": "message:E2004",
        "definition": "Socket open failed (%1)",
        "context": "",
        "term_plural": "",
        "reference": "",
        "comment": "",
        "fuzzy": 0
    },
    {
        "term": "message:E2005",
        "definition": "Socket connect failed (%1)",
        "context": "",
        "term_plural": "",
        "reference": "",
        "comment": "",
        "fuzzy": 0
    },
    {
        "term": "message:E2006",
        "definition": "Socket bind failed (%1)",
        "context": "",
        "term_plural": "",
        "reference": "",
        "comment": "",
        "fuzzy": 0
    },
    {
        "term": "message:E2007",
        "definition": "Socket write failed (%1)",
        "context": "",
        "term_plural": "",
        "reference": "",
        "comment": "",
        "fuzzy": 0
    },
    {
        "term": "message:E2008",
        "definition": "Socket read failed (%1)",
        "context": "",
        "term_plural": "",
        "reference": "",
        "comment": "",
        "fuzzy": 0
    },
    {
        "term": "message:E2009",
        "definition": "Socket receive failed (%1)",
        "context": "",
        "term_plural": "",
        "reference": "",
        "comment": "",
        "fuzzy": 0
    },
    {
        "term": "message:E2010",
        "definition": "Serial port open failed (%1)",
        "context": "",
        "term_plural": "",
        "reference": "",
        "comment": "",
        "fuzzy": 0
    },
    {
        "term": "message:E2011",
        "definition": "Socket send failed (%1)",
        "context": "",
        "term_plural": "",
        "reference": "",
        "comment": "",
        "fuzzy": 0
    },
    {
        "term": "message:E2012",
        "definition": "Function number already in use",
        "context": "",
        "term_plural": "",
        "reference": "",
        "comment": "",
        "fuzzy": 0
    },
    {
        "term": "message:E2013",
        "definition": "Serial port set baudrate failed (%1)",
        "context": "",
        "term_plural": "",
        "reference": "",
        "comment": "",
        "fuzzy": 0
    },
    {
        "term": "message:E2014",
        "definition": "Serial port set data bits failed (%1)",
        "context": "",
        "term_plural": "",
        "reference": "",
        "comment": "",
        "fuzzy": 0
    },
    {
        "term": "message:E2015",
        "definition": "Serial port set stop bits failed (%1)",
        "context": "",
        "term_plural": "",
        "reference": "",
        "comment": "",
        "fuzzy": 0
    },
    {
        "term": "message:E2016",
        "definition": "Serial port set parity failed (%1)",
        "context": "",
        "term_plural": "",
        "reference": "",
        "comment": "",
        "fuzzy": 0
    },
    {
        "term": "message:E2017",
        "definition": "Serial port set flow control failed (%1)",
        "context": "",
        "term_plural": "",
        "reference": "",
        "comment": "",
        "fuzzy": 0
    },
    {
        "term": "message:E2018",
        "definition": "Timeout, no echo within %1ms",
        "context": "",
        "term_plural": "",
        "reference": "",
        "comment": "",
        "fuzzy": 0
    },
    {
        "term": "message:E2019",
        "definition": "Timeout, no response within %1ms",
        "context": "",
        "term_plural": "",
        "reference": "",
        "comment": "",
        "fuzzy": 0
    },
    {
        "term": "message:E2020",
        "definition": "Total number of modules may not exceed %1",
        "context": "",
        "term_plural": "",
        "reference": "",
        "comment": "",
        "fuzzy": 0
    },
    {
        "term": "message:E2021",
        "definition": "Staring PCAP log failed: %1",
        "context": "",
        "term_plural": "",
        "reference": "",
        "comment": "",
        "fuzzy": 0
    },
    {
        "term": "message:E9001",
        "definition": "%1 (During execution of %2 event handler)",
        "context": "",
        "term_plural": "",
        "reference": "",
        "comment": "",
        "fuzzy": 0
    },
    {
        "term": "message:F1001",
        "definition": "Opening TCP socket failed (%1)",
        "context": "",
        "term_plural": "",
        "reference": "",
        "comment": "",
        "fuzzy": 0
    },
    {
        "term": "message:F1002",
        "definition": "TCP socket address reuse failed (%1)",
        "context": "",
        "term_plural": "",
        "reference": "",
        "comment": "",
        "fuzzy": 0
    },
    {
        "term": "message:F1003",
        "definition": "Binding TCP socket failed (%1)",
        "context": "",
        "term_plural": "",
        "reference": "",
        "comment": "",
        "fuzzy": 0
    },
    {
        "term": "message:F1004",
        "definition": "TCP socket listen failed (%1)",
        "context": "",
        "term_plural": "",
        "reference": "",
        "comment": "",
        "fuzzy": 0
    },
    {
        "term": "message:F1005",
        "definition": "Opening UDP socket failed (%1)",
        "context": "",
        "term_plural": "",
        "reference": "",
        "comment": "",
        "fuzzy": 0
    },
    {
        "term": "message:F1006",
        "definition": "UDP socket address reuse failed (%1)",
        "context": "",
        "term_plural": "",
        "reference": "",
        "comment": "",
        "fuzzy": 0
    },
    {
        "term": "message:F1007",
        "definition": "Binding udp socket failed (%1)",
        "context": "",
        "term_plural": "",
        "reference": "",
        "comment": "",
        "fuzzy": 0
    },
    {
        "term": "message:F9001",
        "definition": "Creating Lua state failed",
        "context": "",
        "term_plural": "",
        "reference": "",
        "comment": "",
        "fuzzy": 0
    },
    {
        "term": "message:F9002",
        "definition": "Running script failed (%1)",
        "context": "",
        "term_plural": "",
        "reference": "",
        "comment": "",
        "fuzzy": 0
    },
    {
        "term": "message:F9003",
        "definition": "Calling function failed (%1)",
        "context": "",
        "term_plural": "",
        "reference": "",
        "comment": "",
        "fuzzy": 0
    },
    {
        "term": "message:I1002",
        "definition": "Settings file not found, using defaults",
        "context": "",
        "term_plural": "",
        "reference": "",
        "comment": "",
        "fuzzy": 0
    },
    {
        "term": "message:I1003",
        "definition": "New connection",
        "context": "",
        "term_plural": "",
        "reference": "",
        "comment": "",
        "fuzzy": 0
    },
    {
        "term": "message:I1004",
        "definition": "Connection lost",
        "context": "",
        "term_plural": "",
        "reference": "",
        "comment": "",
        "fuzzy": 0
    },
    {
        "term": "message:I1005",
        "definition": "Building world index",
        "context": "",
        "term_plural": "",
        "reference": "",
        "comment": "",
        "fuzzy": 0
    },
    {
        "term": "message:I2001",
        "definition": "Unknown loco address: %1",
        "context": "",
        "term_plural": "",
        "reference": "",
        "comment": "",
        "fuzzy": 0
    },
    {
        "term": "message:I2002",
        "definition": "Hardware type: %1",
        "context": "",
        "term_plural": "",
        "reference": "",
        "comment": "",
        "fuzzy": 0
    },
    {
        "term": "message:I2003",
        "definition": "Firmware version: %1",
        "context": "",
        "term_plural": "",
        "reference": "",
        "comment": "",
        "fuzzy": 0
    },
    {
        "term": "message:I9001",
        "definition": "Stopped script",
        "context": "",
        "term_plural": "",
        "reference": "",
        "comment": "",
        "fuzzy": 0
    },
    {
        "term": "message:N1001",
        "definition": "Received signal: %1",
        "context": "",
        "term_plural": "",
        "reference": "",
        "comment": "",
        "fuzzy": 0
    },
    {
        "term": "message:N1002",
        "definition": "Created new world",
        "context": "",
        "term_plural": "",
        "reference": "",
        "comment": "",
        "fuzzy": 0
    },
    {
        "term": "message:N1003",
        "definition": "Restarting",
        "context": "",
        "term_plural": "",
        "reference": "",
        "comment": "",
        "fuzzy": 0
    },
    {
        "term": "message:N1004",
        "definition": "Shutting down",
        "context": "",
        "term_plural": "",
        "reference": "",
        "comment": "",
        "fuzzy": 0
    },
    {
        "term": "message:N1005",
        "definition": "Discovery enabled",
        "context": "",
        "term_plural": "",
        "reference": "",
        "comment": "",
        "fuzzy": 0
    },
    {
        "term": "message:N1006",
        "definition": "Discovery disabled",
        "context": "",
        "term_plural": "",
        "reference": "",
        "comment": "",
        "fuzzy": 0
    },
    {
        "term": "message:N1007",
        "definition": "Listening at %1:%2",
        "context": "",
        "term_plural": "",
        "reference": "",
        "comment": "",
        "fuzzy": 0
    },
    {
        "term": "message:N1008",
        "definition": "Loaded settings",
        "context": "",
        "term_plural": "",
        "reference": "",
        "comment": "",
        "fuzzy": 0
    },
    {
        "term": "message:N1009",
        "definition": "Saved settings",
        "context": "",
        "term_plural": "",
        "reference": "",
        "comment": "",
        "fuzzy": 0
    },
    {
        "term": "message:N1010",
        "definition": "Edit mode: enabled",
        "context": "",
        "term_plural": "",
        "reference": "",
        "comment": "",
        "fuzzy": 0
    },
    {
        "term": "message:N1011",
        "definition": "Edit mode: disabled",
        "context": "",
        "term_plural": "",
        "reference": "",
        "comment": "",
        "fuzzy": 0
    },
    {
        "term": "message:N1012",
        "definition": "Communication: enabled",
        "context": "",
        "term_plural": "",
        "reference": "",
        "comment": "",
        "fuzzy": 0
    },
    {
        "term": "message:N1013",
        "definition": "Communication: disabled",
        "context": "",
        "term_plural": "",
        "reference": "",
        "comment": "",
        "fuzzy": 0
    },
    {
        "term": "message:N1014",
        "definition": "Power: on",
        "context": "",
        "term_plural": "",
        "reference": "",
        "comment": "",
        "fuzzy": 0
    },
    {
        "term": "message:N1015",
        "definition": "Power: off",
        "context": "",
        "term_plural": "",
        "reference": "",
        "comment": "",
        "fuzzy": 0
    },
    {
        "term": "message:N1016",
        "definition": "Running",
        "context": "",
        "term_plural": "",
        "reference": "",
        "comment": "",
        "fuzzy": 0
    },
    {
        "term": "message:N1017",
        "definition": "Stopped",
        "context": "",
        "term_plural": "",
        "reference": "",
        "comment": "",
        "fuzzy": 0
    },
    {
        "term": "message:N1018",
        "definition": "Mute: enabled",
        "context": "",
        "term_plural": "",
        "reference": "",
        "comment": "",
        "fuzzy": 0
    },
    {
        "term": "message:N1019",
        "definition": "Mute: disabled",
        "context": "",
        "term_plural": "",
        "reference": "",
        "comment": "",
        "fuzzy": 0
    },
    {
        "term": "message:N1020",
        "definition": "Smoke: enabled",
        "context": "",
        "term_plural": "",
        "reference": "",
        "comment": "",
        "fuzzy": 0
    },
    {
        "term": "message:N1021",
        "definition": "Smoke: disabled",
        "context": "",
        "term_plural": "",
        "reference": "",
        "comment": "",
        "fuzzy": 0
    },
    {
        "term": "message:N1022",
        "definition": "Saved world: %1",
        "context": "",
        "term_plural": "",
        "reference": "",
        "comment": "",
        "fuzzy": 0
    },
    {
        "term": "message:N1023",
        "definition": "Simulation: disabled",
        "context": "",
        "term_plural": "",
        "reference": "",
        "comment": "",
        "fuzzy": 0
    },
    {
        "term": "message:N1024",
        "definition": "Simulation: enabled",
        "context": "",
        "term_plural": "",
        "reference": "",
        "comment": "",
        "fuzzy": 0
    },
    {
        "term": "message:N1025",
        "definition": "Exported world successfully",
        "context": "",
        "term_plural": "",
        "reference": "",
        "comment": "",
        "fuzzy": 0
    },
    {
        "term": "message:N1026",
        "definition": "Imported world successfully",
        "context": "",
        "term_plural": "",
        "reference": "",
        "comment": "",
        "fuzzy": 0
    },
    {
        "term": "message:N1027",
        "definition": "Loaded world: %1",
        "context": "",
        "term_plural": "",
        "reference": "",
        "comment": "",
        "fuzzy": 0
    },
    {
        "term": "message:N1028",
        "definition": "Closed world",
        "context": "",
        "term_plural": "",
        "reference": "",
        "comment": "",
        "fuzzy": 0
    },
    {
        "term": "message:N2001",
        "definition": "Simulation not supported",
        "context": "",
        "term_plural": "",
        "reference": "",
        "comment": "",
        "fuzzy": 0
    },
    {
        "term": "message:N2002",
        "definition": "No response from LNCV module %1 with address %2",
        "context": "",
        "term_plural": "",
        "reference": "",
        "comment": "",
        "fuzzy": 0
    },
    {
        "term": "message:N2003",
        "definition": "Stopped sending fast clock sync",
        "context": "",
        "term_plural": "",
        "reference": "",
        "comment": "",
        "fuzzy": 0
    },
    {
        "term": "message:N2004",
        "definition": "Starting PCAP file log: %1",
        "context": "",
        "term_plural": "",
        "reference": "",
        "comment": "",
        "fuzzy": 0
    },
    {
        "term": "message:N2005",
        "definition": "Starting PCAP log pipe: %1",
        "context": "",
        "term_plural": "",
        "reference": "",
        "comment": "",
        "fuzzy": 0
    },
    {
        "term": "message:N3001",
        "definition": "Assigned train %1 to block %2",
        "context": "",
        "term_plural": "",
        "reference": "",
        "comment": "",
        "fuzzy": 0
    },
    {
        "term": "message:N3002",
        "definition": "Removed train %1 from block %2",
        "context": "",
        "term_plural": "",
        "reference": "",
        "comment": "",
        "fuzzy": 0
    },
    {
        "term": "message:N9001",
        "definition": "Starting script",
        "context": "",
        "term_plural": "",
        "reference": "",
        "comment": "",
        "fuzzy": 0
    },
    {
        "term": "message:W1001",
        "definition": "Discovery disabled, only allowed on port %1",
        "context": "",
        "term_plural": "",
        "reference": "",
        "comment": "",
        "fuzzy": 0
    },
    {
        "term": "message:W1002",
        "definition": "Setting %1 doesnt exist",
        "context": "",
        "term_plural": "",
        "reference": "",
        "comment": "",
        "fuzzy": 0
    },
    {
        "term": "message:W1003",
        "definition": "Reading world %1 failed (libarchive error %2: %3)",
        "context": "",
        "term_plural": "",
        "reference": "",
        "comment": "",
        "fuzzy": 0
    },
    {
        "term": "message:W2001",
        "definition": "Received malformed data dropped %1 bytes",
        "context": "",
        "term_plural": "",
        "reference": "",
        "comment": "",
        "fuzzy": 0
    },
    {
        "term": "message:W2002",
        "definition": "Command station doesn't support functions above F%1",
        "context": "",
        "term_plural": "",
        "reference": "",
        "comment": "",
        "fuzzy": 0
    },
    {
        "term": "message:W2003",
        "definition": "Received malformed data dropped %1 bytes [%2]",
        "context": "",
        "term_plural": "",
        "reference": "",
        "comment": "",
        "fuzzy": 0
    },
    {
        "term": "message:W2004",
        "definition": "Input address %1 is invalid",
        "context": "",
        "term_plural": "",
        "reference": "",
        "comment": "",
        "fuzzy": 0
    },
    {
        "term": "message:W2005",
        "definition": "Output address %1 is invalid",
        "context": "",
        "term_plural": "",
        "reference": "",
        "comment": "",
        "fuzzy": 0
    },
    {
        "term": "message:W2006",
        "definition": "Command station does not support loco slot %1",
        "context": "",
        "term_plural": "",
        "reference": "",
        "comment": "",
        "fuzzy": 0
    },
    {
        "term": "message:W2007",
        "definition": "Command station does not support the fast clock slot",
        "context": "",
        "term_plural": "",
        "reference": "",
        "comment": "",
        "fuzzy": 0
    },
    {
        "term": "message:W2018",
        "definition": "Timeout, no echo within %1ms",
        "context": "",
        "term_plural": "",
        "reference": "",
        "comment": "",
        "fuzzy": 0
    },
    {
        "term": "message:W2019",
        "definition": "Z21 broadcast flags do not match requested ones",
        "context": "",
        "term_plural": "",
        "reference": "",
        "comment": "",
        "fuzzy": 0
    },
    {
        "term": "object:id",
        "definition": "Id",
        "context": "",
        "term_plural": "",
        "reference": "",
        "comment": "",
        "fuzzy": 0
    },
    {
        "term": "object:name",
        "definition": "Name",
        "context": "",
        "term_plural": "",
        "reference": "",
        "comment": "",
        "fuzzy": 0
    },
    {
        "term": "object:notes",
        "definition": "Notes",
        "context": "",
        "term_plural": "",
        "reference": "",
        "comment": "",
        "fuzzy": 0
    },
    {
        "term": "opc_multi_sense_direction:in_sensor_address",
        "definition": "In sensor address",
        "context": "",
        "term_plural": "",
        "reference": "",
        "comment": "",
        "fuzzy": 0
    },
    {
        "term": "opc_multi_sense_direction:in_transponder_address",
        "definition": "In transponder address (Bl\u00fccher GBM16XN)",
        "context": "",
        "term_plural": "",
        "reference": "",
        "comment": "",
        "fuzzy": 0
    },
    {
        "term": "opc_multi_sense_direction:none",
        "definition": "None",
        "context": "",
        "term_plural": "",
        "reference": "",
        "comment": "",
        "fuzzy": 0
    },
    {
        "term": "output_action:none",
        "definition": "None",
        "context": "",
        "term_plural": "",
        "reference": "",
        "comment": "",
        "fuzzy": 0
    },
    {
        "term": "output_action:off",
        "definition": "Off",
        "context": "",
        "term_plural": "",
        "reference": "",
        "comment": "",
        "fuzzy": 0
    },
    {
        "term": "output_action:on",
        "definition": "On",
        "context": "",
        "term_plural": "",
        "reference": "",
        "comment": "",
        "fuzzy": 0
    },
    {
        "term": "output_action:pulse",
        "definition": "Pulse",
        "context": "",
        "term_plural": "",
        "reference": "",
        "comment": "",
        "fuzzy": 0
    },
    {
        "term": "output_list:bus",
        "definition": "Bus",
        "context": "",
        "term_plural": "",
        "reference": "",
        "comment": "",
        "fuzzy": 0
    },
    {
        "term": "output_map.decoupler:key",
        "definition": "State",
        "context": "",
        "term_plural": "",
        "reference": "",
        "comment": "",
        "fuzzy": 0
    },
    {
        "term": "output_map.signal:key",
        "definition": "Aspect",
        "context": "",
        "term_plural": "",
        "reference": "",
        "comment": "",
        "fuzzy": 0
    },
    {
        "term": "output_map.turnout:key",
        "definition": "Position",
        "context": "",
        "term_plural": "",
        "reference": "",
        "comment": "",
        "fuzzy": 0
    },
    {
        "term": "output_map:use",
        "definition": "Use",
        "context": "",
        "term_plural": "",
        "reference": "",
        "comment": "",
        "fuzzy": 0
    },
    {
        "term": "pcap_output:file",
        "definition": "File",
        "context": "",
        "term_plural": "",
        "reference": "",
        "comment": "",
        "fuzzy": 0
    },
    {
        "term": "pcap_output:pipe",
        "definition": "Pipe",
        "context": "",
        "term_plural": "",
        "reference": "",
        "comment": "",
        "fuzzy": 0
    },
    {
        "term": "qtapp.connect_dialog:connect",
        "definition": "Connect",
        "context": "",
        "term_plural": "",
        "reference": "",
        "comment": "",
        "fuzzy": 0
    },
    {
        "term": "qtapp.connect_dialog:connect_to_server",
        "definition": "Connect to server",
        "context": "",
        "term_plural": "",
        "reference": "",
        "comment": "",
        "fuzzy": 0
    },
    {
        "term": "qtapp.connect_dialog:connected",
        "definition": "Connected",
        "context": "",
        "term_plural": "",
        "reference": "",
        "comment": "",
        "fuzzy": 0
    },
    {
        "term": "qtapp.connect_dialog:connecting",
        "definition": "Connecting",
        "context": "",
        "term_plural": "",
        "reference": "",
        "comment": "",
        "fuzzy": 0
    },
    {
        "term": "qtapp.connect_dialog:password",
        "definition": "Password",
        "context": "",
        "term_plural": "",
        "reference": "",
        "comment": "",
        "fuzzy": 0
    },
    {
        "term": "qtapp.connect_dialog:server",
        "definition": "Server",
        "context": "",
        "term_plural": "",
        "reference": "",
        "comment": "",
        "fuzzy": 0
    },
    {
        "term": "qtapp.connect_dialog:username",
        "definition": "Username",
        "context": "",
        "term_plural": "",
        "reference": "",
        "comment": "",
        "fuzzy": 0
    },
    {
        "term": "qtapp.error:cant_read_from_file_x",
        "definition": "Can't read from file: %1",
        "context": "",
        "term_plural": "",
        "reference": "",
        "comment": "",
        "fuzzy": 0
    },
    {
        "term": "qtapp.error:cant_write_to_file_x",
        "definition": "Can't write to file: %1",
        "context": "",
        "term_plural": "",
        "reference": "",
        "comment": "",
        "fuzzy": 0
    },
    {
        "term": "qtapp.error:server_error_x",
        "definition": "Server error %1",
        "context": "",
        "term_plural": "",
        "reference": "",
        "comment": "",
        "fuzzy": 0
    },
    {
        "term": "qtapp.mainmenu:about",
        "definition": "About",
        "context": "",
        "term_plural": "",
        "reference": "",
        "comment": "",
        "fuzzy": 0
    },
    {
        "term": "qtapp.mainmenu:close_world",
        "definition": "Close world",
        "context": "",
        "term_plural": "",
        "reference": "",
        "comment": "",
        "fuzzy": 0
    },
    {
        "term": "qtapp.mainmenu:connect_to_server",
        "definition": "Connect to server",
        "context": "",
        "term_plural": "",
        "reference": "",
        "comment": "",
        "fuzzy": 0
    },
    {
        "term": "qtapp.mainmenu:connection",
        "definition": "Connection",
        "context": "",
        "term_plural": "",
        "reference": "",
        "comment": "",
        "fuzzy": 0
    },
    {
        "term": "qtapp.mainmenu:disconnect_from_server",
        "definition": "Disconnect from server",
        "context": "",
        "term_plural": "",
        "reference": "",
        "comment": "",
        "fuzzy": 0
    },
    {
        "term": "qtapp.mainmenu:export_world",
        "definition": "Export world",
        "context": "",
        "term_plural": "",
        "reference": "",
        "comment": "",
        "fuzzy": 0
    },
    {
        "term": "qtapp.mainmenu:file",
        "definition": "File",
        "context": "",
        "term_plural": "",
        "reference": "",
        "comment": "",
        "fuzzy": 0
    },
    {
        "term": "qtapp.mainmenu:fullscreen",
        "definition": "Fullscreen",
        "context": "",
        "term_plural": "",
        "reference": "",
        "comment": "",
        "fuzzy": 0
    },
    {
        "term": "qtapp.mainmenu:hardware",
        "definition": "Hardware",
        "context": "",
        "term_plural": "",
        "reference": "",
        "comment": "",
        "fuzzy": 0
    },
    {
        "term": "qtapp.mainmenu:help",
        "definition": "Help",
        "context": "",
        "term_plural": "",
        "reference": "",
        "comment": "",
        "fuzzy": 0
    },
    {
        "term": "qtapp.mainmenu:import_world",
        "definition": "Import world",
        "context": "",
        "term_plural": "",
        "reference": "",
        "comment": "",
        "fuzzy": 0
    },
    {
        "term": "qtapp.mainmenu:load_world",
        "definition": "Load world",
        "context": "",
        "term_plural": "",
        "reference": "",
        "comment": "",
        "fuzzy": 0
    },
    {
        "term": "qtapp.mainmenu:new_world",
        "definition": "New world",
        "context": "",
        "term_plural": "",
        "reference": "",
        "comment": "",
        "fuzzy": 0
    },
    {
        "term": "qtapp.mainmenu:objects",
        "definition": "Objects",
        "context": "",
        "term_plural": "",
        "reference": "",
        "comment": "",
        "fuzzy": 0
    },
    {
        "term": "qtapp.mainmenu:power",
        "definition": "Power",
        "context": "",
        "term_plural": "",
        "reference": "",
        "comment": "",
        "fuzzy": 0
    },
    {
        "term": "qtapp.mainmenu:programming",
        "definition": "Programming",
        "context": "",
        "term_plural": "",
        "reference": "",
        "comment": "",
        "fuzzy": 0
    },
    {
        "term": "qtapp.mainmenu:quit",
        "definition": "Quit",
        "context": "",
        "term_plural": "",
        "reference": "",
        "comment": "",
        "fuzzy": 0
    },
    {
        "term": "qtapp.mainmenu:restart_server",
        "definition": "Restart server",
        "context": "",
        "term_plural": "",
        "reference": "",
        "comment": "",
        "fuzzy": 0
    },
    {
        "term": "qtapp.mainmenu:restart_server_question",
        "definition": "Are you sure you want to restart the server?",
        "context": "",
        "term_plural": "",
        "reference": "",
        "comment": "",
        "fuzzy": 0
    },
    {
        "term": "qtapp.mainmenu:save_world",
        "definition": "Save world",
        "context": "",
        "term_plural": "",
        "reference": "",
        "comment": "",
        "fuzzy": 0
    },
    {
        "term": "qtapp.mainmenu:server",
        "definition": "Server",
        "context": "",
        "term_plural": "",
        "reference": "",
        "comment": "",
        "fuzzy": 0
    },
    {
        "term": "qtapp.mainmenu:server_log",
        "definition": "Server log",
        "context": "",
        "term_plural": "",
        "reference": "",
        "comment": "",
        "fuzzy": 0
    },
    {
        "term": "qtapp.mainmenu:server_settings",
        "definition": "Server settings",
        "context": "",
        "term_plural": "",
        "reference": "",
        "comment": "",
        "fuzzy": 0
    },
    {
        "term": "qtapp.mainmenu:settings",
        "definition": "Settings",
        "context": "",
        "term_plural": "",
        "reference": "",
        "comment": "",
        "fuzzy": 0
    },
    {
        "term": "qtapp.mainmenu:shutdown_server",
        "definition": "Shutdown server",
        "context": "",
        "term_plural": "",
        "reference": "",
        "comment": "",
        "fuzzy": 0
    },
    {
        "term": "qtapp.mainmenu:shutdown_server_question",
        "definition": "Are you sure you want to shutdown the server?",
        "context": "",
        "term_plural": "",
        "reference": "",
        "comment": "",
        "fuzzy": 0
    },
    {
        "term": "qtapp.mainmenu:toolbar",
        "definition": "Toolbar",
        "context": "",
        "term_plural": "",
        "reference": "",
        "comment": "",
        "fuzzy": 0
    },
    {
        "term": "qtapp.mainmenu:tools",
        "definition": "Tools",
        "context": "",
        "term_plural": "",
        "reference": "",
        "comment": "",
        "fuzzy": 0
    },
    {
        "term": "qtapp.mainmenu:view",
        "definition": "View",
        "context": "",
        "term_plural": "",
        "reference": "",
        "comment": "",
        "fuzzy": 0
    },
    {
        "term": "qtapp.mainmenu:world",
        "definition": "World",
        "context": "",
        "term_plural": "",
        "reference": "",
        "comment": "",
        "fuzzy": 0
    },
    {
        "term": "qtapp.mainmenu:world_properties",
        "definition": "World properties",
        "context": "",
        "term_plural": "",
        "reference": "",
        "comment": "",
        "fuzzy": 0
    },
    {
        "term": "qtapp.message_box:no",
        "definition": "No",
        "context": "",
        "term_plural": "",
        "reference": "",
        "comment": "",
        "fuzzy": 0
    },
    {
        "term": "qtapp.message_box:yes",
        "definition": "Yes",
        "context": "",
        "term_plural": "",
        "reference": "",
        "comment": "",
        "fuzzy": 0
    },
    {
        "term": "qtapp.object_select_list_dialog:cancel",
        "definition": "Cancel",
        "context": "",
        "term_plural": "",
        "reference": "",
        "comment": "",
        "fuzzy": 0
    },
    {
        "term": "qtapp.object_select_list_dialog:ok",
        "definition": "Ok",
        "context": "",
        "term_plural": "",
        "reference": "",
        "comment": "",
        "fuzzy": 0
    },
    {
        "term": "qtapp.object_select_list_dialog:select_object",
        "definition": "Select object",
        "context": "",
        "term_plural": "",
        "reference": "",
        "comment": "",
        "fuzzy": 0
    },
    {
        "term": "qtapp.settings.board:color_scheme",
        "definition": "Color scheme",
        "context": "",
        "term_plural": "",
        "reference": "",
        "comment": "",
        "fuzzy": 0
    },
    {
        "term": "qtapp.settings.board:show_block_sensor_states",
        "definition": "Show block sensor states",
        "context": "",
        "term_plural": "",
        "reference": "",
        "comment": "",
        "fuzzy": 0
    },
    {
        "term": "qtapp.settings.board:turnout_draw_state",
        "definition": "Draw turnout state",
        "context": "",
        "term_plural": "",
        "reference": "",
        "comment": "",
        "fuzzy": 0
    },
    {
        "term": "qtapp.settings.developer:dont_load_fallback_language",
        "definition": "Don't load fallback language",
        "context": "",
        "term_plural": "",
        "reference": "",
        "comment": "",
        "fuzzy": 0
    },
    {
        "term": "qtapp.settings.developer:log_missing_strings",
        "definition": "Log missing translations",
        "context": "",
        "term_plural": "",
        "reference": "",
        "comment": "",
        "fuzzy": 0
    },
    {
        "term": "qtapp.settings.developer:log_missing_strings_dir",
        "definition": "Missing translations log directory",
        "context": "",
        "term_plural": "",
        "reference": "",
        "comment": "",
        "fuzzy": 0
    },
    {
        "term": "qtapp.settings.general:language",
        "definition": "Language",
        "context": "",
        "term_plural": "",
        "reference": "",
        "comment": "",
        "fuzzy": 0
    },
    {
        "term": "qtapp.settings.statusbar:show_clock",
        "definition": "Show clock",
        "context": "",
        "term_plural": "",
        "reference": "",
        "comment": "",
        "fuzzy": 0
    },
    {
        "term": "qtapp.settings.statusbar:show_statuses",
        "definition": "Show statuses",
        "context": "",
        "term_plural": "",
        "reference": "",
        "comment": "",
        "fuzzy": 0
    },
    {
        "term": "qtapp.settings:board",
        "definition": "Board",
        "context": "",
        "term_plural": "",
        "reference": "",
        "comment": "",
        "fuzzy": 0
    },
    {
        "term": "qtapp.settings:developer",
        "definition": "Developer",
        "context": "",
        "term_plural": "",
        "reference": "",
        "comment": "",
        "fuzzy": 0
    },
    {
        "term": "qtapp.settings:general",
        "definition": "General",
        "context": "",
        "term_plural": "",
        "reference": "",
        "comment": "",
        "fuzzy": 0
    },
    {
        "term": "qtapp.settings:statusbar",
        "definition": "Status bar",
        "context": "",
        "term_plural": "",
        "reference": "",
        "comment": "",
        "fuzzy": 0
    },
    {
        "term": "qtapp.world_list_dialog:cancel",
        "definition": "Cancel",
        "context": "",
        "term_plural": "",
        "reference": "",
        "comment": "",
        "fuzzy": 0
    },
    {
        "term": "qtapp.world_list_dialog:load",
        "definition": "Load",
        "context": "",
        "term_plural": "",
        "reference": "",
        "comment": "",
        "fuzzy": 0
    },
    {
        "term": "qtapp.world_list_dialog:world_list",
        "definition": "World list",
        "context": "",
        "term_plural": "",
        "reference": "",
        "comment": "",
        "fuzzy": 0
    },
    {
        "term": "qtapp:board_properties",
        "definition": "Board properties",
        "context": "",
        "term_plural": "",
        "reference": "",
        "comment": "",
        "fuzzy": 0
    },
    {
        "term": "qtapp:export_world_failed",
        "definition": "Export world failed",
        "context": "",
        "term_plural": "",
        "reference": "",
        "comment": "",
        "fuzzy": 0
    },
    {
        "term": "qtapp:grid",
        "definition": "Grid",
        "context": "",
        "term_plural": "",
        "reference": "",
        "comment": "",
        "fuzzy": 0
    },
    {
        "term": "qtapp:grid_dot",
        "definition": "Dot",
        "context": "",
        "term_plural": "",
        "reference": "",
        "comment": "",
        "fuzzy": 0
    },
    {
        "term": "qtapp:grid_line",
        "definition": "Line",
        "context": "",
        "term_plural": "",
        "reference": "",
        "comment": "",
        "fuzzy": 0
    },
    {
        "term": "qtapp:grid_none",
        "definition": "None",
        "context": "",
        "term_plural": "",
        "reference": "",
        "comment": "",
        "fuzzy": 0
    },
    {
        "term": "qtapp:import_world_failed",
        "definition": "Import world failed",
        "context": "",
        "term_plural": "",
        "reference": "",
        "comment": "",
        "fuzzy": 0
    },
    {
        "term": "qtapp:next",
        "definition": "Next",
        "context": "",
        "term_plural": "",
        "reference": "",
        "comment": "",
        "fuzzy": 0
    },
    {
        "term": "qtapp:previous",
        "definition": "Previous",
        "context": "",
        "term_plural": "",
        "reference": "",
        "comment": "",
        "fuzzy": 0
    },
    {
        "term": "qtapp:toggle_mute",
        "definition": "Toggle mute",
        "context": "",
        "term_plural": "",
        "reference": "",
        "comment": "",
        "fuzzy": 0
    },
    {
        "term": "qtapp:toggle_offline_online",
        "definition": "Toggle connection",
        "context": "",
        "term_plural": "",
        "reference": "",
        "comment": "",
        "fuzzy": 0
    },
    {
        "term": "qtapp:toggle_power",
        "definition": "Toggle power",
        "context": "",
        "term_plural": "",
        "reference": "",
        "comment": "",
        "fuzzy": 0
    },
    {
        "term": "qtapp:toggle_smoke",
        "definition": "Toggle smoke",
        "context": "",
        "term_plural": "",
        "reference": "",
        "comment": "",
        "fuzzy": 0
    },
    {
        "term": "qtapp:traintastic_world",
        "definition": "Traintastic world",
        "context": "",
        "term_plural": "",
        "reference": "",
        "comment": "",
        "fuzzy": 0
    },
    {
        "term": "qtapp:zoom_in",
        "definition": "Zoom in",
        "context": "",
        "term_plural": "",
        "reference": "",
        "comment": "",
        "fuzzy": 0
    },
    {
        "term": "qtapp:zoom_out",
        "definition": "Zoom out",
        "context": "",
        "term_plural": "",
        "reference": "",
        "comment": "",
        "fuzzy": 0
    },
    {
        "term": "rail_vehicle_list:type",
        "definition": "Type",
        "context": "",
        "term_plural": "",
        "reference": "",
        "comment": "",
        "fuzzy": 0
    },
    {
        "term": "sensor_type:reed_switch",
        "definition": "Reed switch",
        "context": "",
        "term_plural": "",
        "reference": "",
        "comment": "",
        "fuzzy": 0
    },
    {
        "term": "serial:baudrate",
        "definition": "Baudrate",
        "context": "",
        "term_plural": "",
        "reference": "",
        "comment": "",
        "fuzzy": 0
    },
    {
        "term": "serial:device",
        "definition": "Device",
        "context": "",
        "term_plural": "",
        "reference": "",
        "comment": "",
        "fuzzy": 0
    },
    {
        "term": "serial:flow_control",
        "definition": "Flow control",
        "context": "",
        "term_plural": "",
        "reference": "",
        "comment": "",
        "fuzzy": 0
    },
    {
        "term": "serial:port",
        "definition": "Port",
        "context": "",
        "term_plural": "",
        "reference": "",
        "comment": "",
        "fuzzy": 0
    },
    {
        "term": "serial_flow_control:hardware",
        "definition": "Hardware",
        "context": "",
        "term_plural": "",
        "reference": "",
        "comment": "",
        "fuzzy": 0
    },
    {
        "term": "serial_flow_control:none",
        "definition": "None",
        "context": "",
        "term_plural": "",
        "reference": "",
        "comment": "",
        "fuzzy": 0
    },
    {
        "term": "server_log:code",
        "definition": "Code",
        "context": "",
        "term_plural": "",
        "reference": "",
        "comment": "",
        "fuzzy": 0
    },
    {
        "term": "server_log:message",
        "definition": "Message",
        "context": "",
        "term_plural": "",
        "reference": "",
        "comment": "",
        "fuzzy": 0
    },
    {
        "term": "server_log:object",
        "definition": "Object",
        "context": "",
        "term_plural": "",
        "reference": "",
        "comment": "",
        "fuzzy": 0
    },
    {
        "term": "server_log:time",
        "definition": "Time",
        "context": "",
        "term_plural": "",
        "reference": "",
        "comment": "",
        "fuzzy": 0
    },
    {
        "term": "settings:allow_client_server_restart",
        "definition": "Allow client server restart",
        "context": "",
        "term_plural": "",
        "reference": "",
        "comment": "",
        "fuzzy": 0
    },
    {
        "term": "settings:allow_client_server_shutdown",
        "definition": "Allow client server shutdown",
        "context": "",
        "term_plural": "",
        "reference": "",
        "comment": "",
        "fuzzy": 0
    },
    {
        "term": "settings:auto_save_world_on_exit",
        "definition": "Auto save world on exit",
        "context": "",
        "term_plural": "",
        "reference": "",
        "comment": "",
        "fuzzy": 0
    },
    {
        "term": "settings:discoverable",
        "definition": "Discoverable",
        "context": "",
        "term_plural": "",
        "reference": "",
        "comment": "",
        "fuzzy": 0
    },
    {
        "term": "settings:enable_file_logger",
        "definition": "Enable file logger",
        "context": "",
        "term_plural": "",
        "reference": "",
        "comment": "",
        "fuzzy": 0
    },
    {
        "term": "settings:localhost_only",
        "definition": "Localhost only",
        "context": "",
        "term_plural": "",
        "reference": "",
        "comment": "",
        "fuzzy": 0
    },
    {
        "term": "settings:memory_logger_size",
        "definition": "Memory logger size",
        "context": "",
        "term_plural": "",
        "reference": "",
        "comment": "",
        "fuzzy": 0
    },
    {
        "term": "settings:port",
        "definition": "Port",
        "context": "",
        "term_plural": "",
        "reference": "",
        "comment": "",
        "fuzzy": 0
    },
    {
        "term": "settings:save_world_uncompressed",
        "definition": "Save world uncompressed",
        "context": "",
        "term_plural": "",
        "reference": "",
        "comment": "",
        "fuzzy": 0
    },
    {
        "term": "signal_aspect:proceed",
        "definition": "Proceed",
        "context": "",
        "term_plural": "",
        "reference": "",
        "comment": "",
        "fuzzy": 0
    },
    {
        "term": "signal_aspect:proceed_reduced_speed",
        "definition": "Proceed, reduced speed",
        "context": "",
        "term_plural": "",
        "reference": "",
        "comment": "",
        "fuzzy": 0
    },
    {
        "term": "signal_aspect:stop",
        "definition": "Stop",
        "context": "",
        "term_plural": "",
        "reference": "",
        "comment": "",
        "fuzzy": 0
    },
    {
        "term": "throttle_object_list:throttle",
        "definition": "Throttle",
        "context": "",
        "term_plural": "",
        "reference": "",
        "comment": "",
        "fuzzy": 0
    },
    {
        "term": "train:active",
        "definition": "Active",
        "context": "",
        "term_plural": "",
        "reference": "",
        "comment": "",
        "fuzzy": 0
    },
    {
        "term": "train:block",
        "definition": "Block",
        "context": "",
        "term_plural": "",
        "reference": "",
        "comment": "",
        "fuzzy": 0
    },
    {
        "term": "train:lob",
        "definition": "Length over buffers",
        "context": "",
        "term_plural": "",
        "reference": "",
        "comment": "",
        "fuzzy": 0
    },
    {
        "term": "train:mode",
        "definition": "Mode",
        "context": "",
        "term_plural": "",
        "reference": "",
        "comment": "",
        "fuzzy": 0
    },
    {
        "term": "train:override_length",
        "definition": "Override length",
        "context": "",
        "term_plural": "",
        "reference": "",
        "comment": "",
        "fuzzy": 0
    },
    {
        "term": "train:override_weight",
        "definition": "Override weight",
        "context": "",
        "term_plural": "",
        "reference": "",
        "comment": "",
        "fuzzy": 0
    },
    {
        "term": "train:speed_max",
        "definition": "Maximum speed",
        "context": "",
        "term_plural": "",
        "reference": "",
        "comment": "",
        "fuzzy": 0
    },
    {
        "term": "train:vehicles",
        "definition": "Vehicles",
        "context": "",
        "term_plural": "",
        "reference": "",
        "comment": "",
        "fuzzy": 0
    },
    {
        "term": "train:weight",
        "definition": "Weight",
        "context": "",
        "term_plural": "",
        "reference": "",
        "comment": "",
        "fuzzy": 0
    },
    {
        "term": "traintastic_diy_interface_type:serial",
        "definition": "Serial",
        "context": "",
        "term_plural": "",
        "reference": "",
        "comment": "",
        "fuzzy": 0
    },
    {
        "term": "traintastic_diy_settings:debug_log_heartbeat",
        "definition": "Log heartbeat communication",
        "context": "",
        "term_plural": "",
        "reference": "",
        "comment": "",
        "fuzzy": 0
    },
    {
        "term": "traintastic_diy_settings:heartbeat_timeout",
        "definition": "Heartbeat timeout",
        "context": "",
        "term_plural": "",
        "reference": "",
        "comment": "",
        "fuzzy": 0
    },
    {
        "term": "turnout_position:left",
        "definition": "Left",
        "context": "",
        "term_plural": "",
        "reference": "",
        "comment": "",
        "fuzzy": 0
    },
    {
        "term": "turnout_position:right",
        "definition": "Right",
        "context": "",
        "term_plural": "",
        "reference": "",
        "comment": "",
        "fuzzy": 0
    },
    {
        "term": "turnout_position:straight",
        "definition": "Straight",
        "context": "",
        "term_plural": "",
        "reference": "",
        "comment": "",
        "fuzzy": 0
    },
    {
        "term": "vehicle.rail.freight_wagon:cargo_weight",
        "definition": "Cargo weight",
        "context": "",
        "term_plural": "",
        "reference": "",
        "comment": "",
        "fuzzy": 0
    },
    {
        "term": "vehicle.rail.tank_wagon:cargo_volume",
        "definition": "Cargo volume",
        "context": "",
        "term_plural": "",
        "reference": "",
        "comment": "",
        "fuzzy": 0
    },
    {
        "term": "vehicle.rail:cargo_capacity",
        "definition": "Cargo capacity",
        "context": "",
        "term_plural": "",
        "reference": "",
        "comment": "",
        "fuzzy": 0
    },
    {
        "term": "vehicle.rail:cargo_loaded",
        "definition": "Cargo loaded",
        "context": "",
        "term_plural": "",
        "reference": "",
        "comment": "",
        "fuzzy": 0
    },
    {
        "term": "vehicle.rail:decoder",
        "definition": "Decoder",
        "context": "",
        "term_plural": "",
        "reference": "",
        "comment": "",
        "fuzzy": 0
    },
    {
        "term": "vehicle.rail:lob",
        "definition": "LOB",
        "context": "",
        "term_plural": "",
        "reference": "",
        "comment": "",
        "fuzzy": 0
    },
    {
        "term": "vehicle.rail:power",
        "definition": "Power",
        "context": "",
        "term_plural": "",
        "reference": "",
        "comment": "",
        "fuzzy": 0
    },
    {
        "term": "vehicle.rail:speed_max",
        "definition": "Maximum speed",
        "context": "",
        "term_plural": "",
        "reference": "",
        "comment": "",
        "fuzzy": 0
    },
    {
        "term": "vehicle.rail:total_weight",
        "definition": "Total weight",
        "context": "",
        "term_plural": "",
        "reference": "",
        "comment": "",
        "fuzzy": 0
    },
    {
        "term": "vehicle.rail:train",
        "definition": "Train",
        "context": "",
        "term_plural": "",
        "reference": "",
        "comment": "",
        "fuzzy": 0
    },
    {
        "term": "vehicle.rail:weight",
        "definition": "Weight",
        "context": "",
        "term_plural": "",
        "reference": "",
        "comment": "",
        "fuzzy": 0
    },
    {
        "term": "world:boards",
        "definition": "Boards",
        "context": "",
        "term_plural": "",
        "reference": "",
        "comment": "",
        "fuzzy": 0
    },
    {
        "term": "world:clock",
        "definition": "Clock",
        "context": "",
        "term_plural": "",
        "reference": "",
        "comment": "",
        "fuzzy": 0
    },
    {
        "term": "world:decoders",
        "definition": "Decoders",
        "context": "",
        "term_plural": "",
        "reference": "",
        "comment": "",
        "fuzzy": 0
    },
    {
        "term": "world:edit",
        "definition": "Edit world",
        "context": "",
        "term_plural": "",
        "reference": "",
        "comment": "",
        "fuzzy": 0
    },
    {
        "term": "world:inputs",
        "definition": "Inputs",
        "context": "",
        "term_plural": "",
        "reference": "",
        "comment": "",
        "fuzzy": 0
    },
    {
        "term": "world:interfaces",
        "definition": "Interfaces",
        "context": "",
        "term_plural": "",
        "reference": "",
        "comment": "",
        "fuzzy": 0
    },
    {
        "term": "world:lua_scripts",
        "definition": "Lua scripts",
        "context": "",
        "term_plural": "",
        "reference": "",
        "comment": "",
        "fuzzy": 0
    },
    {
        "term": "world:mute",
        "definition": "Mute",
        "context": "",
        "term_plural": "",
        "reference": "",
        "comment": "",
        "fuzzy": 0
    },
    {
        "term": "world:no_smoke",
        "definition": "No smoke",
        "context": "",
        "term_plural": "",
        "reference": "",
        "comment": "",
        "fuzzy": 0
    },
    {
        "term": "world:offline",
        "definition": "Disconnect",
        "context": "",
        "term_plural": "",
        "reference": "",
        "comment": "",
        "fuzzy": 0
    },
    {
        "term": "world:online",
        "definition": "Connect",
        "context": "",
        "term_plural": "",
        "reference": "",
        "comment": "",
        "fuzzy": 0
    },
    {
        "term": "world:outputs",
        "definition": "Outputs",
        "context": "",
        "term_plural": "",
        "reference": "",
        "comment": "",
        "fuzzy": 0
    },
    {
        "term": "world:power_off",
        "definition": "Power off",
        "context": "",
        "term_plural": "",
        "reference": "",
        "comment": "",
        "fuzzy": 0
    },
    {
        "term": "world:power_on",
        "definition": "Power on",
        "context": "",
        "term_plural": "",
        "reference": "",
        "comment": "",
        "fuzzy": 0
    },
    {
        "term": "world:rail_vehicles",
        "definition": "Rail vehicles",
        "context": "",
        "term_plural": "",
        "reference": "",
        "comment": "",
        "fuzzy": 0
    },
    {
        "term": "world:run",
        "definition": "Run",
        "context": "",
        "term_plural": "",
        "reference": "",
        "comment": "",
        "fuzzy": 0
    },
    {
        "term": "world:scale",
        "definition": "Scale",
        "context": "",
        "term_plural": "",
        "reference": "",
        "comment": "",
        "fuzzy": 0
    },
    {
        "term": "world:scale_ratio",
        "definition": "Scale ratio",
        "context": "",
        "term_plural": "",
        "reference": "",
        "comment": "",
        "fuzzy": 0
    },
    {
        "term": "world:simulation",
        "definition": "Simulation",
        "context": "",
        "term_plural": "",
        "reference": "",
        "comment": "",
        "fuzzy": 0
    },
    {
        "term": "world:stop",
        "definition": "Stop",
        "context": "",
        "term_plural": "",
        "reference": "",
        "comment": "",
        "fuzzy": 0
    },
    {
        "term": "world:trains",
        "definition": "Trains",
        "context": "",
        "term_plural": "",
        "reference": "",
        "comment": "",
        "fuzzy": 0
    },
    {
        "term": "world:uuid",
        "definition": "UUID",
        "context": "",
        "term_plural": "",
        "reference": "",
        "comment": "",
        "fuzzy": 0
    },
    {
        "term": "world_scale:custom",
        "definition": "Custom",
        "context": "",
        "term_plural": "",
        "reference": "",
        "comment": "",
        "fuzzy": 0
    },
    {
        "term": "xpressnet_command_station:custom",
        "definition": "Custom",
        "context": "",
        "term_plural": "",
        "reference": "",
        "comment": "",
        "fuzzy": 0
    },
    {
        "term": "xpressnet_interface_type:network",
        "definition": "Network",
        "context": "",
        "term_plural": "",
        "reference": "",
        "comment": "",
        "fuzzy": 0
    },
    {
        "term": "xpressnet_interface_type:serial",
        "definition": "Serial",
        "context": "",
        "term_plural": "",
        "reference": "",
        "comment": "",
        "fuzzy": 0
    },
    {
        "term": "xpressnet_serial_interface_type:custom",
        "definition": "Custom",
        "context": "",
        "term_plural": "",
        "reference": "",
        "comment": "",
        "fuzzy": 0
    },
    {
        "term": "xpressnet_settings:use_emergency_stop_locomotive_command",
        "definition": "Use short emergency stop locomotive command",
        "context": "",
        "term_plural": "",
        "reference": "",
        "comment": "",
        "fuzzy": 0
    },
    {
        "term": "xpressnet_settings:use_roco_f13_f20_command",
        "definition": "Use Roco F13-F20 command",
        "context": "",
        "term_plural": "",
        "reference": "",
        "comment": "",
        "fuzzy": 0
    },
    {
        "term": "z21_channel:rbus",
        "definition": "R-Bus",
        "context": "",
        "term_plural": "",
        "reference": "",
        "comment": "",
        "fuzzy": 0
    },
    {
        "term": "z21_settings.server:allow_emergency_stop",
        "definition": "Allow emergency stop",
        "context": "",
        "term_plural": "",
        "reference": "",
        "comment": "",
        "fuzzy": 0
    },
    {
        "term": "z21_settings.server:allow_track_power_off",
        "definition": "Allow power off",
        "context": "",
        "term_plural": "",
        "reference": "",
        "comment": "",
        "fuzzy": 0
    },
    {
        "term": "z21_settings.server:allow_track_power_on_release_emergency_stop",
        "definition": "Allow power on/emergency stop release",
        "context": "",
        "term_plural": "",
        "reference": "",
        "comment": "",
        "fuzzy": 0
    },
    {
        "term": "train_mode:manual_protected",
        "definition": "Manual (protected)",
        "context": "",
        "term_plural": "",
        "reference": "",
        "comment": "",
        "fuzzy": 0
    },
    {
        "term": "train_mode:manual_unprotected",
        "definition": "Manual (unprotected)",
        "context": "",
        "term_plural": "",
        "reference": "",
        "comment": "",
        "fuzzy": 0
    },
    {
        "term": "train_mode:automatic",
        "definition": "Automatic",
        "context": "",
        "term_plural": "",
        "reference": "",
        "comment": "",
        "fuzzy": 0
    },
    {
        "term": "list.train_vehicle:move",
        "definition": "Move",
        "context": "",
        "term_plural": "",
        "reference": "",
        "comment": "",
        "fuzzy": 0
    },
    {
        "term": "protocol.loconet:command_station",
        "definition": "Command station",
        "context": "",
        "term_plural": "",
        "reference": "",
        "comment": "",
        "fuzzy": 0
    },
    {
        "term": "settings:select_folder",
        "definition": "Select folder",
        "context": "",
        "term_plural": "",
        "reference": "",
        "comment": "",
        "fuzzy": 0
    },
    {
        "term": "loconet_settings:listen_only",
        "definition": "Listen only",
        "context": "",
        "term_plural": "",
        "reference": "",
        "comment": "",
        "fuzzy": 0
    },
    {
        "term": "message:N2006",
        "definition": "Listen only mode: activated",
        "context": "",
        "term_plural": "",
        "reference": "",
        "comment": "",
        "fuzzy": 0
    },
    {
        "term": "message:N2007",
        "definition": "Listen only mode: deactivated",
        "context": "",
        "term_plural": "",
        "reference": "",
        "comment": "",
        "fuzzy": 0
    },
    {
        "term": "status.lua:x_running",
        "definition": "%1 running",
        "context": "",
        "term_plural": "",
        "reference": "",
        "comment": "",
        "fuzzy": 0
    },
    {
        "term": "status.lua:x_in_error",
        "definition": "%1 in error",
        "context": "",
        "term_plural": "",
        "reference": "",
        "comment": "",
        "fuzzy": 0
    },
    {
        "term": "message:F1008",
        "definition": "Eventloop crashed (%1)",
        "context": "",
        "term_plural": "",
        "reference": "",
        "comment": "",
        "fuzzy": 0
    },
    {
        "term": "qtapp.settings:restart_required",
        "definition": "Restart required",
        "context": "",
        "term_plural": "",
        "reference": "",
        "comment": "",
        "fuzzy": 0
    },
    {
        "term": "qtapp.settings.general:language_changed_restart_required",
        "definition": "Traintastic client must be restarted for the language change to take effect.",
        "context": "",
        "term_plural": "",
        "reference": "",
        "comment": "",
        "fuzzy": 0
    },
    {
        "term": "traintastic_diy_interface_type:network_tcp",
        "definition": "Network (TCP)",
        "context": "",
        "term_plural": "",
        "reference": "",
        "comment": "",
        "fuzzy": 0
    },
    {
        "term": "decoder_protocol:dcc_short",
        "definition": "DCC (Short address)",
        "context": "",
        "term_plural": "",
        "reference": "",
        "comment": "",
        "fuzzy": 0
    },
    {
        "term": "decoder_protocol:dcc_long",
        "definition": "DCC (Long address)",
        "context": "",
        "term_plural": "",
        "reference": "",
        "comment": "",
        "fuzzy": 0
    },
    {
        "term": "decoder_protocol:motorola",
        "definition": "Motorola",
        "context": "",
        "term_plural": "",
        "reference": "",
        "comment": "",
        "fuzzy": 0
    },
    {
        "term": "decoder_protocol:selectrix",
        "definition": "Selectrix",
        "context": "",
        "term_plural": "",
        "reference": "",
        "comment": "",
        "fuzzy": 0
    },
    {
        "term": "marklin_can_interface_type:network_tcp",
        "definition": "Network (TCP)",
        "context": "",
        "term_plural": "",
        "reference": "",
        "comment": "",
        "fuzzy": 0
    },
    {
        "term": "marklin_can_interface_type:network_udp",
        "definition": "Network (UDP)",
        "context": "",
        "term_plural": "",
        "reference": "",
        "comment": "",
        "fuzzy": 0
    },
    {
        "term": "message:E2022",
        "definition": "Socket create failed (%1)",
        "context": "",
        "term_plural": "",
        "reference": "",
        "comment": "",
        "fuzzy": 0
    },
    {
        "term": "message:E2023",
        "definition": "Socket ioctl failed (%1)",
        "context": "",
        "term_plural": "",
        "reference": "",
        "comment": "",
        "fuzzy": 0
    },
    {
        "term": "message:C2005",
        "definition": "SocketCAN is only available on Linux",
        "context": "",
        "term_plural": "",
        "reference": "",
        "comment": "",
        "fuzzy": 0
    },
    {
        "term": "marklin_can_interface_type:socket_can",
        "definition": "SocketCAN (Linux only)",
        "context": "",
        "term_plural": "",
        "reference": "",
        "comment": "",
        "fuzzy": 0
    },
    {
        "term": "interface.marklin_can:marklin_can_locomotive_list",
        "definition": "M\u00e4rklin CAN: Locomotive list",
        "context": "",
        "term_plural": "",
        "reference": "",
        "comment": "",
        "fuzzy": 0
    },
    {
        "term": "marklincan_settings:default_switch_time",
        "definition": "Default switch time",
        "context": "",
        "term_plural": "",
        "reference": "",
        "comment": "",
        "fuzzy": 0
    },
    {
        "term": "marklincan_settings:debug_config_stream",
        "definition": "Debug: Config stream",
        "context": "",
        "term_plural": "",
        "reference": "",
        "comment": "",
        "fuzzy": 0
    },
    {
        "term": "marklincan_settings:node_uid",
        "definition": "Node UID",
        "context": "",
        "term_plural": "",
        "reference": "",
        "comment": "",
        "fuzzy": 0
    },
    {
        "term": "marklincan_settings:node_serial_number",
        "definition": "Node serial number",
        "context": "",
        "term_plural": "",
        "reference": "",
        "comment": "",
        "fuzzy": 0
    },
    {
        "term": "marklin_can_locomotive_list:import_or_sync",
        "definition": "Import/sync",
        "context": "",
        "term_plural": "",
        "reference": "",
        "comment": "",
        "fuzzy": 0
    },
    {
        "term": "marklin_can_locomotive_list:import_or_sync_all",
        "definition": "Import/sync all",
        "context": "",
        "term_plural": "",
        "reference": "",
        "comment": "",
        "fuzzy": 0
    },
    {
        "term": "marklin_can_locomotive_list:reload",
        "definition": "Reload",
        "context": "",
        "term_plural": "",
        "reference": "",
        "comment": "",
        "fuzzy": 0
    },
    {
        "term": "interface.marklin_can:marklin_can_node_list",
        "definition": "M\u00e4rklin CAN: Node list",
        "context": "",
        "term_plural": "",
        "reference": "",
        "comment": "",
        "fuzzy": 0
    },
    {
        "term": "table_model.marklin_can_node_list:device_name",
        "definition": "Device name",
        "context": "",
        "term_plural": "",
        "reference": "",
        "comment": "",
        "fuzzy": 0
    },
    {
        "term": "table_model.marklin_can_node_list:article_number",
        "definition": "Article number",
        "context": "",
        "term_plural": "",
        "reference": "",
        "comment": "",
        "fuzzy": 0
    },
    {
        "term": "table_model.marklin_can_node_list:serial_number",
        "definition": "Serial number",
        "context": "",
        "term_plural": "",
        "reference": "",
        "comment": "",
        "fuzzy": 0
    },
    {
        "term": "table_model.marklin_can_node_list:software_version",
        "definition": "Software version",
        "context": "",
        "term_plural": "",
        "reference": "",
        "comment": "",
        "fuzzy": 0
    },
    {
        "term": "table_model.marklin_can_node_list:device_id",
        "definition": "Device Id",
        "context": "",
        "term_plural": "",
        "reference": "",
        "comment": "",
        "fuzzy": 0
    },
    {
        "term": "marklincan_settings:debug_status_data_config",
        "definition": "Debug: Status data config",
        "context": "",
        "term_plural": "",
        "reference": "",
        "comment": "",
        "fuzzy": 0
    },
    {
        "term": "message:E2024",
        "definition": "Unknown locomotive MFX UID: %1",
        "context": "",
        "term_plural": "",
        "reference": "",
        "comment": "",
        "fuzzy": 0
    },
    {
        "term": "message:W9001",
        "definition": "Execution took %1 us",
        "context": "",
        "term_plural": "",
        "reference": "",
        "comment": "",
        "fuzzy": 0
    },
    {
        "term": "message:E3001",
        "definition": "Can't delete rail vehicle when in active train",
        "context": "",
        "term_plural": "",
        "reference": "",
        "comment": "",
        "fuzzy": 0
    },
    {
        "term": "input_map_item.block:identification",
        "definition": "Identification",
        "context": "",
        "term_plural": "",
        "reference": "",
        "comment": "",
        "fuzzy": 0
    },
    {
        "term": "message:E3002",
        "definition": "Can't delete active train",
        "context": "",
        "term_plural": "",
        "reference": "",
        "comment": "",
        "fuzzy": 0
    },
    {
        "term": "message:C1014",
        "definition": "Invalid command",
        "context": "",
        "term_plural": "",
        "reference": "",
        "comment": "",
        "fuzzy": 0
    },
    {
        "term": "message:C1015",
        "definition": "Unknown object",
        "context": "",
        "term_plural": "",
        "reference": "",
        "comment": "",
        "fuzzy": 0
    },
    {
        "term": "message:C1016",
        "definition": "Unknown property",
        "context": "",
        "term_plural": "",
        "reference": "",
        "comment": "",
        "fuzzy": 0
    },
    {
        "term": "message:C1017",
        "definition": "Invalid indexes",
        "context": "",
        "term_plural": "",
        "reference": "",
        "comment": "",
        "fuzzy": 0
    },
    {
        "term": "message:C1018",
        "definition": "Exception: %1",
        "context": "",
        "term_plural": "",
        "reference": "",
        "comment": "",
        "fuzzy": 0
    },
    {
        "term": "message:C1019",
        "definition": "Object not a table",
        "context": "",
        "term_plural": "",
        "reference": "",
        "comment": "",
        "fuzzy": 0
    },
    {
        "term": "message:W3001",
        "definition": "NX button connected to two blocks",
        "context": "",
        "term_plural": "",
        "reference": "",
        "comment": "",
        "fuzzy": 0
    },
    {
        "term": "message:W3002",
        "definition": "NX button not connected to any block",
        "context": "",
        "term_plural": "",
        "reference": "",
        "comment": "",
        "fuzzy": 0
    },
    {
        "term": "auto_yes_no:auto",
        "definition": "Auto detect",
        "context": "",
        "term_plural": "",
        "reference": "",
        "comment": "",
        "fuzzy": 0
    },
    {
        "term": "auto_yes_no:yes",
        "definition": "Yes",
        "context": "",
        "term_plural": "",
        "reference": "",
        "comment": "",
        "fuzzy": 0
    },
    {
        "term": "auto_yes_no:no",
        "definition": "No",
        "context": "",
        "term_plural": "",
        "reference": "",
        "comment": "",
        "fuzzy": 0
    },
    {
        "term": "board_tile.rail.signal_3_aspect:require_reservation",
        "definition": "Require reservation",
        "context": "",
        "term_plural": "",
        "reference": "",
        "comment": "",
        "fuzzy": 0
    },
    {
        "term": "traintastic_diy_settings:startup_delay",
        "definition": "Startup delay",
        "context": "",
        "term_plural": "",
        "reference": "",
        "comment": "",
        "fuzzy": 0
    },
    {
        "term": "qtapp.settings.general:connect_automatically_to_discovered_server",
        "definition": "Connect automatically to discovered server",
        "context": "",
        "term_plural": "",
        "reference": "",
        "comment": "",
        "fuzzy": 0
    },
    {
        "term": "qtapp.mainmenu:about_server",
        "definition": "About server",
        "context": "",
        "term_plural": "",
        "reference": "",
        "comment": "",
        "fuzzy": 0
    },
    {
        "term": "qtapp.about:traintastic_server",
        "definition": "About Traintastic server",
        "context": "",
        "term_plural": "",
        "reference": "",
        "comment": "",
        "fuzzy": 0
    },
    {
        "term": "world:online_when_loaded",
        "definition": "Go online when loaded",
        "context": "",
        "term_plural": "",
        "reference": "",
        "comment": "",
        "fuzzy": 0
    },
    {
        "term": "world:power_on_when_loaded",
        "definition": "Power on when loaded",
        "context": "",
        "term_plural": "",
        "reference": "",
        "comment": "",
        "fuzzy": 0
    },
    {
        "term": "world:run_when_loaded",
        "definition": "Run when loaded",
        "context": "",
        "term_plural": "",
        "reference": "",
        "comment": "",
        "fuzzy": 0
    },
    {
        "term": "language:fr-fr",
        "definition": "French",
        "context": "",
        "term_plural": "",
        "reference": "",
        "comment": "",
        "fuzzy": 0
    },
    {
        "term": "sensor_type:occupancy_detector",
        "definition": "Occupancy detector",
        "context": "",
        "term_plural": "",
        "reference": "",
        "comment": "",
        "fuzzy": 0
    },
    {
        "term": "language:sv-se",
        "definition": "Swedish",
        "context": "",
        "term_plural": "",
        "reference": "",
        "comment": "",
        "fuzzy": 0
    },
    {
        "term": "dccex_channel:dcc_accessory",
        "definition": "DCC accessory",
        "context": "",
        "term_plural": "",
        "reference": "",
        "comment": "",
        "fuzzy": 0
    },
    {
        "term": "dccex_channel:output",
        "definition": "Output",
        "context": "",
        "term_plural": "",
        "reference": "",
        "comment": "",
        "fuzzy": 0
    },
    {
        "term": "dccex_channel:turnout",
        "definition": "Turnout",
        "context": "",
        "term_plural": "",
        "reference": "",
        "comment": "",
        "fuzzy": 0
    },
    {
        "term": "dccex_settings:startup_delay",
        "definition": "Startup delay",
        "context": "",
        "term_plural": "",
        "reference": "",
        "comment": "",
        "fuzzy": 0
    },
    {
        "term": "message:W2020",
        "definition": "DCCext (RCN-213) is not supported",
        "context": "",
        "term_plural": "",
        "reference": "",
        "comment": "",
        "fuzzy": 0
    },
    {
        "term": "dccex_interface_type:serial",
        "definition": "Serial",
        "context": "",
        "term_plural": "",
        "reference": "",
        "comment": "",
        "fuzzy": 0
    },
    {
        "term": "dccex_interface_type:network_tcp",
        "definition": "Network (TCP)",
        "context": "",
        "term_plural": "",
        "reference": "",
        "comment": "",
        "fuzzy": 0
    },
    {
        "term": "qtapp.connect_dialog:authenticating",
        "definition": "Authenticating",
        "context": "",
        "term_plural": "",
        "reference": "",
        "comment": "",
        "fuzzy": 0
    },
    {
        "term": "qtapp.connect_dialog:creating_session",
        "definition": "Creating session",
        "context": "",
        "term_plural": "",
        "reference": "",
        "comment": "",
        "fuzzy": 0
    },
    {
        "term": "qtapp.connect_dialog:fetching_world",
        "definition": "Fetching world",
        "context": "",
        "term_plural": "",
        "reference": "",
        "comment": "",
        "fuzzy": 0
    },
    {
        "term": "pair_output_action:none",
        "definition": "None",
        "context": "",
        "term_plural": "",
        "reference": "",
        "comment": "",
        "fuzzy": 0
    },
    {
        "term": "pair_output_action:first",
        "definition": "First (Red)",
        "context": "",
        "term_plural": "",
        "reference": "",
        "comment": "",
        "fuzzy": 0
    },
    {
        "term": "pair_output_action:second",
        "definition": "Second (Green)",
        "context": "",
        "term_plural": "",
        "reference": "",
        "comment": "",
        "fuzzy": 0
    },
    {
        "term": "hardware:addresses",
        "definition": "Addresses",
        "context": "",
        "term_plural": "",
        "reference": "",
        "comment": "",
        "fuzzy": 0
    },
    {
        "term": "output_channel:accessory",
        "definition": "Accessory",
        "context": "",
        "term_plural": "",
        "reference": "",
        "comment": "",
        "fuzzy": 0
    },
    {
        "term": "output_channel:accessory_dcc",
        "definition": "Accessory (DCC)",
        "context": "",
        "term_plural": "",
        "reference": "",
        "comment": "",
        "fuzzy": 0
    },
    {
        "term": "output_channel:accessory_motorola",
        "definition": "Accessory (Motorola)",
        "context": "",
        "term_plural": "",
        "reference": "",
        "comment": "",
        "fuzzy": 0
    },
    {
        "term": "output_channel:ecos_object",
        "definition": "ECoS object",
        "context": "",
        "term_plural": "",
        "reference": "",
        "comment": "",
        "fuzzy": 0
    },
    {
        "term": "output_map:add_address",
        "definition": "Add address",
        "context": "",
        "term_plural": "",
        "reference": "",
        "comment": "",
        "fuzzy": 0
    },
    {
        "term": "output_map:remove_address",
        "definition": "Remove address",
        "context": "",
        "term_plural": "",
        "reference": "",
        "comment": "",
        "fuzzy": 0
    },
    {
        "term": "output_map:ecos_object",
        "definition": "ECoS object",
        "context": "",
        "term_plural": "",
        "reference": "",
        "comment": "",
        "fuzzy": 0
    },
    {
        "term": "output.ecos_object:state",
        "definition": "State",
        "context": "",
        "term_plural": "",
        "reference": "",
        "comment": "",
        "fuzzy": 0
    },
    {
        "term": "wizard.new_world:title",
        "definition": "Setup new world",
        "context": "",
        "term_plural": "",
        "reference": "",
        "comment": "",
        "fuzzy": 0
    },
    {
        "term": "wizard.new_world.introduction:title",
        "definition": "New world",
        "context": "",
        "term_plural": "",
        "reference": "",
        "comment": "",
        "fuzzy": 0
    },
    {
        "term": "wizard.new_world.introduction:text",
        "definition": "This wizard will guide you to setup the basic world properties.",
        "context": "",
        "term_plural": "",
        "reference": "",
        "comment": "",
        "fuzzy": 0
    },
    {
        "term": "wizard.new_world.name:title",
        "definition": "World name",
        "context": "",
        "term_plural": "",
        "reference": "",
        "comment": "",
        "fuzzy": 0
    },
    {
        "term": "wizard.new_world.name:text",
        "definition": "Give the world a name, this name will be visible when loading a world.",
        "context": "",
        "term_plural": "",
        "reference": "",
        "comment": "",
        "fuzzy": 0
    },
    {
        "term": "wizard.new_world.scale:title",
        "definition": "World scale",
        "context": "",
        "term_plural": "",
        "reference": "",
        "comment": "",
        "fuzzy": 0
    },
    {
        "term": "wizard.new_world.scale:text",
        "definition": "Select the world scale, Traintastic will use this for distance and speed calcualtions.",
        "context": "",
        "term_plural": "",
        "reference": "",
        "comment": "",
        "fuzzy": 0
    },
    {
        "term": "wizard.new_world.finalization:title",
        "definition": "World ready",
        "context": "",
        "term_plural": "",
        "reference": "",
        "comment": "",
        "fuzzy": 0
    },
    {
        "term": "wizard.new_world.finalization:text",
        "definition": "Basic world properties are now set, you can always change them later via the menu: World -> Properties.",
        "context": "",
        "term_plural": "",
        "reference": "",
        "comment": "",
        "fuzzy": 0
    },
    {
        "term": "qtapp.mainmenu:wizards",
        "definition": "Wizards",
        "context": "",
        "term_plural": "",
        "reference": "",
        "comment": "",
        "fuzzy": 0
    },
    {
        "term": "wizard.introduction:title",
        "definition": "Traintastic introduction",
        "context": "",
        "term_plural": "",
        "reference": "",
        "comment": "",
        "fuzzy": 0
    },
    {
        "term": "wizard.introduction.welcome:title",
        "definition": "Welcome!",
        "context": "",
        "term_plural": "",
        "reference": "",
        "comment": "",
        "fuzzy": 0
    },
    {
        "term": "wizard.introduction.welcome:text",
        "definition": "This wizard will explain Traintastic's basics. The next pages will help to get you started. If you want to view this wizard again, you can open it via the main menu: Help \u2192 Wizard \u2192 Traintastic introduction.",
        "context": "",
        "term_plural": "",
        "reference": "",
        "comment": "",
        "fuzzy": 0
    },
    {
        "term": "wizard.introduction.world:title",
        "definition": "The world",
        "context": "",
        "term_plural": "",
        "reference": "",
        "comment": "",
        "fuzzy": 0
    },
    {
        "term": "wizard.introduction.world:text",
        "definition": "The world contains everything that is on the layout, like the command station, trains, signals, turnouts etc. If required multiple worlds can be created but only one can be in use at any time.\n\nWorlds are saved on the PC running the Traintastic server. When saving a world a backup is automatically created. Via the main menu: File \u2192 Export world option it is possible to get a copy of the world as additional backup or to transfer it to another Traintastic server.",
        "context": "",
        "term_plural": "",
        "reference": "",
        "comment": "",
        "fuzzy": 0
    },
    {
        "term": "wizard.introduction.edit_mode:title",
        "definition": "Edit mode",
        "context": "",
        "term_plural": "",
        "reference": "",
        "comment": "",
        "fuzzy": 0
    },
    {
        "term": "wizard.introduction.edit_mode:text",
        "definition": "Traintastic has two modes of operation:\n\u2022 Edit mode\n\u2022 Operation mode\n\nIn operation mode only operating the layout is possible to prevent making accidential changes. e.g. to change a turnout address or modify the layout edit mode must be active.\n\nSwitching between operation and edit mode can be done using the pencil icon right on the main toolbar or via the main menu: World \u2192 Edit world.",
        "context": "",
        "term_plural": "",
        "reference": "",
        "comment": "",
        "fuzzy": 0
    },
    {
        "term": "wizard.introduction.forum:title",
        "definition": "Traintastic forum",
        "context": "",
        "term_plural": "",
        "reference": "",
        "comment": "",
        "fuzzy": 0
    },
    {
        "term": "wizard.introduction.forum:text",
        "definition": "If you have any questions or suggestion please join the <a href=\"https://forum.traintastic.org\">Traintastic forum</a>.",
        "context": "",
        "term_plural": "",
        "reference": "",
        "comment": "",
        "fuzzy": 0
    },
    {
        "term": "wizard.add_interface.welcome:title",
        "definition": "Add interface",
        "context": "",
        "term_plural": "",
        "reference": "",
        "comment": "",
        "fuzzy": 0
    },
    {
        "term": "wizard.add_interface.welcome:text",
        "definition": "This wizard will guide you to the interface setup process.\n\nIf you're running Traintastic server and Traintastic client on seperate PC's, make sure the command station is connected to the PC running Traintastic server.",
        "context": "",
        "term_plural": "",
        "reference": "",
        "comment": "",
        "fuzzy": 0
    },
    {
        "term": "wizard.add_interface.command_station:title",
        "definition": "Command Station",
        "context": "",
        "term_plural": "",
        "reference": "",
        "comment": "",
        "fuzzy": 0
    },
    {
        "term": "wizard.add_interface.command_station:text",
        "definition": "Please select your command station:",
        "context": "",
        "term_plural": "",
        "reference": "",
        "comment": "",
        "fuzzy": 0
    },
    {
        "term": "wizard.add_interface.connection:title",
        "definition": "Connection",
        "context": "",
        "term_plural": "",
        "reference": "",
        "comment": "",
        "fuzzy": 0
    },
    {
        "term": "wizard.add_interface.connection:text",
        "definition": "How is the %command_station% connected?",
        "context": "",
        "term_plural": "",
        "reference": "",
        "comment": "",
        "fuzzy": 0
    },
    {
        "term": "wizard.add_interface.connection:command_station_serial_port",
        "definition": "%command_station% serial port",
        "context": "",
        "term_plural": "",
        "reference": "",
        "comment": "",
        "fuzzy": 0
    },
    {
        "term": "wizard.add_interface.connection:command_station_usb_port",
        "definition": "%command_station% USB port",
        "context": "",
        "term_plural": "",
        "reference": "",
        "comment": "",
        "fuzzy": 0
    },
    {
        "term": "wizard.add_interface.connection:network",
        "definition": "Network",
        "context": "",
        "term_plural": "",
        "reference": "",
        "comment": "",
        "fuzzy": 0
    },
    {
        "term": "wizard.add_interface.connection:not_yet_supported",
        "definition": "Not yet supported",
        "context": "",
        "term_plural": "",
        "reference": "",
        "comment": "",
        "fuzzy": 0
    },
    {
        "term": "wizard.add_interface.connection:can_interface",
        "definition": "Additional CAN bus interface",
        "context": "",
        "term_plural": "",
        "reference": "",
        "comment": "",
        "fuzzy": 0
    },
    {
        "term": "wizard.add_interface.connection:loconet_interface",
        "definition": "Additional LocoNet interface",
        "context": "",
        "term_plural": "",
        "reference": "",
        "comment": "",
        "fuzzy": 0
    },
    {
        "term": "wizard.add_interface.connection:xpressnet_interface",
        "definition": "Additional XpressNet interface",
        "context": "",
        "term_plural": "",
        "reference": "",
        "comment": "",
        "fuzzy": 0
    },
    {
        "term": "wizard.add_interface.protocol:title",
        "definition": "Protocol",
        "context": "",
        "term_plural": "",
        "reference": "",
        "comment": "",
        "fuzzy": 0
    },
    {
        "term": "wizard.add_interface.protocol:text",
        "definition": "Please select the communication protocol for the connection:",
        "context": "",
        "term_plural": "",
        "reference": "",
        "comment": "",
        "fuzzy": 0
    },
    {
        "term": "wizard.add_interface.interface_loconet:title",
        "definition": "LocoNet interface",
        "context": "",
        "term_plural": "",
        "reference": "",
        "comment": "",
        "fuzzy": 0
    },
    {
        "term": "wizard.add_interface.interface_loconet:text",
        "definition": "Please select the LocoNet interface that is connected to the %command_station%:",
        "context": "",
        "term_plural": "",
        "reference": "",
        "comment": "",
        "fuzzy": 0
    },
    {
        "term": "wizard.add_interface.interface_xpressnet:title",
        "definition": "XpressNet interface",
        "context": "",
        "term_plural": "",
        "reference": "",
        "comment": "",
        "fuzzy": 0
    },
    {
        "term": "wizard.add_interface.interface_xpressnet:text",
        "definition": "Please select the XpressNet interface that is connected to the %command_station%:",
        "context": "",
        "term_plural": "",
        "reference": "",
        "comment": "",
        "fuzzy": 0
    },
    {
        "term": "wizard.add_interface.hostname:title",
        "definition": "IP address",
        "context": "",
        "term_plural": "",
        "reference": "",
        "comment": "",
        "fuzzy": 0
    },
    {
        "term": "wizard.add_interface.hostname:text",
        "definition": "Enter the IP address of the %command_station% to connect to:",
        "context": "",
        "term_plural": "",
        "reference": "",
        "comment": "",
        "fuzzy": 0
    },
    {
        "term": "wizard.add_interface.hostname_port:title",
        "definition": "IP address and port",
        "context": "",
        "term_plural": "",
        "reference": "",
        "comment": "",
        "fuzzy": 0
    },
    {
        "term": "wizard.add_interface.hostname_port:text",
        "definition": "Enter the IP address and port number of the %command_station% to connect to:",
        "context": "",
        "term_plural": "",
        "reference": "",
        "comment": "",
        "fuzzy": 0
    },
    {
        "term": "wizard.add_interface.serial_port:title",
        "definition": "Serial port",
        "context": "",
        "term_plural": "",
        "reference": "",
        "comment": "",
        "fuzzy": 0
    },
    {
        "term": "wizard.add_interface.serial_port:text",
        "definition": "Select the serial port where the %command_station% is connected to:",
        "context": "",
        "term_plural": "",
        "reference": "",
        "comment": "",
        "fuzzy": 0
    },
    {
        "term": "wizard.add_interface.serial_port_interface:text",
        "definition": "Select the serial port where the %interface% is connected to:",
        "context": "",
        "term_plural": "",
        "reference": "",
        "comment": "",
        "fuzzy": 0
    },
    {
        "term": "wizard.add_interface.name:title",
        "definition": "Name",
        "context": "",
        "term_plural": "",
        "reference": "",
        "comment": "",
        "fuzzy": 0
    },
    {
        "term": "wizard.add_interface.name:text",
        "definition": "Enter a name for the connection:",
        "context": "",
        "term_plural": "",
        "reference": "",
        "comment": "",
        "fuzzy": 0
    },
    {
        "term": "wizard.add_interface.finalization:title",
        "definition": "Ready",
        "context": "",
        "term_plural": "",
        "reference": "",
        "comment": "",
        "fuzzy": 0
    },
    {
        "term": "wizard.add_interface.finalization:text",
        "definition": "The %command_station% setup is now ready, you can bring it online by using the connect option on the toolbar.\n\nIf you need to make additional changes you can find the interface via the menu: Object \u2192 Hardware \u2192 Interfaces.",
        "context": "",
        "term_plural": "",
        "reference": "",
        "comment": "",
        "fuzzy": 0
    },
    {
        "term": "wizard.page.list:search",
        "definition": "Search",
        "context": "",
        "term_plural": "",
        "reference": "",
        "comment": "",
        "fuzzy": 0
    },
    {
        "term": "wizard.button:back",
        "definition": "Back",
        "context": "",
        "term_plural": "",
        "reference": "",
        "comment": "",
        "fuzzy": 0
    },
    {
        "term": "wizard.button:next",
        "definition": "Next",
        "context": "",
        "term_plural": "",
        "reference": "",
        "comment": "",
        "fuzzy": 0
    },
    {
        "term": "wizard.button:finish",
        "definition": "Finish",
        "context": "",
        "term_plural": "",
        "reference": "",
        "comment": "",
        "fuzzy": 0
    },
    {
        "term": "wizard.button:cancel",
        "definition": "Cancel",
        "context": "",
        "term_plural": "",
        "reference": "",
        "comment": "",
        "fuzzy": 0
    },
    {
        "term": "output_map:address_x",
        "definition": "Address %1",
        "context": "",
        "term_plural": "",
        "reference": "",
        "comment": "",
        "fuzzy": 0
    },
    {
        "term": "class_id:board_tile.rail.nx_button",
        "definition": "NX button",
        "context": "",
        "term_plural": "",
        "reference": "",
        "comment": "",
        "fuzzy": 0
    },
    {
        "term": "class_id:board_tile.misc.label",
        "definition": "Label",
        "context": "",
        "term_plural": "",
        "reference": "",
        "comment": "",
        "fuzzy": 0
    },
    {
        "term": "board_tile.misc.label:text",
        "definition": "Text",
        "context": "",
        "term_plural": "",
        "reference": "",
        "comment": "",
        "fuzzy": 0
    },
    {
        "term": "board_tile.misc.label:text_align",
        "definition": "Text align",
        "context": "",
        "term_plural": "",
        "reference": "",
        "comment": "",
        "fuzzy": 0
    },
    {
        "term": "board_tile.misc.label:text_color",
        "definition": "Text color",
        "context": "",
        "term_plural": "",
        "reference": "",
        "comment": "",
        "fuzzy": 0
    },
    {
        "term": "color:none",
        "definition": "None",
        "context": "",
        "term_plural": "",
        "reference": "",
        "comment": "",
        "fuzzy": 0
    },
    {
        "term": "board_tile.misc.label:background_color",
        "definition": "Background color",
        "context": "",
        "term_plural": "",
        "reference": "",
        "comment": "",
        "fuzzy": 0
    },
    {
        "term": "text_align:top_left",
        "definition": "Top left",
        "context": "",
        "term_plural": "",
        "reference": "",
        "comment": "",
        "fuzzy": 0
    },
    {
        "term": "text_align:top_center",
        "definition": "Top center",
        "context": "",
        "term_plural": "",
        "reference": "",
        "comment": "",
        "fuzzy": 0
    },
    {
        "term": "text_align:top_right",
        "definition": "Top right",
        "context": "",
        "term_plural": "",
        "reference": "",
        "comment": "",
        "fuzzy": 0
    },
    {
        "term": "text_align:center_left",
        "definition": "Center left",
        "context": "",
        "term_plural": "",
        "reference": "",
        "comment": "",
        "fuzzy": 0
    },
    {
        "term": "text_align:center",
        "definition": "Center",
        "context": "",
        "term_plural": "",
        "reference": "",
        "comment": "",
        "fuzzy": 0
    },
    {
        "term": "text_align:center_right",
        "definition": "Center right",
        "context": "",
        "term_plural": "",
        "reference": "",
        "comment": "",
        "fuzzy": 0
    },
    {
        "term": "text_align:bottom_left",
        "definition": "Bottom left",
        "context": "",
        "term_plural": "",
        "reference": "",
        "comment": "",
        "fuzzy": 0
    },
    {
        "term": "text_align:bottom_center",
        "definition": "Bottom center",
        "context": "",
        "term_plural": "",
        "reference": "",
        "comment": "",
        "fuzzy": 0
    },
    {
        "term": "text_align:bottom_right",
        "definition": "Bottom right",
        "context": "",
        "term_plural": "",
        "reference": "",
        "comment": "",
        "fuzzy": 0
    },
    {
        "term": "wizard.new_board:title",
        "definition": "New board",
        "context": "",
        "term_plural": "",
        "reference": "",
        "comment": "",
        "fuzzy": 0
    },
    {
        "term": "wizard.new_board.introduction:title",
        "definition": "New board",
        "context": "",
        "term_plural": "",
        "reference": "",
        "comment": "",
        "fuzzy": 0
    },
    {
        "term": "wizard.new_board.introduction.short:text",
        "definition": "This wizard will help to set the basic board properties.",
        "context": "",
        "term_plural": "",
        "reference": "",
        "comment": "",
        "fuzzy": 0
    },
    {
        "term": "wizard.new_board.introduction.long:text",
        "definition": "This wizard will explain the basics of the board.",
        "context": "",
        "term_plural": "",
        "reference": "",
        "comment": "",
        "fuzzy": 0
    },
    {
        "term": "wizard.new_board.editing:title",
        "definition": "Editing",
        "context": "",
        "term_plural": "",
        "reference": "",
        "comment": "",
        "fuzzy": 0
    },
    {
        "term": "wizard.new_board.editing:text",
        "definition": "The board can only be modified if the world is in edit mode and is stopped. The toolbar with edit option will automatically appear when editing is possible.",
        "context": "",
        "term_plural": "",
        "reference": "",
        "comment": "",
        "fuzzy": 0
    },
    {
        "term": "wizard.new_board.adding:title",
        "definition": "Adding elements",
        "context": "",
        "term_plural": "",
        "reference": "",
        "comment": "",
        "fuzzy": 0
    },
    {
        "term": "wizard.new_board.adding:text",
        "definition": "Adding new elements to the board can be done using the items available in serveral menu's. Use mouse left click to place an element, use mouse right click to rotate an element.\n\nTo replace an element with another element hold ctrl while left clicking, otherwise the old element must be deleted first.",
        "context": "",
        "term_plural": "",
        "reference": "",
        "comment": "",
        "fuzzy": 0
    },
    {
        "term": "wizard.new_board.name:title",
        "definition": "Board name",
        "context": "",
        "term_plural": "",
        "reference": "",
        "comment": "",
        "fuzzy": 0
    },
    {
        "term": "wizard.new_board.name:text",
        "definition": "Give the board a name, e.g. Traintastic, Station Awesome or Staging area:",
        "context": "",
        "term_plural": "",
        "reference": "",
        "comment": "",
        "fuzzy": 0
    },
    {
        "term": "wizard.new_board.finalization:title",
        "definition": "Completed",
        "context": "",
        "term_plural": "",
        "reference": "",
        "comment": "",
        "fuzzy": 0
    },
    {
        "term": "wizard.new_board.finalization:text",
        "definition": "Lets go build the board!",
        "context": "",
        "term_plural": "",
        "reference": "",
        "comment": "",
        "fuzzy": 0
    },
    {
        "term": "class_id:board_tile.misc.switch",
        "definition": "Switch",
        "context": "",
        "term_plural": "",
        "reference": "",
        "comment": "",
        "fuzzy": 0
    },
    {
        "term": "board_tile.misc.switch:color_on",
        "definition": "Color when on",
        "context": "",
        "term_plural": "",
        "reference": "",
        "comment": "",
        "fuzzy": 0
    },
    {
        "term": "board_tile.misc.switch:color_off",
        "definition": "Color when off",
        "context": "",
        "term_plural": "",
        "reference": "",
        "comment": "",
        "fuzzy": 0
    },
    {
        "term": "output_map.switch:key",
        "definition": "Value",
        "context": "",
        "term_plural": "",
        "reference": "",
        "comment": "",
        "fuzzy": 0
    },
    {
        "term": "output_map_item.switch.key:off",
        "definition": "Off",
        "context": "",
        "term_plural": "",
        "reference": "",
        "comment": "",
        "fuzzy": 0
    },
    {
        "term": "output_map_item.switch.key:on",
        "definition": "On",
        "context": "",
        "term_plural": "",
        "reference": "",
        "comment": "",
        "fuzzy": 0
    },
    {
        "term": "board_tile.turnout:position",
        "definition": "Position",
        "context": "",
        "term_plural": "",
        "reference": "",
        "comment": "",
        "fuzzy": 0
    },
    {
        "term": "board_tile.rail.sensor:state",
        "definition": "State",
        "context": "",
        "term_plural": "",
        "reference": "",
        "comment": "",
        "fuzzy": 0
    },
    {
        "term": "sensor_state:free",
        "definition": "Free",
        "context": "",
        "term_plural": "",
        "reference": "",
        "comment": "",
        "fuzzy": 0
    },
    {
        "term": "sensor_state:occupied",
        "definition": "Occupied",
        "context": "",
        "term_plural": "",
        "reference": "",
        "comment": "",
        "fuzzy": 0
    },
    {
        "term": "sensor_state:unknown",
        "definition": "Unknown",
        "context": "",
        "term_plural": "",
        "reference": "",
        "comment": "",
        "fuzzy": 0
    },
    {
        "term": "board_tile.rail.block:state",
        "definition": "State",
        "context": "",
        "term_plural": "",
        "reference": "",
        "comment": "",
        "fuzzy": 0
    },
    {
        "term": "block_state:occupied",
        "definition": "Occupied",
        "context": "",
        "term_plural": "",
        "reference": "",
        "comment": "",
        "fuzzy": 0
    },
    {
        "term": "block_state:reserved",
        "definition": "Reserved",
        "context": "",
        "term_plural": "",
        "reference": "",
        "comment": "",
        "fuzzy": 0
    },
    {
        "term": "block_state:free",
        "definition": "Free",
        "context": "",
        "term_plural": "",
        "reference": "",
        "comment": "",
        "fuzzy": 0
    },
    {
        "term": "board_tile.misc.switch:value",
        "definition": "Value",
        "context": "",
        "term_plural": "",
        "reference": "",
        "comment": "",
        "fuzzy": 0
    },
    {
        "term": "list:setup_using_wizard",
        "definition": "Setup using wizard",
        "context": "",
        "term_plural": "",
        "reference": "",
        "comment": "",
        "fuzzy": 0
    },
    {
        "term": "language:es-es",
        "definition": "Spanish",
        "context": "",
        "term_plural": "",
        "reference": "",
        "comment": "",
        "fuzzy": 0
    },
    {
        "term": "class_id:board_tile.rail.nx_button:block",
        "definition": "Block",
        "context": "",
        "term_plural": "",
        "reference": "",
        "comment": "",
        "fuzzy": 0
    },
    {
        "term": "class_id:board_tile.rail.nx_button:input",
        "definition": "Input",
        "context": "",
        "term_plural": "",
        "reference": "",
        "comment": "",
        "fuzzy": 0
    },
    {
        "term": "turnout_position:crossed",
        "definition": "Crossed",
        "context": "",
        "term_plural": "",
        "reference": "",
        "comment": "",
        "fuzzy": 0
    },
    {
        "term": "turnout_position:double_slip_straight_a",
        "definition": "Straight A",
        "context": "",
        "term_plural": "",
        "reference": "",
        "comment": "",
        "fuzzy": 0
    },
    {
        "term": "turnout_position:double_slip_straight_b",
        "definition": "Straight B",
        "context": "",
        "term_plural": "",
        "reference": "",
        "comment": "",
        "fuzzy": 0
    },
    {
        "term": "luadoc:index:title",
        "definition": "Traintastic Lua scripting",
        "context": "",
        "term_plural": "",
        "reference": "",
        "comment": "",
        "fuzzy": 0
    },
    {
        "term": "luadoc:index:nav",
        "definition": "Index",
        "context": "",
        "term_plural": "",
        "reference": "",
        "comment": "",
        "fuzzy": 0
    },
    {
        "term": "category:trains",
        "definition": "Trains",
        "context": "",
        "term_plural": "",
        "reference": "",
        "comment": "",
        "fuzzy": 0
    },
    {
        "term": "ext_output_change_action:do_nothing",
        "definition": "Do nothing",
        "context": "",
        "term_plural": "",
        "reference": "",
        "comment": "",
        "fuzzy": 0
    },
    {
        "term": "ext_output_change_action:estop_train",
        "definition": "Emergency stop trains in block path",
        "context": "",
        "term_plural": "",
        "reference": "",
        "comment": "",
        "fuzzy": 0
    },
    {
        "term": "ext_output_change_action:estop_world",
        "definition": "Emergency stop world",
        "context": "",
        "term_plural": "",
        "reference": "",
        "comment": "",
        "fuzzy": 0
    },
    {
        "term": "ext_output_change_action:poweroff_world",
        "definition": "Power off world",
        "context": "",
        "term_plural": "",
        "reference": "",
        "comment": "",
        "fuzzy": 0
    },
    {
        "term": "message:N3003",
        "definition": "Turnout position was reset to reserved one",
        "context": "",
        "term_plural": "",
        "reference": "",
        "comment": "",
        "fuzzy": 0
    },
    {
        "term": "message:N3004",
        "definition": "Signal aspect was reset to reserved one",
        "context": "",
        "term_plural": "",
        "reference": "",
        "comment": "",
        "fuzzy": 0
    },
    {
        "term": "world:correct_output_pos_when_locked",
        "definition": "Try to correct ouput state when externally changed while locked",
        "context": "",
        "term_plural": "",
        "reference": "",
        "comment": "",
        "fuzzy": 0
    },
    {
        "term": "world:ext_output_change_action",
        "definition": "External output change action",
        "context": "",
        "term_plural": "",
        "reference": "",
        "comment": "",
        "fuzzy": 0
    },
    {
        "term": "world:path_release_delay",
        "definition": "Block path release delay",
        "context": "",
        "term_plural": "",
        "reference": "",
        "comment": "",
        "fuzzy": 0
    },
    {
        "term": "message:E3003",
        "definition": "Train was emergency stopped due to turnout %1 position externally changed",
        "context": "",
        "term_plural": "",
        "reference": "",
        "comment": "",
        "fuzzy": 0
    },
    {
        "term": "message:E3004",
        "definition": "Train was emergency stopped due to signal %1 aspect externally changed",
        "context": "",
        "term_plural": "",
        "reference": "",
        "comment": "",
        "fuzzy": 0
    },
    {
        "term": "message:E3007",
        "definition": "World was emergency stopped due to turnout %1 position externally changed",
        "context": "",
        "term_plural": "",
        "reference": "",
        "comment": "",
        "fuzzy": 0
    },
    {
        "term": "message:E3008",
        "definition": "World was emergency stopped due to signal %1 aspect externally changed",
        "context": "",
        "term_plural": "",
        "reference": "",
        "comment": "",
        "fuzzy": 0
    },
    {
        "term": "message:E3009",
        "definition": "World was emergency powered off due to turnout %1 position externally changed",
        "context": "",
        "term_plural": "",
        "reference": "",
        "comment": "",
        "fuzzy": 0
    },
    {
        "term": "message:E3010",
        "definition": "World was emergency powered off due to signal %1 aspect externally changed",
        "context": "",
        "term_plural": "",
        "reference": "",
        "comment": "",
        "fuzzy": 0
    },
    {
        "term": "message:W3003",
        "definition": "Turnout position externally changed while locked in a path",
        "context": "",
        "term_plural": "",
        "reference": "",
        "comment": "",
        "fuzzy": 0
    },
    {
        "term": "message:W3004",
        "definition": "Signal aspect externally changed while locked in a path",
        "context": "",
        "term_plural": "",
        "reference": "",
        "comment": "",
        "fuzzy": 0
    },
    {
        "term": "board_tile.rail.signal:require_reservation",
        "definition": "Require reservation",
        "context": "",
        "term_plural": "",
        "reference": "",
        "comment": "",
        "fuzzy": 0
    },
    {
        "term": "message:E3005",
        "definition": "Can't remove train, train must be stopped first.",
        "context": "",
        "term_plural": "",
        "reference": "",
        "comment": "",
        "fuzzy": 0
    },
    {
        "term": "message:E3006",
        "definition": "Can't remove train, train can only be removed from head or tail block.",
        "context": "",
        "term_plural": "",
        "reference": "",
        "comment": "",
        "fuzzy": 0
    },
    {
        "term": "board_tile.rail.turnout_slip:dual_motor",
        "definition": "Dual motor/coil",
        "context": "",
        "term_plural": "",
        "reference": "",
        "comment": "",
        "fuzzy": 0
    },
    {
        "term": "turnout_position:diverged",
        "definition": "Diverged",
        "context": "",
        "term_plural": "",
        "reference": "",
        "comment": "",
        "fuzzy": 0
    },
    {
        "term": "settings:load_last_world_on_startup",
        "definition": "Load last world on startup",
        "context": "",
        "term_plural": "",
        "reference": "",
        "comment": "",
        "fuzzy": 0
    },
    {
        "term": "message:I9003",
        "definition": "Cleared persistent variables",
        "context": "",
        "term_plural": "",
        "reference": "",
        "comment": "",
        "fuzzy": 0
    },
    {
        "term": "lua.script:clear_persistent_variables",
        "definition": "Clear persistent variables",
        "context": "",
        "term_plural": "",
        "reference": "",
        "comment": "",
        "fuzzy": 0
    },
    {
        "term": "speed_limit_property:no_limit",
        "definition": "No limit",
        "context": "",
        "term_plural": "",
        "reference": "",
        "comment": "",
        "fuzzy": 0
    },
    {
        "term": "weight_unit:ton",
        "definition": "ton",
        "context": "",
        "term_plural": "",
        "reference": "",
        "comment": "",
        "fuzzy": 0
    },
    {
        "term": "output_channel:turnout",
        "definition": "Turnout",
        "context": "",
        "term_plural": "",
        "reference": "",
        "comment": "",
        "fuzzy": 0
    },
    {
        "term": "output_channel:output",
        "definition": "Output",
        "context": "",
        "term_plural": "",
        "reference": "",
        "comment": "",
        "fuzzy": 0
    },
    {
        "term": "single_output_action:none",
        "definition": "None",
        "context": "",
        "term_plural": "",
        "reference": "",
        "comment": "",
        "fuzzy": 0
    },
    {
        "term": "single_output_action:off",
        "definition": "Off",
        "context": "",
        "term_plural": "",
        "reference": "",
        "comment": "",
        "fuzzy": 0
    },
    {
        "term": "single_output_action:on",
        "definition": "On",
        "context": "",
        "term_plural": "",
        "reference": "",
        "comment": "",
        "fuzzy": 0
    },
    {
        "term": "single_output_action:pulse",
        "definition": "Pulse",
        "context": "",
        "term_plural": "",
        "reference": "",
        "comment": "",
        "fuzzy": 0
    },
    {
        "term": "tray_icon.menu:show_hide_console",
        "definition": "Show/hide console"
    },
    {
        "term": "tray_icon.menu:settings",
        "definition": "Settings"
    },
    {
        "term": "tray_icon.menu:language",
        "definition": "Language"
    },
    {
        "term": "tray_icon.menu:allow_client_to_restart_server",
        "definition": "Allow client to restart server"
    },
    {
        "term": "tray_icon.menu:allow_client_to_shutdown_server",
        "definition": "Allow client to shutdown server"
    },
    {
        "term": "tray_icon.menu:start_automatically_at_logon",
        "definition": "Start automatically at logon"
    },
    {
        "term": "tray_icon.menu:advanced",
        "definition": "Advanced"
    },
    {
        "term": "tray_icon.menu:open_data_directory",
        "definition": "Open data directory"
    },
    {
        "term": "tray_icon.menu:restart",
        "definition": "Restart"
    },
    {
        "term": "tray_icon.menu:shutdown",
        "definition": "Shutdown"
    },
    {
        "term": "tray_icon.notify:message_running",
        "definition": "Traintastic server is running in the background."
    },
    {
        "term": "tray_icon.notify:message_restarting",
        "definition": "Traintastic server restarted"
    },
    {
        "term": "tray_icon.language_changed_message_box:caption",
        "definition": "Language changed"
    },
    {
        "term": "tray_icon.language_changed_message_box:text",
        "definition": "Traintastic server must be restarted for the language change to take effect. Restart now?",
        "context": "",
        "term_plural": "",
        "reference": "",
        "comment": "",
        "fuzzy": 0
    },
    {
        "term": "language:fy-nl",
        "definition": "Frisian",
        "context": "",
        "term_plural": "",
        "reference": "",
        "comment": "",
        "fuzzy": 0
    },
    {
        "term": "wizard.add_interface:recommended",
        "definition": "Recommended"
    },
    {
        "term":"wizard.add_interface.protocol_dr5000_usb:bottom_text",
        "definition": "The %command_station% supports two different protocols for communication. Although both are supported by Traintastic, using LocoNet is recommended as it is more versatile."
    },
    {
        "term": "output_map:swap_outputs",
        "definition": "Swap outputs"
    },
    {
        "term": "message:I3001",
        "definition": "Throttle %1 acquired train %2"
    },
    {
        "term": "message:I3002",
        "definition": "Throttle %1 released train %2"
    },
    {
        "term": "message:N3005",
        "definition": "Throttle %1 stole train %2"
    },
    {
        "term": "message:N3006",
        "definition": "Throttle %1 released train %2 without stopping it"
    },
    {
        "term": "message:D3001",
        "definition": "Acquiring train %1 failed: %2"
    },
    {
        "term": "stacked_object_list:back",
        "definition": "Back"
    },
    {
<<<<<<< HEAD
        "term": "interface.loconet:simulator",
        "definition": "Simulator"
    },
    {
        "term": "interface_simulator_settings:use_simulator",
        "definition": "Use Traintastic simulator"
=======
        "term": "stacked_object_list:click_to_edit_ctrl_click_to_open_in_a_new_window",
        "definition": "Click to edit.\nCtrl click to open in a new window."
    },
    {
        "term": "stacked_object_list:list_is_empty",
        "definition": "List is empty."
    },
    {
        "term": "interface_list:list_is_empty",
        "definition": "Interface list is empty.\nClick the plus button to create a new interface."
    },
    {
        "term": "interface_list:create",
        "definition": "Create a new interface."
    },
    {
        "term": "qtapp.world_list_dialog:search",
        "definition": "Search"
>>>>>>> accedfcd
    }
]
<|MERGE_RESOLUTION|>--- conflicted
+++ resolved
@@ -6739,14 +6739,14 @@
         "definition": "Back"
     },
     {
-<<<<<<< HEAD
         "term": "interface.loconet:simulator",
         "definition": "Simulator"
     },
     {
         "term": "interface_simulator_settings:use_simulator",
         "definition": "Use Traintastic simulator"
-=======
+    },
+    {
         "term": "stacked_object_list:click_to_edit_ctrl_click_to_open_in_a_new_window",
         "definition": "Click to edit.\nCtrl click to open in a new window."
     },
@@ -6765,6 +6765,5 @@
     {
         "term": "qtapp.world_list_dialog:search",
         "definition": "Search"
->>>>>>> accedfcd
     }
 ]
