--- conflicted
+++ resolved
@@ -4216,40 +4216,11 @@
         "comment": ""
     },
     {
-<<<<<<< HEAD
-        "term": "status.lua:x_in_error",
-        "definition": "%1 in error"
-    },
-    {
-        "term": "class_id:interface.marklin_can",
-        "definition": "Märklin CAN"
-    },
-    {
-        "term": "decoder_protocol:mfx",
-        "definition": "MFX"
-    },
-    {
-        "term": "decoder_protocol:motorola",
-        "definition": "Motorola"
-    },
-    {
-        "term": "decoder_protocol:selectrix",
-        "definition": "Selectrix"
-    },
-    {
-        "term": "marklin_can_interface_type:tcp",
-        "definition": "TCP"
-    },
-    {
-        "term": "marklin_can_interface_type:udp",
-        "definition": "UDP"
-=======
         "term": "traintastic_diy_interface_type:network_tcp",
         "definition": "Network (TCP)",
         "context": "",
         "term_plural": "",
         "reference": "",
         "comment": ""
->>>>>>> 4ac977c4
     }
 ]