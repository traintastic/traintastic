[
    {
        "term": "board:delete_tile",
        "definition": "Supprimer tuile",
        "context": "",
        "term_plural": "",
        "reference": "",
        "comment": ""
    },
    {
        "term": "board:move_tile",
        "definition": "D\u00e9placer tuile",
        "context": "",
        "term_plural": "",
        "reference": "",
        "comment": ""
    },
    {
        "term": "board:resize_tile",
        "definition": "Redimensionner tuile",
        "context": "",
        "term_plural": "",
        "reference": "",
        "comment": ""
    },
    {
        "term": "board:resize_to_contents",
        "definition": "Ajuster au contenu",
        "context": "",
        "term_plural": "",
        "reference": "",
        "comment": ""
    },
    {
        "term": "board_settings.color_scheme:dark",
        "definition": "Sombre",
        "context": "",
        "term_plural": "",
        "reference": "",
        "comment": ""
    },
    {
        "term": "board_settings.color_scheme:light",
        "definition": "Clair",
        "context": "",
        "term_plural": "",
        "reference": "",
        "comment": ""
    },
    {
        "term": "board_tile.misc.push_button:color",
        "definition": "Couleur",
        "context": "",
        "term_plural": "",
        "reference": "",
        "comment": ""
    },
    {
        "term": "board_tile.rail.block:assign_train",
        "definition": "Assigner train",
        "context": "",
        "term_plural": "",
        "reference": "",
        "comment": ""
    },
    {
        "term": "board_tile.rail.block:flip_train",
        "definition": "Inverser train",
        "context": "",
        "term_plural": "",
        "reference": "",
        "comment": ""
    },
    {
        "term": "board_tile.rail.block:input_map",
        "definition": "Capteurs",
        "context": "",
        "term_plural": "",
        "reference": "",
        "comment": ""
    },
    {
        "term": "board_tile.rail.block:remove_train",
        "definition": "Supprimer train",
        "context": "",
        "term_plural": "",
        "reference": "",
        "comment": ""
    },
    {
        "term": "board_tile.rail.direction_control:state",
        "definition": "\u00c9tat",
        "context": "",
        "term_plural": "",
        "reference": "",
        "comment": ""
    },
    {
        "term": "board_tile.rail.direction_control:use_a_to_b",
        "definition": "Utiliser: A \u2192 B",
        "context": "",
        "term_plural": "",
        "reference": "",
        "comment": ""
    },
    {
        "term": "board_tile.rail.direction_control:use_b_to_a",
        "definition": "Utiliser: A \u2190 B",
        "context": "",
        "term_plural": "",
        "reference": "",
        "comment": ""
    },
    {
        "term": "board_tile.rail.direction_control:use_both",
        "definition": "Use: A \u21c4 B",
        "context": "",
        "term_plural": "",
        "reference": "",
        "comment": ""
    },
    {
        "term": "board_tile.rail.direction_control:use_none",
        "definition": "Utiliser: A \ud83d\udec7 B",
        "context": "",
        "term_plural": "",
        "reference": "",
        "comment": ""
    },
    {
        "term": "board_tile.rail.link:link",
        "definition": "Lien",
        "context": "",
        "term_plural": "",
        "reference": "",
        "comment": ""
    },
    {
        "term": "board_tile.rail.sensor:input",
        "definition": "Entr\u00e9e",
        "context": "",
        "term_plural": "",
        "reference": "",
        "comment": ""
    },
    {
        "term": "board_tile.rail.sensor:invert",
        "definition": "Inverser",
        "context": "",
        "term_plural": "",
        "reference": "",
        "comment": ""
    },
    {
        "term": "board_tile.rail.sensor:type",
        "definition": "Type",
        "context": "",
        "term_plural": "",
        "reference": "",
        "comment": ""
    },
    {
        "term": "board_tile:output_map",
        "definition": "Sorties",
        "context": "",
        "term_plural": "",
        "reference": "",
        "comment": ""
    },
    {
        "term": "category:cargo",
        "definition": "Cargo",
        "context": "",
        "term_plural": "",
        "reference": "",
        "comment": ""
    },
    {
        "term": "category:developer",
        "definition": "D\u00e9veloppeur",
        "context": "",
        "term_plural": "",
        "reference": "",
        "comment": ""
    },
    {
        "term": "category:general",
        "definition": "G\u00e9n\u00e9ral",
        "context": "",
        "term_plural": "",
        "reference": "",
        "comment": ""
    },
    {
        "term": "category:info",
        "definition": "Info",
        "context": "",
        "term_plural": "",
        "reference": "",
        "comment": ""
    },
    {
        "term": "category:log",
        "definition": "Journaux",
        "context": "",
        "term_plural": "",
        "reference": "",
        "comment": ""
    },
    {
        "term": "category:network",
        "definition": "R\u00e9seau",
        "context": "",
        "term_plural": "",
        "reference": "",
        "comment": ""
    },
    {
        "term": "class_id:board_tile.misc.push_button",
        "definition": "Bouton poussoir",
        "context": "",
        "term_plural": "",
        "reference": "",
        "comment": ""
    },
    {
        "term": "class_id:board_tile.rail.block",
        "definition": "Canton",
        "context": "",
        "term_plural": "",
        "reference": "",
        "comment": ""
    },
    {
        "term": "class_id:board_tile.rail.bridge_45_left",
        "definition": "Pont 45\u00b0 (gauche)",
        "context": "",
        "term_plural": "",
        "reference": "",
        "comment": ""
    },
    {
        "term": "class_id:board_tile.rail.bridge_45_right",
        "definition": "Pont 45\u00b0 (droite)",
        "context": "",
        "term_plural": "",
        "reference": "",
        "comment": ""
    },
    {
        "term": "class_id:board_tile.rail.bridge_90",
        "definition": "Pont 90\u00b0",
        "context": "",
        "term_plural": "",
        "reference": "",
        "comment": ""
    },
    {
        "term": "class_id:board_tile.rail.buffer_stop",
        "definition": "Heurtoir",
        "context": "",
        "term_plural": "",
        "reference": "",
        "comment": ""
    },
    {
        "term": "class_id:board_tile.rail.cross_45",
        "definition": "Croisement 45\u00b0",
        "context": "",
        "term_plural": "",
        "reference": "",
        "comment": ""
    },
    {
        "term": "class_id:board_tile.rail.cross_90",
        "definition": "Croisement 90\u00b0",
        "context": "",
        "term_plural": "",
        "reference": "",
        "comment": ""
    },
    {
        "term": "class_id:board_tile.rail.curve_45",
        "definition": "Courbe 45\u00b0",
        "context": "",
        "term_plural": "",
        "reference": "",
        "comment": ""
    },
    {
        "term": "class_id:board_tile.rail.curve_90",
        "definition": "Courbe 90\u00b0",
        "context": "",
        "term_plural": "",
        "reference": "",
        "comment": ""
    },
    {
        "term": "class_id:board_tile.rail.decoupler",
        "definition": "D\u00e9teleur",
        "context": "",
        "term_plural": "",
        "reference": "",
        "comment": ""
    },
    {
        "term": "class_id:board_tile.rail.direction_control",
        "definition": "Contr\u00f4le direction",
        "context": "",
        "term_plural": "",
        "reference": "",
        "comment": ""
    },
    {
        "term": "class_id:board_tile.rail.link",
        "definition": "Lien",
        "context": "",
        "term_plural": "",
        "reference": "",
        "comment": ""
    },
    {
        "term": "class_id:board_tile.rail.one_way",
        "definition": "Sens unique",
        "context": "",
        "term_plural": "",
        "reference": "",
        "comment": ""
    },
    {
        "term": "class_id:board_tile.rail.sensor",
        "definition": "Capteur",
        "context": "",
        "term_plural": "",
        "reference": "",
        "comment": ""
    },
    {
        "term": "class_id:board_tile.rail.signal_2_aspect",
        "definition": "Signal (2 feux)",
        "context": "",
        "term_plural": "",
        "reference": "",
        "comment": ""
    },
    {
        "term": "class_id:board_tile.rail.signal_3_aspect",
        "definition": "Signal (3 feux)",
        "context": "",
        "term_plural": "",
        "reference": "",
        "comment": ""
    },
    {
        "term": "class_id:board_tile.rail.straight",
        "definition": "Rail droit",
        "context": "",
        "term_plural": "",
        "reference": "",
        "comment": ""
    },
    {
        "term": "class_id:board_tile.rail.tunnel",
        "definition": "Tunnel",
        "context": "",
        "term_plural": "",
        "reference": "",
        "comment": ""
    },
    {
        "term": "class_id:board_tile.rail.turnout_3way",
        "definition": "Aiguillage 3 voies",
        "context": "",
        "term_plural": "",
        "reference": "",
        "comment": ""
    },
    {
        "term": "class_id:board_tile.rail.turnout_doubleslip",
        "definition": "Jonction double",
        "context": "",
        "term_plural": "",
        "reference": "",
        "comment": ""
    },
    {
        "term": "class_id:board_tile.rail.turnout_left_45",
        "definition": "Aiguillage 45\u00b0 gauche",
        "context": "",
        "term_plural": "",
        "reference": "",
        "comment": ""
    },
    {
        "term": "class_id:board_tile.rail.nx_button:block",
        "definition": "Canton",
        "context": "",
        "term_plural": "",
        "reference": "",
        "comment": ""
    },
    {
        "term": "class_id:board_tile.rail.nx_button:input",
        "definition": "Entr\u00e9e",
        "context": "",
        "term_plural": "",
        "reference": "",
        "comment": ""
    },
    {
        "term": "class_id:board_tile.rail.turnout_left_90",
        "definition": "Aiguillage 90\u00b0 gauche",
        "context": "",
        "term_plural": "",
        "reference": "",
        "comment": ""
    },
    {
        "term": "class_id:board_tile.rail.turnout_left_curved",
        "definition": "Aiguillage courbe gauche",
        "context": "",
        "term_plural": "",
        "reference": "",
        "comment": ""
    },
    {
        "term": "class_id:board_tile.rail.turnout_right_45",
        "definition": "Aiguillage 45\u00b0 droite",
        "context": "",
        "term_plural": "",
        "reference": "",
        "comment": ""
    },
    {
        "term": "class_id:board_tile.rail.turnout_right_90",
        "definition": "Aiguillage 90\u00b0 droite",
        "context": "",
        "term_plural": "",
        "reference": "",
        "comment": ""
    },
    {
        "term": "class_id:board_tile.rail.turnout_right_curved",
        "definition": "Aiguillage courbe droite",
        "context": "",
        "term_plural": "",
        "reference": "",
        "comment": ""
    },
    {
        "term": "class_id:board_tile.rail.turnout_singleslip",
        "definition": "Jonction simple",
        "context": "",
        "term_plural": "",
        "reference": "",
        "comment": ""
    },
    {
        "term": "class_id:board_tile.rail.turnout_wye",
        "definition": "Aiguillage Y",
        "context": "",
        "term_plural": "",
        "reference": "",
        "comment": ""
    },
    {
        "term": "class_id:vehicle.rail.freight_wagon",
        "definition": "Wagon de marchandises",
        "context": "",
        "term_plural": "",
        "reference": "",
        "comment": ""
    },
    {
        "term": "class_id:vehicle.rail.locomotive",
        "definition": "Locomotive",
        "context": "",
        "term_plural": "",
        "reference": "",
        "comment": ""
    },
    {
        "term": "class_id:vehicle.rail.multiple_unit",
        "definition": "Unit\u00e9 multiple",
        "context": "",
        "term_plural": "",
        "reference": "",
        "comment": ""
    },
    {
        "term": "class_id:vehicle.rail.tank_wagon",
        "definition": "Wagon citerne",
        "context": "",
        "term_plural": "",
        "reference": "",
        "comment": ""
    },
    {
        "term": "clock:day",
        "definition": "Jour",
        "context": "",
        "term_plural": "",
        "reference": "",
        "comment": ""
    },
    {
        "term": "clock:debug_log",
        "definition": "Journal de d\u00e9bogage",
        "context": "",
        "term_plural": "",
        "reference": "",
        "comment": ""
    },
    {
        "term": "clock:freeze",
        "definition": "Geler",
        "context": "",
        "term_plural": "",
        "reference": "",
        "comment": ""
    },
    {
        "term": "clock:hour",
        "definition": "Heure",
        "context": "",
        "term_plural": "",
        "reference": "",
        "comment": ""
    },
    {
        "term": "clock:minute",
        "definition": "Minute",
        "context": "",
        "term_plural": "",
        "reference": "",
        "comment": ""
    },
    {
        "term": "clock:month",
        "definition": "Mois",
        "context": "",
        "term_plural": "",
        "reference": "",
        "comment": ""
    },
    {
        "term": "clock:multiplier",
        "definition": "Multiplicateur",
        "context": "",
        "term_plural": "",
        "reference": "",
        "comment": ""
    },
    {
        "term": "clock:year",
        "definition": "Ann\u00e9e",
        "context": "",
        "term_plural": "",
        "reference": "",
        "comment": ""
    },
    {
        "term": "color:aqua",
        "definition": "Aqua",
        "context": "",
        "term_plural": "",
        "reference": "",
        "comment": ""
    },
    {
        "term": "color:black",
        "definition": "Noir",
        "context": "",
        "term_plural": "",
        "reference": "",
        "comment": ""
    },
    {
        "term": "color:blue",
        "definition": "Bleu",
        "context": "",
        "term_plural": "",
        "reference": "",
        "comment": ""
    },
    {
        "term": "color:fuchsia",
        "definition": "Fuchia",
        "context": "",
        "term_plural": "",
        "reference": "",
        "comment": ""
    },
    {
        "term": "color:gray",
        "definition": "Gris",
        "context": "",
        "term_plural": "",
        "reference": "",
        "comment": ""
    },
    {
        "term": "color:green",
        "definition": "Vert",
        "context": "",
        "term_plural": "",
        "reference": "",
        "comment": ""
    },
    {
        "term": "color:lime",
        "definition": "Citron",
        "context": "",
        "term_plural": "",
        "reference": "",
        "comment": ""
    },
    {
        "term": "color:maroon",
        "definition": "Marron",
        "context": "",
        "term_plural": "",
        "reference": "",
        "comment": ""
    },
    {
        "term": "color:navy",
        "definition": "Marine",
        "context": "",
        "term_plural": "",
        "reference": "",
        "comment": ""
    },
    {
        "term": "color:olive",
        "definition": "Olive",
        "context": "",
        "term_plural": "",
        "reference": "",
        "comment": ""
    },
    {
        "term": "color:purple",
        "definition": "Violet",
        "context": "",
        "term_plural": "",
        "reference": "",
        "comment": ""
    },
    {
        "term": "color:red",
        "definition": "Rouge",
        "context": "",
        "term_plural": "",
        "reference": "",
        "comment": ""
    },
    {
        "term": "color:silver",
        "definition": "Argent",
        "context": "",
        "term_plural": "",
        "reference": "",
        "comment": ""
    },
    {
        "term": "color:teal",
        "definition": "Canard",
        "context": "",
        "term_plural": "",
        "reference": "",
        "comment": ""
    },
    {
        "term": "color:white",
        "definition": "Blanc",
        "context": "",
        "term_plural": "",
        "reference": "",
        "comment": ""
    },
    {
        "term": "color:yellow",
        "definition": "Jaune",
        "context": "",
        "term_plural": "",
        "reference": "",
        "comment": ""
    },
    {
        "term": "dccplusplus_channel:dcc_accessory",
        "definition": "Accessoire DCC",
        "context": "",
        "term_plural": "",
        "reference": "",
        "comment": ""
    },
    {
        "term": "dccplusplus_channel:output",
        "definition": "Sortie",
        "context": "",
        "term_plural": "",
        "reference": "",
        "comment": ""
    },
    {
        "term": "dccplusplus_channel:turnout",
        "definition": "Aiguillage",
        "context": "",
        "term_plural": "",
        "reference": "",
        "comment": ""
    },
    {
        "term": "dccplusplus_settings:startup_delay",
        "definition": "D\u00e9lai de d\u00e9marrage",
        "context": "",
        "term_plural": "",
        "reference": "",
        "comment": ""
    },
    {
        "term": "dccplusplus_settings:use_ex",
        "definition": "Utiliser les commandes DCC++EX",
        "context": "",
        "term_plural": "",
        "reference": "",
        "comment": ""
    },
    {
        "term": "decoder:functions",
        "definition": "Fonctions",
        "context": "",
        "term_plural": "",
        "reference": "",
        "comment": ""
    },
    {
        "term": "decoder:long_address",
        "definition": "Adresse DCC longue",
        "context": "",
        "term_plural": "",
        "reference": "",
        "comment": ""
    },
    {
        "term": "decoder:protocol",
        "definition": "Protocole",
        "context": "",
        "term_plural": "",
        "reference": "",
        "comment": ""
    },
    {
        "term": "decoder_function:function",
        "definition": "Fonction",
        "context": "",
        "term_plural": "",
        "reference": "",
        "comment": ""
    },
    {
        "term": "decoder_function:number",
        "definition": "Num\u00e9ro",
        "context": "",
        "term_plural": "",
        "reference": "",
        "comment": ""
    },
    {
        "term": "decoder_function:type",
        "definition": "Type",
        "context": "",
        "term_plural": "",
        "reference": "",
        "comment": ""
    },
    {
        "term": "decoder_function_function:generic",
        "definition": "G\u00e9n\u00e9rique",
        "context": "",
        "term_plural": "",
        "reference": "",
        "comment": ""
    },
    {
        "term": "decoder_function_function:light",
        "definition": "Lumi\u00e8re",
        "context": "",
        "term_plural": "",
        "reference": "",
        "comment": ""
    },
    {
        "term": "decoder_function_function:mute",
        "definition": "Silence",
        "context": "",
        "term_plural": "",
        "reference": "",
        "comment": ""
    },
    {
        "term": "decoder_function_function:smoke",
        "definition": "Fum\u00e9e",
        "context": "",
        "term_plural": "",
        "reference": "",
        "comment": ""
    },
    {
        "term": "decoder_function_function:sound",
        "definition": "Son",
        "context": "",
        "term_plural": "",
        "reference": "",
        "comment": ""
    },
    {
        "term": "decoder_function_type:always_off",
        "definition": "Toujours off",
        "context": "",
        "term_plural": "",
        "reference": "",
        "comment": ""
    },
    {
        "term": "decoder_function_type:always_on",
        "definition": "Toujours on",
        "context": "",
        "term_plural": "",
        "reference": "",
        "comment": ""
    },
    {
        "term": "decoder_function_type:hold",
        "definition": "Garder appuy\u00e9",
        "context": "",
        "term_plural": "",
        "reference": "",
        "comment": ""
    },
    {
        "term": "decoder_function_type:momentary",
        "definition": "Momentan\u00e9",
        "context": "",
        "term_plural": "",
        "reference": "",
        "comment": ""
    },
    {
        "term": "decoder_function_type:on_off",
        "definition": "On\/Off",
        "context": "",
        "term_plural": "",
        "reference": "",
        "comment": ""
    },
    {
        "term": "decoder_protocol:auto",
        "definition": "Auto",
        "context": "",
        "term_plural": "",
        "reference": "",
        "comment": ""
    },
    {
        "term": "decoder_protocol:custom",
        "definition": "Personnalis\u00e9",
        "context": "",
        "term_plural": "",
        "reference": "",
        "comment": ""
    },
    {
        "term": "decoupler_state:activated",
        "definition": "Activ\u00e9",
        "context": "",
        "term_plural": "",
        "reference": "",
        "comment": ""
    },
    {
        "term": "decoupler_state:deactivated",
        "definition": "D\u00e9sactiv\u00e9",
        "context": "",
        "term_plural": "",
        "reference": "",
        "comment": ""
    },
    {
        "term": "direction:forward",
        "definition": "Avant",
        "context": "",
        "term_plural": "",
        "reference": "",
        "comment": ""
    },
    {
        "term": "direction:reverse",
        "definition": "Arri\u00e8re",
        "context": "",
        "term_plural": "",
        "reference": "",
        "comment": ""
    },
    {
        "term": "ecos_channel:ecos_detector",
        "definition": "D\u00e9tecteur ECoS",
        "context": "",
        "term_plural": "",
        "reference": "",
        "comment": ""
    },
    {
        "term": "hardware:address",
        "definition": "Adresse",
        "context": "",
        "term_plural": "",
        "reference": "",
        "comment": ""
    },
    {
        "term": "hardware:channel",
        "definition": "Canal",
        "context": "",
        "term_plural": "",
        "reference": "",
        "comment": ""
    },
    {
        "term": "hardware:command_station",
        "definition": "Station de commande",
        "context": "",
        "term_plural": "",
        "reference": "",
        "comment": ""
    },
    {
        "term": "hardware:debug_log_input",
        "definition": "Journaliser les entr\u00e9es",
        "context": "",
        "term_plural": "",
        "reference": "",
        "comment": ""
    },
    {
        "term": "hardware:debug_log_output",
        "definition": "Journaliser les sorties",
        "context": "",
        "term_plural": "",
        "reference": "",
        "comment": ""
    },
    {
        "term": "hardware:debug_log_rx_tx",
        "definition": "Journaliser toutes les communications",
        "context": "",
        "term_plural": "",
        "reference": "",
        "comment": ""
    },
    {
        "term": "hardware:decoders",
        "definition": "D\u00e9codeurs",
        "context": "",
        "term_plural": "",
        "reference": "",
        "comment": ""
    },
    {
        "term": "hardware:identifications",
        "definition": "Identifications",
        "context": "",
        "term_plural": "",
        "reference": "",
        "comment": ""
    },
    {
        "term": "hardware:input_monitor",
        "definition": "Moniteur d'entr\u00e9es",
        "context": "",
        "term_plural": "",
        "reference": "",
        "comment": ""
    },
    {
        "term": "hardware:inputs",
        "definition": "Entr\u00e9es",
        "context": "",
        "term_plural": "",
        "reference": "",
        "comment": ""
    },
    {
        "term": "hardware:interface",
        "definition": "Interface",
        "context": "",
        "term_plural": "",
        "reference": "",
        "comment": ""
    },
    {
        "term": "hardware:output_keyboard",
        "definition": "Clavier de sortie",
        "context": "",
        "term_plural": "",
        "reference": "",
        "comment": ""
    },
    {
        "term": "hardware:outputs",
        "definition": "Sorties",
        "context": "",
        "term_plural": "",
        "reference": "",
        "comment": ""
    },
    {
        "term": "hardware:speed_steps",
        "definition": "Crans de vitesse",
        "context": "",
        "term_plural": "",
        "reference": "",
        "comment": ""
    },
    {
        "term": "hardware:throttles",
        "definition": "R\u00e9gulateurs",
        "context": "",
        "term_plural": "",
        "reference": "",
        "comment": ""
    },
    {
        "term": "hsi88:s88_left",
        "definition": "S88 gauche",
        "context": "",
        "term_plural": "",
        "reference": "",
        "comment": ""
    },
    {
        "term": "hsi88:s88_middle",
        "definition": "S88 milieu",
        "context": "",
        "term_plural": "",
        "reference": "",
        "comment": ""
    },
    {
        "term": "hsi88:s88_right",
        "definition": "S88 droite",
        "context": "",
        "term_plural": "",
        "reference": "",
        "comment": ""
    },
    {
        "term": "identification:opc_multi_sense_direction",
        "definition": "OPC_MULTI_SENSE direction",
        "context": "",
        "term_plural": "",
        "reference": "",
        "comment": ""
    },
    {
        "term": "input_list:bus",
        "definition": "Bus",
        "context": "",
        "term_plural": "",
        "reference": "",
        "comment": ""
    },
    {
        "term": "input_map_item.block:input",
        "definition": "Entr\u00e9e",
        "context": "",
        "term_plural": "",
        "reference": "",
        "comment": ""
    },
    {
        "term": "input_map_item.block:invert",
        "definition": "Inverser",
        "context": "",
        "term_plural": "",
        "reference": "",
        "comment": ""
    },
    {
        "term": "input_map_item.block:type",
        "definition": "Type",
        "context": "",
        "term_plural": "",
        "reference": "",
        "comment": ""
    },
    {
        "term": "interface.ecos:ecos_detector",
        "definition": "D\u00e9tecteur ECoS",
        "context": "",
        "term_plural": "",
        "reference": "",
        "comment": ""
    },
    {
        "term": "interface.hsi88:modules_left",
        "definition": "Modules gauche",
        "context": "",
        "term_plural": "",
        "reference": "",
        "comment": ""
    },
    {
        "term": "interface.hsi88:modules_middle",
        "definition": "Modules milieu",
        "context": "",
        "term_plural": "",
        "reference": "",
        "comment": ""
    },
    {
        "term": "interface.hsi88:modules_right",
        "definition": "Modules droite",
        "context": "",
        "term_plural": "",
        "reference": "",
        "comment": ""
    },
    {
        "term": "interface.loconet:interface",
        "definition": "Interface",
        "context": "",
        "term_plural": "",
        "reference": "",
        "comment": ""
    },
    {
        "term": "interface.xpressnet:interface",
        "definition": "Interface",
        "context": "",
        "term_plural": "",
        "reference": "",
        "comment": ""
    },
    {
        "term": "interface.xpressnet:s88_module_count",
        "definition": "Nombre de modules S88",
        "context": "",
        "term_plural": "",
        "reference": "",
        "comment": ""
    },
    {
        "term": "interface.xpressnet:s88_start_address",
        "definition": "Adresse de d\u00e9part S88",
        "context": "",
        "term_plural": "",
        "reference": "",
        "comment": ""
    },
    {
        "term": "interface.z21:firmware_version",
        "definition": "Version micrologiciel",
        "context": "",
        "term_plural": "",
        "reference": "",
        "comment": ""
    },
    {
        "term": "interface.z21:hardware_type",
        "definition": "Type mat\u00e9riel",
        "context": "",
        "term_plural": "",
        "reference": "",
        "comment": ""
    },
    {
        "term": "interface.z21:serial_number",
        "definition": "N\u00b0 de s\u00e9rie",
        "context": "",
        "term_plural": "",
        "reference": "",
        "comment": ""
    },
    {
        "term": "interface:online",
        "definition": "En ligne",
        "context": "",
        "term_plural": "",
        "reference": "",
        "comment": ""
    },
    {
        "term": "interface:status",
        "definition": "\u00c9tat",
        "context": "",
        "term_plural": "",
        "reference": "",
        "comment": ""
    },
    {
        "term": "interface:type",
        "definition": "Type",
        "context": "",
        "term_plural": "",
        "reference": "",
        "comment": ""
    },
    {
        "term": "interface_state:error",
        "definition": "Erreur",
        "context": "",
        "term_plural": "",
        "reference": "",
        "comment": ""
    },
    {
        "term": "interface_state:initializing",
        "definition": "Initialisation",
        "context": "",
        "term_plural": "",
        "reference": "",
        "comment": ""
    },
    {
        "term": "interface_state:offline",
        "definition": "Hors ligne",
        "context": "",
        "term_plural": "",
        "reference": "",
        "comment": ""
    },
    {
        "term": "interface_state:online",
        "definition": "En ligne",
        "context": "",
        "term_plural": "",
        "reference": "",
        "comment": ""
    },
    {
        "term": "ip:hostname",
        "definition": "Nom d'h\u00f4te",
        "context": "",
        "term_plural": "",
        "reference": "",
        "comment": ""
    },
    {
        "term": "ip:port",
        "definition": "Port",
        "context": "",
        "term_plural": "",
        "reference": "",
        "comment": ""
    },
    {
        "term": "language:de-de",
        "definition": "Allemand",
        "context": "",
        "term_plural": "",
        "reference": "",
        "comment": ""
    },
    {
        "term": "language:en-us",
        "definition": "Anglais (USA)",
        "context": "",
        "term_plural": "",
        "reference": "",
        "comment": ""
    },
    {
        "term": "language:it-it",
        "definition": "Italien",
        "context": "",
        "term_plural": "",
        "reference": "",
        "comment": ""
    },
    {
        "term": "language:nl-nl",
        "definition": "Allemand",
        "context": "",
        "term_plural": "",
        "reference": "",
        "comment": ""
    },
    {
        "term": "language:fr-fr",
        "definition": "Français",
        "context": "",
        "term_plural": "",
        "reference": "",
        "comment": ""
    },
    {
        "term": "list.train_vehicle:reverse",
        "definition": "Arri\u00e8re",
        "context": "",
        "term_plural": "",
        "reference": "",
        "comment": ""
    },
    {
        "term": "list:add",
        "definition": "Ajouter",
        "context": "",
        "term_plural": "",
        "reference": "",
        "comment": ""
    },
    {
        "term": "list:create",
        "definition": "Cr\u00e9er",
        "context": "",
        "term_plural": "",
        "reference": "",
        "comment": ""
    },
    {
        "term": "list:delete",
        "definition": "Supprimer",
        "context": "",
        "term_plural": "",
        "reference": "",
        "comment": ""
    },
    {
        "term": "list:edit",
        "definition": "Modifier",
        "context": "",
        "term_plural": "",
        "reference": "",
        "comment": ""
    },
    {
        "term": "list:move_down",
        "definition": "Descendre",
        "context": "",
        "term_plural": "",
        "reference": "",
        "comment": ""
    },
    {
        "term": "list:move_up",
        "definition": "Monter",
        "context": "",
        "term_plural": "",
        "reference": "",
        "comment": ""
    },
    {
        "term": "list:remove",
        "definition": "Supprimer",
        "context": "",
        "term_plural": "",
        "reference": "",
        "comment": ""
    },
    {
        "term": "lncv_programmer:description",
        "definition": "Description",
        "context": "",
        "term_plural": "",
        "reference": "",
        "comment": ""
    },
    {
        "term": "lncv_programmer:lncv_programmer",
        "definition": "Programmateur LNCV",
        "context": "",
        "term_plural": "",
        "reference": "",
        "comment": ""
    },
    {
        "term": "lncv_programmer:module",
        "definition": "Module",
        "context": "",
        "term_plural": "",
        "reference": "",
        "comment": ""
    },
    {
        "term": "lncv_programmer:other_module",
        "definition": "Autre module",
        "context": "",
        "term_plural": "",
        "reference": "",
        "comment": ""
    },
    {
        "term": "lncv_programmer:read",
        "definition": "Lire",
        "context": "",
        "term_plural": "",
        "reference": "",
        "comment": ""
    },
    {
        "term": "lncv_programmer:reading_lncv_x",
        "definition": "Lecture LNCV %1",
        "context": "",
        "term_plural": "",
        "reference": "",
        "comment": ""
    },
    {
        "term": "lncv_programmer:reading_lncv_x_failed",
        "definition": "\u00c9chec de lecture LNCV %1",
        "context": "",
        "term_plural": "",
        "reference": "",
        "comment": ""
    },
    {
        "term": "lncv_programmer:sending_start",
        "definition": "Envoi d\u00e9marr\u00e9",
        "context": "",
        "term_plural": "",
        "reference": "",
        "comment": ""
    },
    {
        "term": "lncv_programmer:start",
        "definition": "D\u00e9marrer",
        "context": "",
        "term_plural": "",
        "reference": "",
        "comment": ""
    },
    {
        "term": "lncv_programmer:stop",
        "definition": "Arr\u00eater",
        "context": "",
        "term_plural": "",
        "reference": "",
        "comment": ""
    },
    {
        "term": "lncv_programmer:use_broadcast_address",
        "definition": "Utiliser l'adresse de diffusion",
        "context": "",
        "term_plural": "",
        "reference": "",
        "comment": ""
    },
    {
        "term": "lncv_programmer:value",
        "definition": "Valeur",
        "context": "",
        "term_plural": "",
        "reference": "",
        "comment": ""
    },
    {
        "term": "lncv_programmer:waiting_for_module_to_respond",
        "definition": "Attente de la r\u00e9ponse du module",
        "context": "",
        "term_plural": "",
        "reference": "",
        "comment": ""
    },
    {
        "term": "lncv_programmer:write",
        "definition": "Ecrire",
        "context": "",
        "term_plural": "",
        "reference": "",
        "comment": ""
    },
    {
        "term": "lncv_programmer:writing_lncv_x",
        "definition": "Ecriture LNCV %1",
        "context": "",
        "term_plural": "",
        "reference": "",
        "comment": ""
    },
    {
        "term": "loconet_command_station:custom",
        "definition": "Personnalis\u00e9",
        "context": "",
        "term_plural": "",
        "reference": "",
        "comment": ""
    },
    {
        "term": "loconet_f9_f28:imm_packet",
        "definition": "Direct (OPC_IMM_PACKET)",
        "context": "",
        "term_plural": "",
        "reference": "",
        "comment": ""
    },
    {
        "term": "loconet_f9_f28:uhlenbrock_extended",
        "definition": "Uhlenbrock \u00e9tendu (OPC_A3, OPC_D4)",
        "context": "",
        "term_plural": "",
        "reference": "",
        "comment": ""
    },
    {
        "term": "loconet_fastclock:master",
        "definition": "Ma\u00eetre (Traintastic controls the clock)",
        "context": "",
        "term_plural": "",
        "reference": "",
        "comment": ""
    },
    {
        "term": "loconet_fastclock:off",
        "definition": "Off",
        "context": "",
        "term_plural": "",
        "reference": "",
        "comment": ""
    },
    {
        "term": "loconet_interface_type:serial",
        "definition": "S\u00e9rie",
        "context": "",
        "term_plural": "",
        "reference": "",
        "comment": ""
    },
    {
        "term": "loconet_interface_type:tcp_binary",
        "definition": "TCP binaire",
        "context": "",
        "term_plural": "",
        "reference": "",
        "comment": ""
    },
    {
        "term": "loconet_serial_interface:custom",
        "definition": "Personnalis\u00e9",
        "context": "",
        "term_plural": "",
        "reference": "",
        "comment": ""
    },
    {
        "term": "loconet_settings:command_station",
        "definition": "Station de commande",
        "context": "",
        "term_plural": "",
        "reference": "",
        "comment": ""
    },
    {
        "term": "loconet_settings:echo_timeout",
        "definition": "Timeout \u00e9cho",
        "context": "",
        "term_plural": "",
        "reference": "",
        "comment": ""
    },
    {
        "term": "loconet_settings:fast_clock",
        "definition": "Horloge rapide",
        "context": "",
        "term_plural": "",
        "reference": "",
        "comment": ""
    },
    {
        "term": "loconet_settings:fast_clock_sync_enabled",
        "definition": "Synchro horloge rapide activ\u00e9e",
        "context": "",
        "term_plural": "",
        "reference": "",
        "comment": ""
    },
    {
        "term": "loconet_settings:fast_clock_sync_interval",
        "definition": "Intervalle horloge rapide",
        "context": "",
        "term_plural": "",
        "reference": "",
        "comment": ""
    },
    {
        "term": "loconet_settings:locomotive_slots",
        "definition": "Emplacements de locomotive",
        "context": "",
        "term_plural": "",
        "reference": "",
        "comment": ""
    },
    {
        "term": "loconet_settings:pcap_output",
        "definition": "Sortie PCAP",
        "context": "",
        "term_plural": "",
        "reference": "",
        "comment": ""
    },
    {
        "term": "loconet_settings:response_timeout",
        "definition": "D\u00e9lai d'attente r\u00e9ponse",
        "context": "",
        "term_plural": "",
        "reference": "",
        "comment": ""
    },
    {
        "term": "lua.script:disabled",
        "definition": "D\u00e9sactiv\u00e9",
        "context": "",
        "term_plural": "",
        "reference": "",
        "comment": ""
    },
    {
        "term": "lua.script:start",
        "definition": "D\u00e9marrer",
        "context": "",
        "term_plural": "",
        "reference": "",
        "comment": ""
    },
    {
        "term": "lua.script:stop",
        "definition": "Arr\u00eater",
        "context": "",
        "term_plural": "",
        "reference": "",
        "comment": ""
    },
    {
        "term": "lua.script_list:start_all",
        "definition": "D\u00e9marrer tout",
        "context": "",
        "term_plural": "",
        "reference": "",
        "comment": ""
    },
    {
        "term": "lua.script_list:stop_all",
        "definition": "Arr\u00eater tout",
        "context": "",
        "term_plural": "",
        "reference": "",
        "comment": ""
    },
    {
        "term": "lua_script:state",
        "definition": "\u00c9tat",
        "context": "",
        "term_plural": "",
        "reference": "",
        "comment": ""
    },
    {
        "term": "lua_script_state:disabled",
        "definition": "D\u00e9sactiv\u00e9",
        "context": "",
        "term_plural": "",
        "reference": "",
        "comment": ""
    },
    {
        "term": "lua_script_state:error",
        "definition": "Erreur",
        "context": "",
        "term_plural": "",
        "reference": "",
        "comment": ""
    },
    {
        "term": "lua_script_state:running",
        "definition": "En cours",
        "context": "",
        "term_plural": "",
        "reference": "",
        "comment": ""
    },
    {
        "term": "lua_script_state:stopped",
        "definition": "Arr\u00eat\u00e9",
        "context": "",
        "term_plural": "",
        "reference": "",
        "comment": ""
    },
    {
        "term": "message:C1001",
        "definition": "Erreur de chargement du monde (%1)",
        "context": "",
        "term_plural": "",
        "reference": "",
        "comment": ""
    },
    {
        "term": "message:C1002",
        "definition": "Erreur de cr\u00e9ation de la connexion (%1)",
        "context": "",
        "term_plural": "",
        "reference": "",
        "comment": ""
    },
    {
        "term": "message:C1003",
        "definition": "Impossible d'\u00e9crite dans le fichier de param\u00e9trage (%1)",
        "context": "",
        "term_plural": "",
        "reference": "",
        "comment": ""
    },
    {
        "term": "message:C1004",
        "definition": "Erreur de lecture du monde (%1) (%2)",
        "context": "",
        "term_plural": "",
        "reference": "",
        "comment": ""
    },
    {
        "term": "message:C1005",
        "definition": "\u00c9chec d'enregistrement du monde (%1)",
        "context": "",
        "term_plural": "",
        "reference": "",
        "comment": ""
    },
    {
        "term": "message:C1006",
        "definition": "\u00c9chec de sauvegarde du monde (%1)",
        "context": "",
        "term_plural": "",
        "reference": "",
        "comment": ""
    },
    {
        "term": "message:C1007",
        "definition": "\u00c9chec de cr\u00e9ation du r\u00e9pertoire de sauvegarde du monde (%1)",
        "context": "",
        "term_plural": "",
        "reference": "",
        "comment": ""
    },
    {
        "term": "message:C1008",
        "definition": "\u00c9chec de cr\u00e9ation du r\u00e9pertoire de sauvegarde (%1)",
        "context": "",
        "term_plural": "",
        "reference": "",
        "comment": ""
    },
    {
        "term": "message:C1009",
        "definition": "\u00c9chec de cr\u00e9ation de la sauvegarde des param\u00e8tres (%1)",
        "context": "",
        "term_plural": "",
        "reference": "",
        "comment": ""
    },
    {
        "term": "message:C1010",
        "definition": "\u00c9chec de l'export du monde (%1)",
        "context": "",
        "term_plural": "",
        "reference": "",
        "comment": ""
    },
    {
        "term": "message:C1011",
        "definition": "\u00c9chec de l'importation du monde (%1)",
        "context": "",
        "term_plural": "",
        "reference": "",
        "comment": ""
    },
    {
        "term": "message:C1012",
        "definition": "Classe '%1' inconnue, impossible de recr\u00e9er l'objet '%2'",
        "context": "",
        "term_plural": "",
        "reference": "",
        "comment": ""
    },
    {
        "term": "message:C1013",
        "definition": "Impossible de charger un monde enregistr\u00e9 avec une version plus r\u00e9cente, requiert au minimum : %1",
        "context": "",
        "term_plural": "",
        "reference": "",
        "comment": ""
    },
    {
        "term": "message:C2001",
        "definition": "Adresse d\u00e9j\u00e0 utilis\u00e9e \u00e0 #%1",
        "context": "",
        "term_plural": "",
        "reference": "",
        "comment": ""
    },
    {
        "term": "message:C2004",
        "definition": "Impossible d'obtenir un emplacement libre",
        "context": "",
        "term_plural": "",
        "reference": "",
        "comment": ""
    },
    {
        "term": "message:D1001",
        "definition": "Resume %1 (multiplier: %2)",
        "context": "",
        "term_plural": "",
        "reference": "",
        "comment": ""
    },
    {
        "term": "message:D1002",
        "definition": "Tick %1 (error: %2us)",
        "context": "",
        "term_plural": "",
        "reference": "",
        "comment": ""
    },
    {
        "term": "message:D1003",
        "definition": "Freeze %1",
        "context": "",
        "term_plural": "",
        "reference": "",
        "comment": ""
    },
    {
        "term": "message:D2001",
        "definition": "TX: %1",
        "context": "",
        "term_plural": "",
        "reference": "",
        "comment": ""
    },
    {
        "term": "message:D2002",
        "definition": "RX: %1",
        "context": "",
        "term_plural": "",
        "reference": "",
        "comment": ""
    },
    {
        "term": "message:D2003",
        "definition": "Ent\u00eate inconnue 0x%1",
        "context": "",
        "term_plural": "",
        "reference": "",
        "comment": ""
    },
    {
        "term": "message:D2004",
        "definition": "%1 TX: %2",
        "context": "",
        "term_plural": "",
        "reference": "",
        "comment": ""
    },
    {
        "term": "message:D2005",
        "definition": "%1 RX: %2",
        "context": "",
        "term_plural": "",
        "reference": "",
        "comment": ""
    },
    {
        "term": "message:D2006",
        "definition": "Message inconnu: %1",
        "context": "",
        "term_plural": "",
        "reference": "",
        "comment": ""
    },
    {
        "term": "message:D2007",
        "definition": "Entr\u00e9e %1 = %2",
        "context": "",
        "term_plural": "",
        "reference": "",
        "comment": ""
    },
    {
        "term": "message:D2008",
        "definition": "Sortie %1 = %1",
        "context": "",
        "term_plural": "",
        "reference": "",
        "comment": ""
    },
    {
        "term": "message:D2009",
        "definition": "Emplacement %1 = %2",
        "context": "",
        "term_plural": "",
        "reference": "",
        "comment": ""
    },
    {
        "term": "message:D2010",
        "definition": "Entr\u00e9e %1 = Libre",
        "context": "",
        "term_plural": "",
        "reference": "",
        "comment": ""
    },
    {
        "term": "message:E1001",
        "definition": "UUID monde invalide: %1",
        "context": "",
        "term_plural": "",
        "reference": "",
        "comment": ""
    },
    {
        "term": "message:E1002",
        "definition": "Le monde %1 n'existe pas",
        "context": "",
        "term_plural": "",
        "reference": "",
        "comment": ""
    },
    {
        "term": "message:E1003",
        "definition": "Erreur r\u00e9ception UDP (%1)",
        "context": "",
        "term_plural": "",
        "reference": "",
        "comment": ""
    },
    {
        "term": "message:E1004",
        "definition": "Erreur TCP accept (%1)",
        "context": "",
        "term_plural": "",
        "reference": "",
        "comment": ""
    },
    {
        "term": "message:E1005",
        "definition": "\u00c9chec de fermeture du socket (%1)",
        "context": "",
        "term_plural": "",
        "reference": "",
        "comment": ""
    },
    {
        "term": "message:E1006",
        "definition": "\u00c9chec d'\u00e9criture sur le socket (%1)",
        "context": "",
        "term_plural": "",
        "reference": "",
        "comment": ""
    },
    {
        "term": "message:E1007",
        "definition": "\u00c9chec de lecture sur le socket (%1)",
        "context": "",
        "term_plural": "",
        "reference": "",
        "comment": ""
    },
    {
        "term": "message:E1008",
        "definition": "Socket acceptor cancel failed (%1)",
        "context": "",
        "term_plural": "",
        "reference": "",
        "comment": ""
    },
    {
        "term": "message:E2001",
        "definition": "\u00c9chec d'\u00e9criture sur le port s\u00e9rie (%1)",
        "context": "",
        "term_plural": "",
        "reference": "",
        "comment": ""
    },
    {
        "term": "message:E2002",
        "definition": "\u00c9chec de lecture sur le port s\u00e9rie (%1)",
        "context": "",
        "term_plural": "",
        "reference": "",
        "comment": ""
    },
    {
        "term": "message:E2003",
        "definition": "\u00c9chec de cr\u00e9ation d'adresse (%1)",
        "context": "",
        "term_plural": "",
        "reference": "",
        "comment": ""
    },
    {
        "term": "message:E2004",
        "definition": "\u00c9chec d'ouverture du socket (%1)",
        "context": "",
        "term_plural": "",
        "reference": "",
        "comment": ""
    },
    {
        "term": "message:E2005",
        "definition": "\u00c9chec de connexion au socket (%1)",
        "context": "",
        "term_plural": "",
        "reference": "",
        "comment": ""
    },
    {
        "term": "message:E2006",
        "definition": "\u00c9chec d'\u00e9coute sur le socket (%1)",
        "context": "",
        "term_plural": "",
        "reference": "",
        "comment": ""
    },
    {
        "term": "message:E2007",
        "definition": "\u00c9chec d'\u00e9criture sur le socket (%1)",
        "context": "",
        "term_plural": "",
        "reference": "",
        "comment": ""
    },
    {
        "term": "message:E2008",
        "definition": "\u00c9chec de lecture sur le socket (%1)",
        "context": "",
        "term_plural": "",
        "reference": "",
        "comment": ""
    },
    {
        "term": "message:E2009",
        "definition": "\u00c9chec de r\u00e9ception sur le socket (%1)",
        "context": "",
        "term_plural": "",
        "reference": "",
        "comment": ""
    },
    {
        "term": "message:E2010",
        "definition": "\u00c9chec d'ouverture du port s\u00e9rie (%1)",
        "context": "",
        "term_plural": "",
        "reference": "",
        "comment": ""
    },
    {
        "term": "message:E2011",
        "definition": "\u00c9chec d'envoi sur le socket (%1)",
        "context": "",
        "term_plural": "",
        "reference": "",
        "comment": ""
    },
    {
        "term": "message:E2012",
        "definition": "Num\u00e9ro de fonction d\u00e9j\u00e0 utilis\u00e9",
        "context": "",
        "term_plural": "",
        "reference": "",
        "comment": ""
    },
    {
        "term": "message:E2013",
        "definition": "\u00c9chec de r\u00e9glage du d\u00e9bit du port s\u00e9rie (%1)",
        "context": "",
        "term_plural": "",
        "reference": "",
        "comment": ""
    },
    {
        "term": "message:E2014",
        "definition": "\u00c9chec de r\u00e9glage du nombre bits de donn\u00e9es du port s\u00e9rie (%1)",
        "context": "",
        "term_plural": "",
        "reference": "",
        "comment": ""
    },
    {
        "term": "message:E2015",
        "definition": "\u00c9chec de r\u00e9glage des bits stop du port s\u00e9rie (%1)",
        "context": "",
        "term_plural": "",
        "reference": "",
        "comment": ""
    },
    {
        "term": "message:E2016",
        "definition": "\u00c9chec de r\u00e9glage des bites de parit\u00e9 du port s\u00e9rie (%1)",
        "context": "",
        "term_plural": "",
        "reference": "",
        "comment": ""
    },
    {
        "term": "message:E2017",
        "definition": "\u00c9chec de r\u00e9glage du contr\u00f4le de flux du port s\u00e9rie (%1)",
        "context": "",
        "term_plural": "",
        "reference": "",
        "comment": ""
    },
    {
        "term": "message:E2018",
        "definition": "D\u00e9lai d'attente d\u00e9passe, pas d'\u00e9cho apr\u00e8s %1ms",
        "context": "",
        "term_plural": "",
        "reference": "",
        "comment": ""
    },
    {
        "term": "message:E2019",
        "definition": "D\u00e9lai d'attente d\u00e9passe, pas de r\u00e9ponse apr\u00e8s %1ms",
        "context": "",
        "term_plural": "",
        "reference": "",
        "comment": ""
    },
    {
        "term": "message:E2020",
        "definition": "Le nombre total de modules ne peut pas exc\u00e9der %1",
        "context": "",
        "term_plural": "",
        "reference": "",
        "comment": ""
    },
    {
        "term": "message:E2021",
        "definition": "\u00c9chec de staring du journal PCAP: %1",
        "context": "",
        "term_plural": "",
        "reference": "",
        "comment": ""
    },
    {
        "term": "message:E9001",
        "definition": "%1 (Durant l\u2019ex\u00e9cution du gestionnaire d'\u00e9v\u00e9nements %2)",
        "context": "",
        "term_plural": "",
        "reference": "",
        "comment": ""
    },
    {
        "term": "message:F1001",
        "definition": "\u00c9chec d'ouverture du socket TCP (%1)",
        "context": "",
        "term_plural": "",
        "reference": "",
        "comment": ""
    },
    {
        "term": "message:F1002",
        "definition": "\u00c9chec de la r\u00e9utilisation de l'adresse du socket TCP (%1)",
        "context": "",
        "term_plural": "",
        "reference": "",
        "comment": ""
    },
    {
        "term": "message:F1003",
        "definition": "\u00c9chec de liaison du socket TCP (%1)",
        "context": "",
        "term_plural": "",
        "reference": "",
        "comment": ""
    },
    {
        "term": "message:F1004",
        "definition": "\u00c9chec d'\u00e9coute du socket TCP (%1)",
        "context": "",
        "term_plural": "",
        "reference": "",
        "comment": ""
    },
    {
        "term": "message:F1005",
        "definition": "\u00c9chec d'ouverture du socket UDP (%1)",
        "context": "",
        "term_plural": "",
        "reference": "",
        "comment": ""
    },
    {
        "term": "message:F1006",
        "definition": "\u00c9chec de la r\u00e9utilisation de l'adresse du socket UDP (%1)",
        "context": "",
        "term_plural": "",
        "reference": "",
        "comment": ""
    },
    {
        "term": "message:F1007",
        "definition": "\u00c9chec de liaison du socket UDP (%1)",
        "context": "",
        "term_plural": "",
        "reference": "",
        "comment": ""
    },
    {
        "term": "message:F9001",
        "definition": "\u00c9chec de cr\u00e9ation de l'\u00e9tat Lua",
        "context": "",
        "term_plural": "",
        "reference": "",
        "comment": ""
    },
    {
        "term": "message:F9002",
        "definition": "\u00c9chec d\u2019ex\u00e9cution du script (%1)",
        "context": "",
        "term_plural": "",
        "reference": "",
        "comment": ""
    },
    {
        "term": "message:F9003",
        "definition": "\u00c9chec d'appel de la fonction (%1)",
        "context": "",
        "term_plural": "",
        "reference": "",
        "comment": ""
    },
    {
        "term": "message:I1002",
        "definition": "Fichier de param\u00e8tres non trouv\u00e9, utilisation des param\u00e8tres par d\u00e9faut",
        "context": "",
        "term_plural": "",
        "reference": "",
        "comment": ""
    },
    {
        "term": "message:I1003",
        "definition": "Nouvelle connexion",
        "context": "",
        "term_plural": "",
        "reference": "",
        "comment": ""
    },
    {
        "term": "message:I1004",
        "definition": "Connexion perdue",
        "context": "",
        "term_plural": "",
        "reference": "",
        "comment": ""
    },
    {
        "term": "message:I1005",
        "definition": "Construction de l'index du monde",
        "context": "",
        "term_plural": "",
        "reference": "",
        "comment": ""
    },
    {
        "term": "message:I2001",
        "definition": "Adresse loco inconnue: %1",
        "context": "",
        "term_plural": "",
        "reference": "",
        "comment": ""
    },
    {
        "term": "message:I2002",
        "definition": "Type de mat\u00e9riel: %1",
        "context": "",
        "term_plural": "",
        "reference": "",
        "comment": ""
    },
    {
        "term": "message:I2003",
        "definition": "Version de micrologiciel: %1",
        "context": "",
        "term_plural": "",
        "reference": "",
        "comment": ""
    },
    {
        "term": "message:I9001",
        "definition": "Script arr\u00eat\u00e9",
        "context": "",
        "term_plural": "",
        "reference": "",
        "comment": ""
    },
    {
        "term": "message:N1001",
        "definition": "Signal re\u00e7u: %1",
        "context": "",
        "term_plural": "",
        "reference": "",
        "comment": ""
    },
    {
        "term": "message:N1002",
        "definition": "Nouveau monde cr\u00e9\u00e9",
        "context": "",
        "term_plural": "",
        "reference": "",
        "comment": ""
    },
    {
        "term": "message:N1003",
        "definition": "Red\u00e9marrage",
        "context": "",
        "term_plural": "",
        "reference": "",
        "comment": ""
    },
    {
        "term": "message:N1004",
        "definition": "Arr\u00eat en cours",
        "context": "",
        "term_plural": "",
        "reference": "",
        "comment": ""
    },
    {
        "term": "message:N1005",
        "definition": "D\u00e9couverte activ\u00e9e",
        "context": "",
        "term_plural": "",
        "reference": "",
        "comment": ""
    },
    {
        "term": "message:N1006",
        "definition": "D\u00e9couverte d\u00e9sactiv\u00e9e",
        "context": "",
        "term_plural": "",
        "reference": "",
        "comment": ""
    },
    {
        "term": "message:N1007",
        "definition": "\u00c9coute sur %1:%2",
        "context": "",
        "term_plural": "",
        "reference": "",
        "comment": ""
    },
    {
        "term": "message:N1008",
        "definition": "Param\u00e8tres charg\u00e9s",
        "context": "",
        "term_plural": "",
        "reference": "",
        "comment": ""
    },
    {
        "term": "message:N1009",
        "definition": "Param\u00e8tres enregistr\u00e9s",
        "context": "",
        "term_plural": "",
        "reference": "",
        "comment": ""
    },
    {
        "term": "message:N1010",
        "definition": "Mode \u00e9dition: activ\u00e9",
        "context": "",
        "term_plural": "",
        "reference": "",
        "comment": ""
    },
    {
        "term": "message:N1011",
        "definition": "Mode \u00e9dition: d\u00e9sactiv\u00e9",
        "context": "",
        "term_plural": "",
        "reference": "",
        "comment": ""
    },
    {
        "term": "message:N1012",
        "definition": "Communications: activ\u00e9es",
        "context": "",
        "term_plural": "",
        "reference": "",
        "comment": ""
    },
    {
        "term": "message:N1013",
        "definition": "Communications: d\u00e9sactiv\u00e9es",
        "context": "",
        "term_plural": "",
        "reference": "",
        "comment": ""
    },
    {
        "term": "message:N1014",
        "definition": "Alimentation : activ\u00e9e",
        "context": "",
        "term_plural": "",
        "reference": "",
        "comment": ""
    },
    {
        "term": "message:N1015",
        "definition": "Alimentation : d\u00e9sactiv\u00e9e",
        "context": "",
        "term_plural": "",
        "reference": "",
        "comment": ""
    },
    {
        "term": "message:N1016",
        "definition": "Ex\u00e9cution en cours",
        "context": "",
        "term_plural": "",
        "reference": "",
        "comment": ""
    },
    {
        "term": "message:N1017",
        "definition": "Arr\u00eat\u00e9",
        "context": "",
        "term_plural": "",
        "reference": "",
        "comment": ""
    },
    {
        "term": "message:N1018",
        "definition": "Sourdine: activ\u00e9e",
        "context": "",
        "term_plural": "",
        "reference": "",
        "comment": ""
    },
    {
        "term": "message:N1019",
        "definition": "Sourdine: d\u00e9sactiv\u00e9e",
        "context": "",
        "term_plural": "",
        "reference": "",
        "comment": ""
    },
    {
        "term": "message:N1020",
        "definition": "Fum\u00e9e: activ\u00e9e",
        "context": "",
        "term_plural": "",
        "reference": "",
        "comment": ""
    },
    {
        "term": "message:N1021",
        "definition": "Fum\u00e9e: d\u00e9sactiv\u00e9e",
        "context": "",
        "term_plural": "",
        "reference": "",
        "comment": ""
    },
    {
        "term": "message:N1022",
        "definition": "Monde enregistr\u00e9: %1",
        "context": "",
        "term_plural": "",
        "reference": "",
        "comment": ""
    },
    {
        "term": "message:N1023",
        "definition": "Simulation: d\u00e9sactiv\u00e9e",
        "context": "",
        "term_plural": "",
        "reference": "",
        "comment": ""
    },
    {
        "term": "message:N1024",
        "definition": "Simulation: activ\u00e9e",
        "context": "",
        "term_plural": "",
        "reference": "",
        "comment": ""
    },
    {
        "term": "message:N1025",
        "definition": "Monde export\u00e9 avec succ\u00e8s",
        "context": "",
        "term_plural": "",
        "reference": "",
        "comment": ""
    },
    {
        "term": "message:N1026",
        "definition": "Monde import\u00e9 avec succ\u00e8s",
        "context": "",
        "term_plural": "",
        "reference": "",
        "comment": ""
    },
    {
        "term": "message:N1027",
        "definition": "Monde charg\u00e9: %1",
        "context": "",
        "term_plural": "",
        "reference": "",
        "comment": ""
    },
    {
        "term": "message:N1028",
        "definition": "Monde ferm\u00e9",
        "context": "",
        "term_plural": "",
        "reference": "",
        "comment": ""
    },
    {
        "term": "message:N2001",
        "definition": "Simulation non support\u00e9es",
        "context": "",
        "term_plural": "",
        "reference": "",
        "comment": ""
    },
    {
        "term": "message:N2002",
        "definition": "Pas de r\u00e9ponse du module LNCV %1 \u00e0 l'adresse %2",
        "context": "",
        "term_plural": "",
        "reference": "",
        "comment": ""
    },
    {
        "term": "message:N2003",
        "definition": "Arr\u00eat de l'envoi de la synchro de l'horloge rapide",
        "context": "",
        "term_plural": "",
        "reference": "",
        "comment": ""
    },
    {
        "term": "message:N2004",
        "definition": "D\u00e9marrage journalisation fichier PCAP: %1",
        "context": "",
        "term_plural": "",
        "reference": "",
        "comment": ""
    },
    {
        "term": "message:N2005",
        "definition": "D\u00e9marrage journalisation pipe PCAP: %1",
        "context": "",
        "term_plural": "",
        "reference": "",
        "comment": ""
    },
    {
        "term": "message:N3001",
        "definition": "Train %1 assign\u00e9 au bloc %2",
        "context": "",
        "term_plural": "",
        "reference": "",
        "comment": ""
    },
    {
        "term": "message:N3002",
        "definition": "Train %1 retir\u00e9 du bloc %2",
        "context": "",
        "term_plural": "",
        "reference": "",
        "comment": ""
    },
    {
        "term": "message:N9001",
        "definition": "D\u00e9marrage du script",
        "context": "",
        "term_plural": "",
        "reference": "",
        "comment": ""
    },
    {
        "term": "message:W1001",
        "definition": "D\u00e9couverte d\u00e9sactiv\u00e9e, autoris\u00e9e uniquement sur port %1",
        "context": "",
        "term_plural": "",
        "reference": "",
        "comment": ""
    },
    {
        "term": "message:W1002",
        "definition": "Param\u00e8tre %1 inexistant",
        "context": "",
        "term_plural": "",
        "reference": "",
        "comment": ""
    },
    {
        "term": "message:W1003",
        "definition": "\u00c9chec de la lecture du monde %1 (erreur libarchive %2: %3)",
        "context": "",
        "term_plural": "",
        "reference": "",
        "comment": ""
    },
    {
        "term": "message:W2001",
        "definition": "Paquets malform\u00e9s re\u00e7us, %1 octets rejet\u00e9s",
        "context": "",
        "term_plural": "",
        "reference": "",
        "comment": ""
    },
    {
        "term": "message:W2002",
        "definition": "Fonctions au-del\u00e0 de F%1 non support\u00e9es par la station de commande",
        "context": "",
        "term_plural": "",
        "reference": "",
        "comment": ""
    },
    {
        "term": "message:W2003",
        "definition": "Paquets malform\u00e9s re\u00e7us, %1 octets rejet\u00e9s [%2]",
        "context": "",
        "term_plural": "",
        "reference": "",
        "comment": ""
    },
    {
        "term": "message:W2004",
        "definition": "Adresse d'entr\u00e9e %1 invalide",
        "context": "",
        "term_plural": "",
        "reference": "",
        "comment": ""
    },
    {
        "term": "message:W2005",
        "definition": "Adresse de sortie %1 invalide",
        "context": "",
        "term_plural": "",
        "reference": "",
        "comment": ""
    },
    {
        "term": "message:W2006",
        "definition": "Emplacement de locomotive %1 non support\u00e9 par la station de commande",
        "context": "",
        "term_plural": "",
        "reference": "",
        "comment": ""
    },
    {
        "term": "message:W2007",
        "definition": "Horloge rapide non support\u00e9e par la station de commande",
        "context": "",
        "term_plural": "",
        "reference": "",
        "comment": ""
    },
    {
        "term": "message:W2018",
        "definition": "D\u00e9lai d'attente d\u00e9passe, pas d'\u00e9cho apr\u00e8s %1ms",
        "context": "",
        "term_plural": "",
        "reference": "",
        "comment": ""
    },
    {
        "term": "message:W2019",
        "definition": "Les signaux de broadcast Z21 ne correspondent pas \u00e0 ceux requis",
        "context": "",
        "term_plural": "",
        "reference": "",
        "comment": ""
    },
    {
        "term": "object:id",
        "definition": "Id",
        "context": "",
        "term_plural": "",
        "reference": "",
        "comment": ""
    },
    {
        "term": "object:name",
        "definition": "Nom",
        "context": "",
        "term_plural": "",
        "reference": "",
        "comment": ""
    },
    {
        "term": "object:notes",
        "definition": "Notes",
        "context": "",
        "term_plural": "",
        "reference": "",
        "comment": ""
    },
    {
        "term": "opc_multi_sense_direction:in_sensor_address",
        "definition": "Adresse capteur d'entr\u00e9e",
        "context": "",
        "term_plural": "",
        "reference": "",
        "comment": ""
    },
    {
        "term": "opc_multi_sense_direction:in_transponder_address",
        "definition": "Addresse transpondeur entr\u00e9e (Bl\u00fccher GBM16XN)",
        "context": "",
        "term_plural": "",
        "reference": "",
        "comment": ""
    },
    {
        "term": "opc_multi_sense_direction:none",
        "definition": "Aucune",
        "context": "",
        "term_plural": "",
        "reference": "",
        "comment": ""
    },
    {
        "term": "output_action:none",
        "definition": "Aucune",
        "context": "",
        "term_plural": "",
        "reference": "",
        "comment": ""
    },
    {
        "term": "output_action:off",
        "definition": "Off",
        "context": "",
        "term_plural": "",
        "reference": "",
        "comment": ""
    },
    {
        "term": "output_action:on",
        "definition": "On",
        "context": "",
        "term_plural": "",
        "reference": "",
        "comment": ""
    },
    {
        "term": "output_action:pulse",
        "definition": "Impulsion",
        "context": "",
        "term_plural": "",
        "reference": "",
        "comment": ""
    },
    {
        "term": "output_list:bus",
        "definition": "Bus",
        "context": "",
        "term_plural": "",
        "reference": "",
        "comment": ""
    },
    {
        "term": "output_map.decoupler:key",
        "definition": "\u00c9tat",
        "context": "",
        "term_plural": "",
        "reference": "",
        "comment": ""
    },
    {
        "term": "output_map.signal:key",
        "definition": "Aspect",
        "context": "",
        "term_plural": "",
        "reference": "",
        "comment": ""
    },
    {
        "term": "output_map.turnout:key",
        "definition": "Position",
        "context": "",
        "term_plural": "",
        "reference": "",
        "comment": ""
    },
    {
        "term": "output_map:use",
        "definition": "Utiliser",
        "context": "",
        "term_plural": "",
        "reference": "",
        "comment": ""
    },
    {
        "term": "pcap_output:file",
        "definition": "Fichier",
        "context": "",
        "term_plural": "",
        "reference": "",
        "comment": ""
    },
    {
        "term": "pcap_output:pipe",
        "definition": "Pipe",
        "context": "",
        "term_plural": "",
        "reference": "",
        "comment": ""
    },
    {
        "term": "qtapp.connect_dialog:connect",
        "definition": "Connexion",
        "context": "",
        "term_plural": "",
        "reference": "",
        "comment": ""
    },
    {
        "term": "qtapp.connect_dialog:connect_to_server",
        "definition": "Connexion au serveur",
        "context": "",
        "term_plural": "",
        "reference": "",
        "comment": ""
    },
    {
        "term": "qtapp.connect_dialog:connected",
        "definition": "Connect\u00e9",
        "context": "",
        "term_plural": "",
        "reference": "",
        "comment": ""
    },
    {
        "term": "qtapp.connect_dialog:connecting",
        "definition": "Connexion en cours",
        "context": "",
        "term_plural": "",
        "reference": "",
        "comment": ""
    },
    {
        "term": "qtapp.connect_dialog:password",
        "definition": "Mot de passse",
        "context": "",
        "term_plural": "",
        "reference": "",
        "comment": ""
    },
    {
        "term": "qtapp.connect_dialog:server",
        "definition": "Serveur",
        "context": "",
        "term_plural": "",
        "reference": "",
        "comment": ""
    },
    {
        "term": "qtapp.connect_dialog:username",
        "definition": "Utilisateur",
        "context": "",
        "term_plural": "",
        "reference": "",
        "comment": ""
    },
    {
        "term": "qtapp.error:cant_read_from_file_x",
        "definition": "Lecture impossible depuis le fichier: %1",
        "context": "",
        "term_plural": "",
        "reference": "",
        "comment": ""
    },
    {
        "term": "qtapp.error:cant_write_to_file_x",
        "definition": "\u00c9criture impossible dans le fichier: %1",
        "context": "",
        "term_plural": "",
        "reference": "",
        "comment": ""
    },
    {
        "term": "qtapp.error:server_error_x",
        "definition": "Erreur serveur %1",
        "context": "",
        "term_plural": "",
        "reference": "",
        "comment": ""
    },
    {
        "term": "qtapp.mainmenu:about",
        "definition": "A propos",
        "context": "",
        "term_plural": "",
        "reference": "",
        "comment": ""
    },
    {
        "term": "qtapp.mainmenu:close_world",
        "definition": "Fermer le monde",
        "context": "",
        "term_plural": "",
        "reference": "",
        "comment": ""
    },
    {
        "term": "qtapp.mainmenu:connect_to_server",
        "definition": "Connexion au serveur",
        "context": "",
        "term_plural": "",
        "reference": "",
        "comment": ""
    },
    {
        "term": "qtapp.mainmenu:connection",
        "definition": "Connexion",
        "context": "",
        "term_plural": "",
        "reference": "",
        "comment": ""
    },
    {
        "term": "qtapp.mainmenu:disconnect_from_server",
        "definition": "D\u00e9connexion du serveur",
        "context": "",
        "term_plural": "",
        "reference": "",
        "comment": ""
    },
    {
        "term": "qtapp.mainmenu:export_world",
        "definition": "Exporter le monde",
        "context": "",
        "term_plural": "",
        "reference": "",
        "comment": ""
    },
    {
        "term": "qtapp.mainmenu:file",
        "definition": "Fichier",
        "context": "",
        "term_plural": "",
        "reference": "",
        "comment": ""
    },
    {
        "term": "qtapp.mainmenu:fullscreen",
        "definition": "Plein \u00e9cran",
        "context": "",
        "term_plural": "",
        "reference": "",
        "comment": ""
    },
    {
        "term": "qtapp.mainmenu:hardware",
        "definition": "Mat\u00e9riel",
        "context": "",
        "term_plural": "",
        "reference": "",
        "comment": ""
    },
    {
        "term": "qtapp.mainmenu:help",
        "definition": "Aide",
        "context": "",
        "term_plural": "",
        "reference": "",
        "comment": ""
    },
    {
        "term": "qtapp.mainmenu:import_world",
        "definition": "Importer le monde",
        "context": "",
        "term_plural": "",
        "reference": "",
        "comment": ""
    },
    {
        "term": "qtapp.mainmenu:load_world",
        "definition": "Charger le monde",
        "context": "",
        "term_plural": "",
        "reference": "",
        "comment": ""
    },
    {
        "term": "qtapp.mainmenu:new_world",
        "definition": "Nouveau monde",
        "context": "",
        "term_plural": "",
        "reference": "",
        "comment": ""
    },
    {
        "term": "qtapp.mainmenu:objects",
        "definition": "Objets",
        "context": "",
        "term_plural": "",
        "reference": "",
        "comment": ""
    },
    {
        "term": "qtapp.mainmenu:power",
        "definition": "Alimentation",
        "context": "",
        "term_plural": "",
        "reference": "",
        "comment": ""
    },
    {
        "term": "qtapp.mainmenu:programming",
        "definition": "Programmation",
        "context": "",
        "term_plural": "",
        "reference": "",
        "comment": ""
    },
    {
        "term": "qtapp.mainmenu:quit",
        "definition": "Quitter",
        "context": "",
        "term_plural": "",
        "reference": "",
        "comment": ""
    },
    {
        "term": "qtapp.mainmenu:restart_server",
        "definition": "Red\u00e9marrer le serveur",
        "context": "",
        "term_plural": "",
        "reference": "",
        "comment": ""
    },
    {
        "term": "qtapp.mainmenu:restart_server_question",
        "definition": "\u00cates-vous s\u00fbr de vouloir red\u00e9marrer le serveur ?",
        "context": "",
        "term_plural": "",
        "reference": "",
        "comment": ""
    },
    {
        "term": "qtapp.mainmenu:save_world",
        "definition": "Enregistrer le monde",
        "context": "",
        "term_plural": "",
        "reference": "",
        "comment": ""
    },
    {
        "term": "qtapp.mainmenu:server",
        "definition": "Serveur",
        "context": "",
        "term_plural": "",
        "reference": "",
        "comment": ""
    },
    {
        "term": "qtapp.mainmenu:server_log",
        "definition": "Journal serveur",
        "context": "",
        "term_plural": "",
        "reference": "",
        "comment": ""
    },
    {
        "term": "qtapp.mainmenu:server_settings",
        "definition": "Param\u00e8tres du serveur",
        "context": "",
        "term_plural": "",
        "reference": "",
        "comment": ""
    },
    {
        "term": "qtapp.mainmenu:settings",
        "definition": "Param\u00e8tres",
        "context": "",
        "term_plural": "",
        "reference": "",
        "comment": ""
    },
    {
        "term": "qtapp.mainmenu:shutdown_server",
        "definition": "Arr\u00eater le serveur",
        "context": "",
        "term_plural": "",
        "reference": "",
        "comment": ""
    },
    {
        "term": "qtapp.mainmenu:shutdown_server_question",
        "definition": "\u00cates-vous s\u00fbr de vouloir arr\u00eater le serveur ?",
        "context": "",
        "term_plural": "",
        "reference": "",
        "comment": ""
    },
    {
        "term": "qtapp.mainmenu:toolbar",
        "definition": "Barre d'outils",
        "context": "",
        "term_plural": "",
        "reference": "",
        "comment": ""
    },
    {
        "term": "qtapp.mainmenu:tools",
        "definition": "Outils",
        "context": "",
        "term_plural": "",
        "reference": "",
        "comment": ""
    },
    {
        "term": "qtapp.mainmenu:view",
        "definition": "Affichage",
        "context": "",
        "term_plural": "",
        "reference": "",
        "comment": ""
    },
    {
        "term": "qtapp.mainmenu:world",
        "definition": "Monde",
        "context": "",
        "term_plural": "",
        "reference": "",
        "comment": ""
    },
    {
        "term": "qtapp.mainmenu:world_properties",
        "definition": "Propri\u00e9t\u00e9s du monde",
        "context": "",
        "term_plural": "",
        "reference": "",
        "comment": ""
    },
    {
        "term": "qtapp.message_box:no",
        "definition": "Non",
        "context": "",
        "term_plural": "",
        "reference": "",
        "comment": ""
    },
    {
        "term": "qtapp.message_box:yes",
        "definition": "Oui",
        "context": "",
        "term_plural": "",
        "reference": "",
        "comment": ""
    },
    {
        "term": "qtapp.object_select_list_dialog:cancel",
        "definition": "Abandonner",
        "context": "",
        "term_plural": "",
        "reference": "",
        "comment": ""
    },
    {
        "term": "qtapp.object_select_list_dialog:ok",
        "definition": "Ok",
        "context": "",
        "term_plural": "",
        "reference": "",
        "comment": ""
    },
    {
        "term": "qtapp.object_select_list_dialog:select_object",
        "definition": "Choisir objet",
        "context": "",
        "term_plural": "",
        "reference": "",
        "comment": ""
    },
    {
        "term": "qtapp.settings.board:color_scheme",
        "definition": "Th\u00e8me de couleurs",
        "context": "",
        "term_plural": "",
        "reference": "",
        "comment": ""
    },
    {
        "term": "qtapp.settings.board:show_block_sensor_states",
        "definition": "Afficher l'\u00e9tat des capteurs",
        "context": "",
        "term_plural": "",
        "reference": "",
        "comment": ""
    },
    {
        "term": "qtapp.settings.board:turnout_draw_state",
        "definition": "Dessiner l'\u00e9tat de l'aiguillage",
        "context": "",
        "term_plural": "",
        "reference": "",
        "comment": ""
    },
    {
        "term": "qtapp.settings.developer:dont_load_fallback_language",
        "definition": "Ne pas charger la langue par d\u00e9faut",
        "context": "",
        "term_plural": "",
        "reference": "",
        "comment": ""
    },
    {
        "term": "qtapp.settings.developer:log_missing_strings",
        "definition": "Journaliser les traductions manquantes",
        "context": "",
        "term_plural": "",
        "reference": "",
        "comment": ""
    },
    {
        "term": "qtapp.settings.developer:log_missing_strings_dir",
        "definition": "R\u00e9pertoire de journalisation des traductions manquantes non trouv\u00e9",
        "context": "",
        "term_plural": "",
        "reference": "",
        "comment": ""
    },
    {
        "term": "qtapp.settings.general:language",
        "definition": "Langue",
        "context": "",
        "term_plural": "",
        "reference": "",
        "comment": ""
    },
    {
        "term": "qtapp.settings.statusbar:show_clock",
        "definition": "Afficher l'horloge",
        "context": "",
        "term_plural": "",
        "reference": "",
        "comment": ""
    },
    {
        "term": "qtapp.settings.statusbar:show_statuses",
        "definition": "Afficher les \u00e9tats",
        "context": "",
        "term_plural": "",
        "reference": "",
        "comment": ""
    },
    {
        "term": "qtapp.settings:board",
        "definition": "Circuit",
        "context": "",
        "term_plural": "",
        "reference": "",
        "comment": ""
    },
    {
        "term": "qtapp.settings:developer",
        "definition": "D\u00e9veloppeur",
        "context": "",
        "term_plural": "",
        "reference": "",
        "comment": ""
    },
    {
        "term": "qtapp.settings:general",
        "definition": "G\u00e9n\u00e9ral",
        "context": "",
        "term_plural": "",
        "reference": "",
        "comment": ""
    },
    {
        "term": "qtapp.settings:statusbar",
        "definition": "Barre d'\u00e9tat",
        "context": "",
        "term_plural": "",
        "reference": "",
        "comment": ""
    },
    {
        "term": "qtapp.world_list_dialog:cancel",
        "definition": "Abandonner",
        "context": "",
        "term_plural": "",
        "reference": "",
        "comment": ""
    },
    {
        "term": "qtapp.world_list_dialog:load",
        "definition": "Charger",
        "context": "",
        "term_plural": "",
        "reference": "",
        "comment": ""
    },
    {
        "term": "qtapp.world_list_dialog:world_list",
        "definition": "Liste des mondes",
        "context": "",
        "term_plural": "",
        "reference": "",
        "comment": ""
    },
    {
        "term": "qtapp:board_properties",
        "definition": "Propri\u00e9t\u00e9s du circuit",
        "context": "",
        "term_plural": "",
        "reference": "",
        "comment": ""
    },
    {
        "term": "qtapp:export_world_failed",
        "definition": "\u00c9chec de l'export du monde",
        "context": "",
        "term_plural": "",
        "reference": "",
        "comment": ""
    },
    {
        "term": "qtapp:grid",
        "definition": "Grille",
        "context": "",
        "term_plural": "",
        "reference": "",
        "comment": ""
    },
    {
        "term": "qtapp:grid_dot",
        "definition": "Points",
        "context": "",
        "term_plural": "",
        "reference": "",
        "comment": ""
    },
    {
        "term": "qtapp:grid_line",
        "definition": "Ligne",
        "context": "",
        "term_plural": "",
        "reference": "",
        "comment": ""
    },
    {
        "term": "qtapp:grid_none",
        "definition": "Aucune",
        "context": "",
        "term_plural": "",
        "reference": "",
        "comment": ""
    },
    {
        "term": "qtapp:import_world_failed",
        "definition": "\u00c9chec de l'import du monde",
        "context": "",
        "term_plural": "",
        "reference": "",
        "comment": ""
    },
    {
        "term": "qtapp:next",
        "definition": "Suivant",
        "context": "",
        "term_plural": "",
        "reference": "",
        "comment": ""
    },
    {
        "term": "qtapp:previous",
        "definition": "Pr\u00e9c\u00e9dent",
        "context": "",
        "term_plural": "",
        "reference": "",
        "comment": ""
    },
    {
        "term": "qtapp:toggle_mute",
        "definition": "Inverser sourdine",
        "context": "",
        "term_plural": "",
        "reference": "",
        "comment": ""
    },
    {
        "term": "qtapp:toggle_offline_online",
        "definition": "Inverser connexion",
        "context": "",
        "term_plural": "",
        "reference": "",
        "comment": ""
    },
    {
        "term": "qtapp:toggle_power",
        "definition": "Inverser alimentation",
        "context": "",
        "term_plural": "",
        "reference": "",
        "comment": ""
    },
    {
        "term": "qtapp:toggle_smoke",
        "definition": "Inverser fum\u00e9e",
        "context": "",
        "term_plural": "",
        "reference": "",
        "comment": ""
    },
    {
        "term": "qtapp:traintastic_world",
        "definition": "Monde Traintastic",
        "context": "",
        "term_plural": "",
        "reference": "",
        "comment": ""
    },
    {
        "term": "qtapp:zoom_in",
        "definition": "Zoomer",
        "context": "",
        "term_plural": "",
        "reference": "",
        "comment": ""
    },
    {
        "term": "qtapp:zoom_out",
        "definition": "D\u00e9zoomer",
        "context": "",
        "term_plural": "",
        "reference": "",
        "comment": ""
    },
    {
        "term": "rail_vehicle_list:type",
        "definition": "Type",
        "context": "",
        "term_plural": "",
        "reference": "",
        "comment": ""
    },
    {
        "term": "sensor_type:occupancy_detector",
        "definition": "D\u00e9tecteur de pr\u00e9sence",
        "context": "",
        "term_plural": "",
        "reference": "",
        "comment": ""
    },
    {
        "term": "sensor_type:reed_switch",
        "definition": "Contact Reed",
        "context": "",
        "term_plural": "",
        "reference": "",
        "comment": ""
    },
    {
        "term": "serial:baudrate",
        "definition": "Vitesse de transmission",
        "context": "",
        "term_plural": "",
        "reference": "",
        "comment": ""
    },
    {
        "term": "serial:device",
        "definition": "P\u00e9riph\u00e9rique",
        "context": "",
        "term_plural": "",
        "reference": "",
        "comment": ""
    },
    {
        "term": "serial:flow_control",
        "definition": "Contr\u00f4le de flux",
        "context": "",
        "term_plural": "",
        "reference": "",
        "comment": ""
    },
    {
        "term": "serial:port",
        "definition": "Port",
        "context": "",
        "term_plural": "",
        "reference": "",
        "comment": ""
    },
    {
        "term": "serial_flow_control:hardware",
        "definition": "Mat\u00e9riel",
        "context": "",
        "term_plural": "",
        "reference": "",
        "comment": ""
    },
    {
        "term": "serial_flow_control:none",
        "definition": "Aucun",
        "context": "",
        "term_plural": "",
        "reference": "",
        "comment": ""
    },
    {
        "term": "server_log:code",
        "definition": "Code",
        "context": "",
        "term_plural": "",
        "reference": "",
        "comment": ""
    },
    {
        "term": "server_log:message",
        "definition": "Message",
        "context": "",
        "term_plural": "",
        "reference": "",
        "comment": ""
    },
    {
        "term": "server_log:object",
        "definition": "Objet",
        "context": "",
        "term_plural": "",
        "reference": "",
        "comment": ""
    },
    {
        "term": "server_log:time",
        "definition": "Heure",
        "context": "",
        "term_plural": "",
        "reference": "",
        "comment": ""
    },
    {
        "term": "settings:allow_client_server_restart",
        "definition": "Autoriser le red\u00e9marrage du serveur par le client",
        "context": "",
        "term_plural": "",
        "reference": "",
        "comment": ""
    },
    {
        "term": "settings:allow_client_server_shutdown",
        "definition": "Autoriser l'arr\u00eat du serveur par le client",
        "context": "",
        "term_plural": "",
        "reference": "",
        "comment": ""
    },
    {
        "term": "settings:auto_save_world_on_exit",
        "definition": "Enregistrer automatique le monde \u00e0 la sortie",
        "context": "",
        "term_plural": "",
        "reference": "",
        "comment": ""
    },
    {
        "term": "settings:discoverable",
        "definition": "D\u00e9couvrable",
        "context": "",
        "term_plural": "",
        "reference": "",
        "comment": ""
    },
    {
        "term": "settings:enable_file_logger",
        "definition": "Activer la journalisation fichier",
        "context": "",
        "term_plural": "",
        "reference": "",
        "comment": ""
    },
    {
        "term": "settings:localhost_only",
        "definition": "H\u00f4te local uniquement",
        "context": "",
        "term_plural": "",
        "reference": "",
        "comment": ""
    },
    {
        "term": "settings:memory_logger_size",
        "definition": "Taille du journal m\u00e9moire",
        "context": "",
        "term_plural": "",
        "reference": "",
        "comment": ""
    },
    {
        "term": "settings:port",
        "definition": "Port",
        "context": "",
        "term_plural": "",
        "reference": "",
        "comment": ""
    },
    {
        "term": "settings:save_world_uncompressed",
        "definition": "Sauvegarder non compress\u00e9",
        "context": "",
        "term_plural": "",
        "reference": "",
        "comment": ""
    },
    {
        "term": "signal_aspect:proceed",
        "definition": "Voie libre",
        "context": "",
        "term_plural": "",
        "reference": "",
        "comment": ""
    },
    {
        "term": "signal_aspect:proceed_reduced_speed",
        "definition": "Approche au ralenti",
        "context": "",
        "term_plural": "",
        "reference": "",
        "comment": ""
    },
    {
        "term": "signal_aspect:stop",
        "definition": "Stop",
        "context": "",
        "term_plural": "",
        "reference": "",
        "comment": ""
    },
    {
        "term": "throttle_object_list:throttle",
        "definition": "R\u00e9gulateur",
        "context": "",
        "term_plural": "",
        "reference": "",
        "comment": ""
    },
    {
        "term": "train:active",
        "definition": "Actif",
        "context": "",
        "term_plural": "",
        "reference": "",
        "comment": ""
    },
    {
        "term": "train:block",
        "definition": "Canton",
        "context": "",
        "term_plural": "",
        "reference": "",
        "comment": ""
    },
    {
        "term": "train:lob",
        "definition": "Longueur avec tampons",
        "context": "",
        "term_plural": "",
        "reference": "",
        "comment": ""
    },
    {
        "term": "train:mode",
        "definition": "Mode",
        "context": "",
        "term_plural": "",
        "reference": "",
        "comment": ""
    },
    {
        "term": "train:override_length",
        "definition": "Outrepasser la longeur",
        "context": "",
        "term_plural": "",
        "reference": "",
        "comment": ""
    },
    {
        "term": "train:override_weight",
        "definition": "Outrepasser le poids",
        "context": "",
        "term_plural": "",
        "reference": "",
        "comment": ""
    },
    {
        "term": "train:speed_max",
        "definition": "Vitesse maximale",
        "context": "",
        "term_plural": "",
        "reference": "",
        "comment": ""
    },
    {
        "term": "train:vehicles",
        "definition": "V\u00e9hicules",
        "context": "",
        "term_plural": "",
        "reference": "",
        "comment": ""
    },
    {
        "term": "train:weight",
        "definition": "Poids",
        "context": "",
        "term_plural": "",
        "reference": "",
        "comment": ""
    },
    {
        "term": "traintastic_diy_interface_type:serial",
        "definition": "S\u00e9rie",
        "context": "",
        "term_plural": "",
        "reference": "",
        "comment": ""
    },
    {
        "term": "traintastic_diy_settings:debug_log_heartbeat",
        "definition": "Journaliser les communications heartbeat",
        "context": "",
        "term_plural": "",
        "reference": "",
        "comment": ""
    },
    {
        "term": "traintastic_diy_settings:heartbeat_timeout",
        "definition": "D\u00e9lai d'attente heartbeat",
        "context": "",
        "term_plural": "",
        "reference": "",
        "comment": ""
    },
    {
        "term": "turnout_position:left",
        "definition": "Gauche",
        "context": "",
        "term_plural": "",
        "reference": "",
        "comment": ""
    },
    {
        "term": "turnout_position:right",
        "definition": "Droite",
        "context": "",
        "term_plural": "",
        "reference": "",
        "comment": ""
    },
    {
        "term": "turnout_position:straight",
        "definition": "Tout droit",
        "context": "",
        "term_plural": "",
        "reference": "",
        "comment": ""
    },
    {
        "term": "turnout_position:crossed",
        "definition": "Position croisement"
    },
    {
        "term": "turnout_position : diverged   ",
        "definition": "Position d \u00e9vi \u00e9e"
    },
    {
        "term": "turnout_position:double_slip_straight_a",
        "definition": "Tout droit A"
    },
    {
        "term": "turnout_position:double_slip_straight_b",
        "definition": "Tout droit B"
    },
    {
        "term": "vehicle.rail.freight_wagon:cargo_weight",
        "definition": "Poids cargaison",
        "context": "",
        "term_plural": "",
        "reference": "",
        "comment": ""
    },
    {
        "term": "vehicle.rail.tank_wagon:cargo_volume",
        "definition": "Volume cargaison",
        "context": "",
        "term_plural": "",
        "reference": "",
        "comment": ""
    },
    {
        "term": "vehicle.rail:cargo_capacity",
        "definition": "Capacit\u00e9 cargaison",
        "context": "",
        "term_plural": "",
        "reference": "",
        "comment": ""
    },
    {
        "term": "vehicle.rail:cargo_loaded",
        "definition": "Cargaison charg\u00e9e",
        "context": "",
        "term_plural": "",
        "reference": "",
        "comment": ""
    },
    {
        "term": "vehicle.rail:decoder",
        "definition": "D\u00e9codeur",
        "context": "",
        "term_plural": "",
        "reference": "",
        "comment": ""
    },
    {
        "term": "vehicle.rail:lob",
        "definition": "Longueur avec tampons",
        "context": "",
        "term_plural": "",
        "reference": "",
        "comment": ""
    },
    {
        "term": "vehicle.rail:power",
        "definition": "Alimentation",
        "context": "",
        "term_plural": "",
        "reference": "",
        "comment": ""
    },
    {
        "term": "vehicle.rail:speed_max",
        "definition": "Vitesse maximale",
        "context": "",
        "term_plural": "",
        "reference": "",
        "comment": ""
    },
    {
        "term": "vehicle.rail:total_weight",
        "definition": "Poids total",
        "context": "",
        "term_plural": "",
        "reference": "",
        "comment": ""
    },
    {
        "term": "vehicle.rail:train",
        "definition": "Train",
        "context": "",
        "term_plural": "",
        "reference": "",
        "comment": ""
    },
    {
        "term": "vehicle.rail:weight",
        "definition": "Poids",
        "context": "",
        "term_plural": "",
        "reference": "",
        "comment": ""
    },
    {
        "term": "world:boards",
        "definition": "Circuits",
        "context": "",
        "term_plural": "",
        "reference": "",
        "comment": ""
    },
    {
        "term": "world:clock",
        "definition": "Horlogie",
        "context": "",
        "term_plural": "",
        "reference": "",
        "comment": ""
    },
    {
        "term": "world:decoders",
        "definition": "D\u00e9codeurs",
        "context": "",
        "term_plural": "",
        "reference": "",
        "comment": ""
    },
    {
        "term": "world:edit",
        "definition": "Editer le monde",
        "context": "",
        "term_plural": "",
        "reference": "",
        "comment": ""
    },
    {
        "term": "world:inputs",
        "definition": "Entr\u00e9es",
        "context": "",
        "term_plural": "",
        "reference": "",
        "comment": ""
    },
    {
        "term": "world:interfaces",
        "definition": "Interfaces",
        "context": "",
        "term_plural": "",
        "reference": "",
        "comment": ""
    },
    {
        "term": "world:lua_scripts",
        "definition": "Scripts Lua",
        "context": "",
        "term_plural": "",
        "reference": "",
        "comment": ""
    },
    {
        "term": "world:mute",
        "definition": "Sourdine",
        "context": "",
        "term_plural": "",
        "reference": "",
        "comment": ""
    },
    {
        "term": "world:no_smoke",
        "definition": "Pas de fum\u00e9e",
        "context": "",
        "term_plural": "",
        "reference": "",
        "comment": ""
    },
    {
        "term": "world:offline",
        "definition": "D\u00e9connexion",
        "context": "",
        "term_plural": "",
        "reference": "",
        "comment": ""
    },
    {
        "term": "world:online",
        "definition": "Connexion",
        "context": "",
        "term_plural": "",
        "reference": "",
        "comment": ""
    },
    {
        "term": "world:outputs",
        "definition": "Sorties",
        "context": "",
        "term_plural": "",
        "reference": "",
        "comment": ""
    },
    {
        "term": "world:power_off",
        "definition": "Alimentation off",
        "context": "",
        "term_plural": "",
        "reference": "",
        "comment": ""
    },
    {
        "term": "world:power_on",
        "definition": "Alimentation on",
        "context": "",
        "term_plural": "",
        "reference": "",
        "comment": ""
    },
    {
        "term": "world:rail_vehicles",
        "definition": "V\u00e9hicules sur rail",
        "context": "",
        "term_plural": "",
        "reference": "",
        "comment": ""
    },
    {
        "term": "world:run",
        "definition": "D\u00e9marrer",
        "context": "",
        "term_plural": "",
        "reference": "",
        "comment": ""
    },
    {
        "term": "world:scale",
        "definition": "\u00c9chelle",
        "context": "",
        "term_plural": "",
        "reference": "",
        "comment": ""
    },
    {
        "term": "world:scale_ratio",
        "definition": "Ratio",
        "context": "",
        "term_plural": "",
        "reference": "",
        "comment": ""
    },
    {
        "term": "world:simulation",
        "definition": "Simulation",
        "context": "",
        "term_plural": "",
        "reference": "",
        "comment": ""
    },
    {
        "term": "world:stop",
        "definition": "Arr\u00eater",
        "context": "",
        "term_plural": "",
        "reference": "",
        "comment": ""
    },
    {
        "term": "world:trains",
        "definition": "Trains",
        "context": "",
        "term_plural": "",
        "reference": "",
        "comment": ""
    },
    {
        "term": "world:uuid",
        "definition": "UUID",
        "context": "",
        "term_plural": "",
        "reference": "",
        "comment": ""
    },
    {
        "term": "world_scale:custom",
        "definition": "Personnalis\u00e9",
        "context": "",
        "term_plural": "",
        "reference": "",
        "comment": ""
    },
    {
        "term": "xpressnet_command_station:custom",
        "definition": "Personnalis\u00e9",
        "context": "",
        "term_plural": "",
        "reference": "",
        "comment": ""
    },
    {
        "term": "xpressnet_interface_type:network",
        "definition": "R\u00e9seau",
        "context": "",
        "term_plural": "",
        "reference": "",
        "comment": ""
    },
    {
        "term": "xpressnet_interface_type:serial",
        "definition": "S\u00e9rie",
        "context": "",
        "term_plural": "",
        "reference": "",
        "comment": ""
    },
    {
        "term": "xpressnet_serial_interface_type:custom",
        "definition": "Personnalis\u00e9",
        "context": "",
        "term_plural": "",
        "reference": "",
        "comment": ""
    },
    {
        "term": "xpressnet_settings:use_emergency_stop_locomotive_command",
        "definition": "Utiliser le code court pour l'arr\u00eat d'urgence de la locomotive",
        "context": "",
        "term_plural": "",
        "reference": "",
        "comment": ""
    },
    {
        "term": "xpressnet_settings:use_roco_f13_f20_command",
        "definition": "Utiliser les commandes Roco F13-F20",
        "context": "",
        "term_plural": "",
        "reference": "",
        "comment": ""
    },
    {
        "term": "z21_channel:rbus",
        "definition": "R-Bus",
        "context": "",
        "term_plural": "",
        "reference": "",
        "comment": ""
    },
    {
        "term": "z21_settings.server:allow_emergency_stop",
        "definition": "Autoriser l'arr\u00eat d'urgence",
        "context": "",
        "term_plural": "",
        "reference": "",
        "comment": ""
    },
    {
        "term": "z21_settings.server:allow_track_power_off",
        "definition": "Autoriser la coupure de l'alimentation",
        "context": "",
        "term_plural": "",
        "reference": "",
        "comment": ""
    },
    {
        "term": "z21_settings.server:allow_track_power_on_release_emergency_stop",
        "definition": "Autoriser alimentation \/ lib\u00e9ration apr\u00e8s arr\u00eat d'urgence",
        "context": "",
        "term_plural": "",
        "reference": "",
        "comment": ""
    },
    {
        "term": "train_mode:manual_protected",
        "definition": "Manuel (prot\u00e9g\u00e9)",
        "context": "",
        "term_plural": "",
        "reference": "",
        "comment": ""
    },
    {
        "term": "train_mode:manual_unprotected",
        "definition": "Manuel (non prot\u00e9g\u00e9)",
        "context": "",
        "term_plural": "",
        "reference": "",
        "comment": ""
    },
    {
        "term": "train_mode:automatic",
        "definition": "Automatique",
        "context": "",
        "term_plural": "",
        "reference": "",
        "comment": ""
    },
    {
        "term": "list.train_vehicle:move",
        "definition": "D\u00e9placer",
        "context": "",
        "term_plural": "",
        "reference": "",
        "comment": ""
    },
    {
        "term": "protocol.loconet:command_station",
        "definition": "Station de commande",
        "context": "",
        "term_plural": "",
        "reference": "",
        "comment": ""
    },
    {
        "term": "settings:select_folder",
        "definition": "Choisir r\u00e9pertoire",
        "context": "",
        "term_plural": "",
        "reference": "",
        "comment": ""
    },
    {
        "term": "loconet_settings:listen_only",
        "definition": "\u00c9coute uniquement",
        "context": "",
        "term_plural": "",
        "reference": "",
        "comment": ""
    },
    {
        "term": "message:N2006",
        "definition": "Mode \u00e9coute uniquement: activ\u00e9",
        "context": "",
        "term_plural": "",
        "reference": "",
        "comment": ""
    },
    {
        "term": "message:N2007",
        "definition": "Mode \u00e9coute uniquement: d\u00e9sactiv\u00e9",
        "context": "",
        "term_plural": "",
        "reference": "",
        "comment": ""
    },
    {
        "term": "status.lua:x_running",
        "definition": "%1 en cours d\u2019ex\u00e9cution",
        "context": "",
        "term_plural": "",
        "reference": "",
        "comment": ""
    },
    {
        "term": "status.lua:x_in_error",
        "definition": "%1 en erreur",
        "context": "",
        "term_plural": "",
        "reference": "",
        "comment": ""
    },
    {
        "term": "decoder_protocol:dcc_short",
        "definition": "DCC (Adresse courte)",
        "context": "",
        "term_plural": "",
        "reference": "",
        "comment": ""
    },
    {
        "term": "decoder_protocol:dcc_long",
        "definition": "DCC (Adresse longue)",
        "context": "",
        "term_plural": "",
        "reference": "",
        "comment": ""
    },
    {
        "term": "decoder_protocol:motorola",
        "definition": "Motorola",
        "context": "",
        "term_plural": "",
        "reference": "",
        "comment": ""
    },
    {
        "term": "decoder_protocol:selectrix",
        "definition": "Selectrix",
        "context": "",
        "term_plural": "",
        "reference": "",
        "comment": ""
    },
    {
        "term": "message:F1008",
        "definition": "Crash dans la boucle d'\u00e9v\u00e9nements (%1)",
        "context": "",
        "term_plural": "",
        "reference": "",
        "comment": ""
    },
    {
        "term": "qtapp.settings:restart_required",
        "definition": "Red\u00e9marrage requis",
        "context": "",
        "term_plural": "",
        "reference": "",
        "comment": ""
    },
    {
        "term": "qtapp.settings.general:language_changed_restart_required",
        "definition": "Le client Traintastic doit \u00eatre red\u00e9marr\u00e9 pour le changement de langue.",
        "context": "",
        "term_plural": "",
        "reference": "",
        "comment": ""
    },
    {
        "term": "traintastic_diy_interface_type:network_tcp",
        "definition": "R\u00e9seau (TCP)",
        "context": "",
        "term_plural": "",
        "reference": "",
        "comment": ""
    },
    {
        "term": "marklin_can_interface_type:network_tcp",
        "definition": "R\u00e9seau (TCP)",
        "context": "",
        "term_plural": "",
        "reference": "",
        "comment": ""
    },
    {
        "term": "marklin_can_interface_type:network_udp",
        "definition": "R\u00e9seau (UDP)",
        "context": "",
        "term_plural": "",
        "reference": "",
        "comment": ""
    },
    {
        "term": "message:E2022",
        "definition": "\u00c9chec de la cr\u00e9ation du socket (%1)",
        "context": "",
        "term_plural": "",
        "reference": "",
        "comment": ""
    },
    {
        "term": "message:E2023",
        "definition": "Echec ioctl sur socket (%1)",
        "context": "",
        "term_plural": "",
        "reference": "",
        "comment": ""
    },
    {
        "term": "message:C2005",
        "definition": "SocketCAN est disponible uniquement sous Linux",
        "context": "",
        "term_plural": "",
        "reference": "",
        "comment": ""
    },
    {
        "term": "marklin_can_interface_type:socket_can",
        "definition": "SocketCAN (Linux uniquement)",
        "context": "",
        "term_plural": "",
        "reference": "",
        "comment": ""
    },
    {
        "term": "interface.marklin_can:marklin_can_locomotive_list",
        "definition": "M\u00e4rklin CAN: Liste des locomotives",
        "context": "",
        "term_plural": "",
        "reference": "",
        "comment": ""
    },
    {
        "term": "marklincan_settings:default_switch_time",
        "definition": "Temps de switch par d\u00e9faut",
        "context": "",
        "term_plural": "",
        "reference": "",
        "comment": ""
    },
    {
        "term": "marklincan_settings:debug_config_stream",
        "definition": "D\u00e9bogage: Flux de configuration",
        "context": "",
        "term_plural": "",
        "reference": "",
        "comment": ""
    },
    {
        "term": "marklincan_settings:node_uid",
        "definition": "UID du noeud",
        "context": "",
        "term_plural": "",
        "reference": "",
        "comment": ""
    },
    {
        "term": "marklincan_settings:node_serial_number",
        "definition": "N\u00b0 de s\u00e9rie du noeud",
        "context": "",
        "term_plural": "",
        "reference": "",
        "comment": ""
    },
    {
        "term": "marklin_can_locomotive_list:import_or_sync",
        "definition": "Importer\/synchroniser",
        "context": "",
        "term_plural": "",
        "reference": "",
        "comment": ""
    },
    {
        "term": "marklin_can_locomotive_list:import_or_sync_all",
        "definition": "Importer\/synchroniser tout",
        "context": "",
        "term_plural": "",
        "reference": "",
        "comment": ""
    },
    {
        "term": "marklin_can_locomotive_list:reload",
        "definition": "Recharger",
        "context": "",
        "term_plural": "",
        "reference": "",
        "comment": ""
    },
    {
        "term": "interface.marklin_can:marklin_can_node_list",
        "definition": "M\u00e4rklin CAN: Liste des noeuds",
        "context": "",
        "term_plural": "",
        "reference": "",
        "comment": ""
    },
    {
        "term": "table_model.marklin_can_node_list:device_name",
        "definition": "Nom p\u00e9riph\u00e9rique",
        "context": "",
        "term_plural": "",
        "reference": "",
        "comment": ""
    },
    {
        "term": "table_model.marklin_can_node_list:article_number",
        "definition": "Num\u00e9ro d'article",
        "context": "",
        "term_plural": "",
        "reference": "",
        "comment": ""
    },
    {
        "term": "table_model.marklin_can_node_list:serial_number",
        "definition": "N\u00b0 de s\u00e9rie",
        "context": "",
        "term_plural": "",
        "reference": "",
        "comment": ""
    },
    {
        "term": "table_model.marklin_can_node_list:software_version",
        "definition": "Version logicielle",
        "context": "",
        "term_plural": "",
        "reference": "",
        "comment": ""
    },
    {
        "term": "table_model.marklin_can_node_list:device_id",
        "definition": "Identifiant p\u00e9riph\u00e9rique",
        "context": "",
        "term_plural": "",
        "reference": "",
        "comment": ""
    },
    {
        "term": "marklincan_settings:debug_status_data_config",
        "definition": "D\u00e9bogage: Configuration des donn\u00e9es d'\u00e9tat",
        "context": "",
        "term_plural": "",
        "reference": "",
        "comment": ""
    },
    {
        "term": "message:E2024",
        "definition": "UID locomotive MFX inconnu: %1",
        "context": "",
        "term_plural": "",
        "reference": "",
        "comment": ""
    },
    {
        "term": "message:W9001",
        "definition": "Dur\u00e9e d\u2019ex\u00e9cution %1 us",
        "context": "",
        "term_plural": "",
        "reference": "",
        "comment": ""
    },
    {
        "term": "message:E3001",
        "definition": "Impossible de supprimer un v\u00e9hicule d'un train actif",
        "context": "",
        "term_plural": "",
        "reference": "",
        "comment": ""
    },
    {
        "term": "input_map_item.block:identification",
        "definition": "Identification",
        "context": "",
        "term_plural": "",
        "reference": "",
        "comment": ""
    },
    {
        "term": "message:E3002",
        "definition": "Impossible de supprimer un train actif",
        "context": "",
        "term_plural": "",
        "reference": "",
        "comment": ""
    },
    {
        "term": "message:C1014",
        "definition": "Commande invalide",
        "context": "",
        "term_plural": "",
        "reference": "",
        "comment": ""
    },
    {
        "term": "message:C1015",
        "definition": "Objet inconnue",
        "context": "",
        "term_plural": "",
        "reference": "",
        "comment": ""
    },
    {
        "term": "message:C1016",
        "definition": "Propri\u00e9t\u00e9 inconnue",
        "context": "",
        "term_plural": "",
        "reference": "",
        "comment": ""
    },
    {
        "term": "message:C1017",
        "definition": "Index invalides",
        "context": "",
        "term_plural": "",
        "reference": "",
        "comment": ""
    },
    {
        "term": "message:C1018",
        "definition": "Exception: %1",
        "context": "",
        "term_plural": "",
        "reference": "",
        "comment": ""
    },
    {
        "term": "message:C1019",
        "definition": "L'objet n'est pas une table",
        "context": "",
        "term_plural": "",
        "reference": "",
        "comment": ""
    },
    {
        "term": "message:W3001",
        "definition": "Bouton NX connect\u00e9 \u00e0 deux blocs",
        "context": "",
        "term_plural": "",
        "reference": "",
        "comment": ""
    },
    {
        "term": "message:W3002",
        "definition": "Bouton NX connect\u00e9 \u00e0 aucun bloc",
        "context": "",
        "term_plural": "",
        "reference": "",
        "comment": ""
    },
    {
        "term": "auto_yes_no:auto",
        "definition": "D\u00e9tection automatique",
        "context": "",
        "term_plural": "",
        "reference": "",
        "comment": ""
    },
    {
        "term": "auto_yes_no:yes",
        "definition": "Oui",
        "context": "",
        "term_plural": "",
        "reference": "",
        "comment": ""
    },
    {
        "term": "auto_yes_no:no",
        "definition": "Non",
        "context": "",
        "term_plural": "",
        "reference": "",
        "comment": ""
    },
    {
        "term": "board_tile.rail.signal_3_aspect:require_reservation",
        "definition": "R\u00e9servation requise",
        "context": "",
        "term_plural": "",
        "reference": "",
        "comment": ""
    },
    {
        "term": "traintastic_diy_settings:startup_delay",
        "definition": "D\u00e9lai de d\u00e9marrage",
        "context": "",
        "term_plural": "",
        "reference": "",
        "comment": ""
    },
    {
        "term": "qtapp.settings.general:connect_automatically_to_discovered_server",
        "definition": "Connexion automatique au serveur d\u00e9couvert",
        "context": "",
        "term_plural": "",
        "reference": "",
        "comment": ""
    },
    {
        "term": "qtapp.mainmenu:about_server",
        "definition": "A propos du serveur",
        "context": "",
        "term_plural": "",
        "reference": "",
        "comment": ""
    },
    {
        "term": "qtapp.about:traintastic_server",
        "definition": "A propos du serveur Traintastic",
        "context": "",
        "term_plural": "",
        "reference": "",
        "comment": ""
    },
    {
        "term": "world:online_when_loaded",
        "definition": "Se mettre en ligne au chargement",
        "context": "",
        "term_plural": "",
        "reference": "",
        "comment": ""
    },
    {
        "term": "world:power_on_when_loaded",
        "definition": "Alimenter au chargement",
        "context": "",
        "term_plural": "",
        "reference": "",
        "comment": ""
    },
    {
        "term": "world:run_when_loaded",
        "definition": "D\u00e9marrer au chargement",
        "context": "",
        "term_plural": "",
        "reference": "",
        "comment": ""
    },
    {
<<<<<<< HEAD
        "term": "dccex_interface_type:serial",
        "definition": "S\u00e9rie"
    },
    {
        "term": "dccex_interface_type:network_tcp",
        "definition": "R\u00e9seau (TCP)"
=======
        "term": "board_tile.misc.label:text",
        "definition": "Texte"
    },
    {
        "term": "board_tile.misc.label:text_align",
        "definition": "Alignement"
    },
    {
        "term": "board_tile.misc.label:text_color",
        "definition": "Couleur du texte"
    },
    {
        "term": "board_tile.misc.label:background_color",
        "definition": "Couleur du fond"
    },
    {
        "term": "board_tile.misc.switch:color_on",
        "definition": "Couleur en position ON"
    },
    {
        "term": "board_tile.misc.switch:color_off",
        "definition": "Couleur en position OFF"
>>>>>>> b3f52245
    }
]<|MERGE_RESOLUTION|>--- conflicted
+++ resolved
@@ -4648,14 +4648,14 @@
         "comment": ""
     },
     {
-<<<<<<< HEAD
         "term": "dccex_interface_type:serial",
         "definition": "S\u00e9rie"
     },
     {
         "term": "dccex_interface_type:network_tcp",
         "definition": "R\u00e9seau (TCP)"
-=======
+    },
+    {
         "term": "board_tile.misc.label:text",
         "definition": "Texte"
     },
@@ -4678,6 +4678,5 @@
     {
         "term": "board_tile.misc.switch:color_off",
         "definition": "Couleur en position OFF"
->>>>>>> b3f52245
     }
 ]