--- conflicted
+++ resolved
@@ -1928,7 +1928,86 @@
     "definition": "Train direction from the block perspective, a {ref:enum.block_train_direction} value."
   },
   {
-<<<<<<< HEAD
+    "term": "example:description",
+    "definition": "A collection of examples to help getting started with Traintastic Lua scripting."
+  },
+  {
+    "term": "object.ecosinterface:description",
+    "definition": "Interface for communicating with an ESU ECoS or ECoS 2."
+  },
+  {
+    "term": "object.interface.output_channels:description",
+    "definition": "Supported output channels, a table containing {ref:enum.output_channel|output channel} values."
+  },
+  {
+    "term": "object.hsi88interface:description",
+    "definition": "Interface for communicating with a LDT HSI-88."
+  },
+  {
+    "term": "object.marklincaninterface:description",
+    "definition": "Interface for communicating with a Märklin CS2/CS3."
+  },
+  {
+    "term": "object.traintasticdiyinterface:description",
+    "definition": "Interface for communicating with a Traintastic DIY compatible device."
+  },
+  {
+    "term": "object.xpressnetinterface:description",
+    "definition": "Interface for communicating with a XpressNet network."
+  },
+  {
+    "term": "object.z21interface:description",
+    "definition": "Interface for communicating with a Z21, z21 or z21 start."
+  },
+  {
+    "term": "object.signal2aspectrailtile.on_aspect_changed:description",
+    "definition": "Fired when the signal aspect changes."
+  },
+  {
+    "term": "object.signal3aspectrailtile.on_aspect_changed:description",
+    "definition": "Fired when the signal aspect changes."
+  },
+  {
+    "term": "object.train.on_block_assigned:description",
+    "definition": "Fired when the train is assigned to a block."
+  },
+  {
+    "term": "object.train.on_block_assigned.parameter.train:description",
+    "definition": "The train."
+  },
+  {
+    "term": "object.train.on_block_assigned.parameter.block:description",
+    "definition": "The {ref:object.blockrailtile|block} the train is assigned to."
+  },
+  {
+    "term": "object.train.on_block_removed:description",
+    "definition": "Fired when the train is removed from a block."
+  },
+  {
+    "term": "object.train.on_block_removed.parameter.train:description",
+    "definition": "The train."
+  },
+  {
+    "term": "object.train.on_block_removed.parameter.block:description",
+    "definition": "The {ref:object.blockrailtile|block} the train is removed from."
+  },
+  {
+    "term": "object.train.on_block_reserved:description",
+    "definition": "Fired when the train reserves a block."
+  },
+  {
+    "term": "object.train.on_block_reserved.parameter.train:description",
+    "definition": "The train."
+  },
+  {
+    "term": "object.train.on_block_reserved.parameter.block:description",
+    "definition": "The {ref:object.blockrailtile|block} that is reserved by the train."
+  },
+  {
+    "term": "object.train.on_block_reserved.parameter.direction:description",
+    "definition": "Train direction from the block perspective, a {ref:enum.block_train_direction} value."
+  },
+  {
     "term": "object.zone:title",
     "definition": "Zone"
   },
@@ -2103,85 +2182,5 @@
   {
     "term": "object.train.on_zone_removed.parameter.zone:description",
     "definition": "The {ref:object.zone|zone} that the train is removed from."
-=======
-    "term": "example:description",
-    "definition": "A collection of examples to help getting started with Traintastic Lua scripting."
-  },
-  {
-    "term": "object.ecosinterface:description",
-    "definition": "Interface for communicating with an ESU ECoS or ECoS 2."
-  },
-  {
-    "term": "object.interface.output_channels:description",
-    "definition": "Supported output channels, a table containing {ref:enum.output_channel|output channel} values."
-  },
-  {
-    "term": "object.hsi88interface:description",
-    "definition": "Interface for communicating with a LDT HSI-88."
-  },
-  {
-    "term": "object.marklincaninterface:description",
-    "definition": "Interface for communicating with a Märklin CS2/CS3."
-  },
-  {
-    "term": "object.traintasticdiyinterface:description",
-    "definition": "Interface for communicating with a Traintastic DIY compatible device."
-  },
-  {
-    "term": "object.xpressnetinterface:description",
-    "definition": "Interface for communicating with a XpressNet network."
-  },
-  {
-    "term": "object.z21interface:description",
-    "definition": "Interface for communicating with a Z21, z21 or z21 start."
-  },
-  {
-    "term": "object.signal2aspectrailtile.on_aspect_changed:description",
-    "definition": "Fired when the signal aspect changes."
-  },
-  {
-    "term": "object.signal3aspectrailtile.on_aspect_changed:description",
-    "definition": "Fired when the signal aspect changes."
-  },
-  {
-    "term": "object.train.on_block_assigned:description",
-    "definition": "Fired when the train is assigned to a block."
-  },
-  {
-    "term": "object.train.on_block_assigned.parameter.train:description",
-    "definition": "The train."
-  },
-  {
-    "term": "object.train.on_block_assigned.parameter.block:description",
-    "definition": "The {ref:object.blockrailtile|block} the train is assigned to."
-  },
-  {
-    "term": "object.train.on_block_removed:description",
-    "definition": "Fired when the train is removed from a block."
-  },
-  {
-    "term": "object.train.on_block_removed.parameter.train:description",
-    "definition": "The train."
-  },
-  {
-    "term": "object.train.on_block_removed.parameter.block:description",
-    "definition": "The {ref:object.blockrailtile|block} the train is removed from."
-  },
-  {
-    "term": "object.train.on_block_reserved:description",
-    "definition": "Fired when the train reserves a block."
-  },
-  {
-    "term": "object.train.on_block_reserved.parameter.train:description",
-    "definition": "The train."
-  },
-  {
-    "term": "object.train.on_block_reserved.parameter.block:description",
-    "definition": "The {ref:object.blockrailtile|block} that is reserved by the train."
-  },
-  {
-    "term": "object.train.on_block_reserved.parameter.direction:description",
-    "definition": "Train direction from the block perspective, a {ref:enum.block_train_direction} value."
->>>>>>> e66dfe49
   }
 ]