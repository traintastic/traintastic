--- conflicted
+++ resolved
@@ -2008,7 +2008,30 @@
     "definition": "Train direction from the block perspective, a {ref:enum.block_train_direction} value."
   },
   {
-<<<<<<< HEAD
+    "term": "object.turnoutsliprailtile.dual_motor:description",
+    "definition": "`true` if the slip turnout has two motors/coils, `false` if it has one motor/coil."
+  },
+  {
+    "term": "object.turnoutrailtile.name:description",
+    "definition": "Turnout name."
+  },
+  {
+    "term": "object.turnoutrailtile.position:description",
+    "definition": "Current turnout position, a {ref:enum.turnout_position} value. To change the turnout position call [`set_position`](#set_position)."
+  },
+  {
+    "term": "object.turnoutrailtile.set_position:description",
+    "definition": "Change turnout position."
+  },
+  {
+    "term": "object.turnoutrailtile.set_position.parameter.position:description",
+    "definition": "Requested turnout position, a {ref:enum.turnout_position} value."
+  },
+  {
+    "term": "object.turnoutrailtile.set_position:return_values",
+    "definition": "`true` if the position is changed, `false` if position value is invalid or turnout is locked e.g. due to a reserved path."
+  },
+  {
     "term": "object.zone:title",
     "definition": "Zone"
   },
@@ -2183,29 +2206,5 @@
   {
     "term": "object.train.on_zone_removed.parameter.zone:description",
     "definition": "The {ref:object.zone|zone} that the train is removed from."
-=======
-    "term": "object.turnoutsliprailtile.dual_motor:description",
-    "definition": "`true` if the slip turnout has two motors/coils, `false` if it has one motor/coil."
-  },
-  {
-    "term": "object.turnoutrailtile.name:description",
-    "definition": "Turnout name."
-  },
-  {
-    "term": "object.turnoutrailtile.position:description",
-    "definition": "Current turnout position, a {ref:enum.turnout_position} value. To change the turnout position call [`set_position`](#set_position)."
-  },
-  {
-    "term": "object.turnoutrailtile.set_position:description",
-    "definition": "Change turnout position."
-  },
-  {
-    "term": "object.turnoutrailtile.set_position.parameter.position:description",
-    "definition": "Requested turnout position, a {ref:enum.turnout_position} value."
-  },
-  {
-    "term": "object.turnoutrailtile.set_position:return_values",
-    "definition": "`true` if the position is changed, `false` if position value is invalid or turnout is locked e.g. due to a reserved path."
->>>>>>> db50f112
   }
 ]