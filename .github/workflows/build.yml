name: Build

on: [push, pull_request]

jobs:
  build-client:
    name: client ${{matrix.config.name}}
    runs-on: ${{matrix.config.os}}
    strategy:
      fail-fast: false
      matrix:
        config:
        - name: "windows_x64_msvc"
          os: windows-2019
          generator: "Visual Studio 16 2019"
          arch: "-A x64"
          target: traintastic-client
          jobs: 4
          build_type: Release
          build_deb: false
          defines: ""

        - name: "ubuntu_24.04"
          os: ubuntu-24.04
          generator: "Unix Makefiles"
          arch: ""
          target: traintastic-client
          jobs: 4
          build_type: Release
          build_deb: true
          defines: ""

        - name: "ubuntu_24.04_arm64"
          os: ubuntu-24.04-arm
          generator: "Unix Makefiles"
          arch: ""
          target: traintastic-client
          jobs: 4
          build_type: Release
          build_deb: true
          defines: ""

        - name: "raspberrypios_arm7"
          os: [self-hosted, ARM, RaspberryPi]
          generator: "Unix Makefiles"
          arch: ""
          target: traintastic-client
          jobs: 4
          build_type: Release
          build_deb: true
          defines: "-DCMAKE_CXX_COMPILER_LAUNCHER=ccache"

        - name: "raspberrypios_arm64"
          os: [self-hosted, ARM64, RaspberryPi]
          generator: "Unix Makefiles"
          arch: ""
          target: traintastic-client
          jobs: 4
          build_type: Release
          build_deb: true
          defines: "-DCMAKE_CXX_COMPILER_LAUNCHER=ccache"

        - name: "macos-13"
          os: "macos-13"
          generator: "Unix Makefiles"
          arch: ""
          target: traintastic-client
          jobs: 4
          build_type: Release
          build_deb: false
          defines: ""

    steps:
    - uses: FranzDiebold/github-env-vars-action@v2

    # All:
    - name: Checkout
      uses: actions/checkout@v3
      with:
        submodules: recursive

<<<<<<< HEAD
=======
    # Windows only:
    - name: Install Qt 5
      if: startswith(matrix.config.os, 'windows')
      uses: jurplel/install-qt-action@v4
      with:
        cache: true
        version: 5.15

    # macOS only:
>>>>>>> 1c3d48b4
    - name: Install Qt 6.5
      if: startswith(matrix.config.os, 'windows') || startswith(matrix.config.os, 'macos')
      uses: jurplel/install-qt-action@v4
      with:
        cache: true
        modules: qtwebsockets
        version: 6.5.*

    - name: Set CMAKE_OSX_ARCHITECTURES
      if: startswith(matrix.config.os, 'macos')
      uses: actions/github-script@v7
      with:
        script: |
          core.exportVariable('CMAKE_OSX_ARCHITECTURES', 'x86_64');

    # Ubuntu only:
    - name: apt update
      if: startswith(matrix.config.os, 'ubuntu')
      run: sudo apt update

    # Ubuntu only:
    - name: Install packages
      if: startswith(matrix.config.os, 'ubuntu')
      run: sudo apt install qtbase5-dev qtbase5-dev-tools libqt5svg5-dev libqt5websockets5-dev

    # All:
    - name: Create Build Environment
      run: cmake -E make_directory ${{github.workspace}}/client/build

    # All:
    - name: Configure CMake
      shell: bash
      working-directory: ${{github.workspace}}/client/build
      run: cmake $GITHUB_WORKSPACE/client -G "${{matrix.config.generator}}" ${{matrix.config.arch}} -DCMAKE_BUILD_TYPE=${{matrix.config.build_type}} ${{matrix.config.defines}}

    # All:
    - name: Build
      working-directory: ${{github.workspace}}/client/build
      shell: bash
      run: cmake --build . --config ${{matrix.config.build_type}} --target ${{matrix.config.target}} --parallel ${{matrix.config.jobs}}

    # Windows only:
    - name: Run windeployqt
      if: startswith(matrix.config.os, 'windows')
      shell: cmd
      run: |
        call "C:\Program Files (x86)\Microsoft Visual Studio\2019\Enterprise\VC\Auxiliary\Build\vcvars64.bat"
        windeployqt --release --no-translations -no-system-d3d-compiler --no-opengl-sw ${{github.workspace}}/client/build/${{matrix.config.build_type}}/traintastic-client.exe

    # Linux only:
    - name: Build debian package
      if: matrix.config.build_deb
      working-directory: ${{github.workspace}}/client/build
      run: cpack

    # Windows only:
    - name: Upload artifact
      if: startswith(matrix.config.os, 'windows')
      uses: actions/upload-artifact@v4
      with:
        name: traintastic-client-windows
        path: ${{github.workspace}}/client/build/${{matrix.config.build_type}}

    # Linux only:
    - name: Upload debian package artifact
      if: matrix.config.build_deb
      uses: actions/upload-artifact@v4
      with:
        name: traintastic-client-deb-${{matrix.config.name}}
        path: ${{github.workspace}}/client/build/*.deb

  build-server:
    name: server ${{matrix.config.name}}
    runs-on: ${{matrix.config.os}}
    env:
      VCPKG_BINARY_SOURCES: "clear;x-gha,readwrite"
    strategy:
      fail-fast: false
      matrix:
        config:
        - name: "windows_x64_clang"
          os: windows-2019
          generator: "Visual Studio 16 2019"
          arch: "-A x64"
          toolset: "-T ClangCL"
          target: ALL_BUILD
          jobs: 4
          build_type: Release
          build_deb: false
          defines: ""
          ccov: false

        - name: "ubuntu_24.04"
          os: ubuntu-24.04
          generator: "Unix Makefiles"
          arch: ""
          toolset: ""
          target: all
          jobs: 4
          build_type: Release
          build_deb: true
          defines: "-DINSTALL_SYSTEMD_SERVICE=ON"
          ccov: false

        - name: "ubuntu_24.04 (debug+ccov)"
          os: ubuntu-24.04
          generator: "Unix Makefiles"
          arch: ""
          toolset: ""
          target: traintastic-server-test
          jobs: 4
          build_type: Debug
          build_deb: false
          defines: "-DCODE_COVERAGE=ON"
          ccov: true

        - name: "ubuntu_24.04_arm64"
          os: ubuntu-24.04-arm
          generator: "Unix Makefiles"
          arch: ""
          toolset: ""
          target: all
          jobs: 4
          build_type: Release
          build_deb: true
          defines: "-DINSTALL_SYSTEMD_SERVICE=ON"
          ccov: false

        - name: "raspberrypios_arm7"
          os: [self-hosted, ARM, RaspberryPi]
          generator: "Unix Makefiles"
          arch: ""
          toolset: ""
          target: all
          jobs: 3
          build_type: Release
          build_deb: true
          defines: "-DINSTALL_SYSTEMD_SERVICE=ON -DCMAKE_CXX_COMPILER_LAUNCHER=ccache"
          ccov: false

        - name: "raspberrypios_arm64"
          os: [self-hosted, ARM64, RaspberryPi]
          generator: "Unix Makefiles"
          arch: ""
          toolset: ""
          target: all
          jobs: 3
          build_type: Release
          build_deb: true
          defines: "-DINSTALL_SYSTEMD_SERVICE=ON -DCMAKE_CXX_COMPILER_LAUNCHER=ccache"
          ccov: false

        - name: "macos-13"
          os: "macos-13"
          generator: "Unix Makefiles"
          arch: ""
          toolset: ""
          target: all
          jobs: 4
          build_type: Release
          build_deb: false
          defines: ""
          ccov: false

    steps:
    - uses: FranzDiebold/github-env-vars-action@v2

    # All:
    - name: Checkout
      uses: actions/checkout@v3
      with:
        submodules: recursive

    - name: Export GitHub Actions cache environment variables
      uses: actions/github-script@v7
      with:
        script: |
          core.exportVariable('ACTIONS_CACHE_URL', process.env.ACTIONS_CACHE_URL || '');
          core.exportVariable('ACTIONS_RUNTIME_TOKEN', process.env.ACTIONS_RUNTIME_TOKEN || '');

    - name: Set VCPKG_ROOT
      if: startswith(matrix.config.os, 'windows') || startswith(matrix.config.os, 'macos')
      uses: actions/github-script@v7
      with:
        script: |
          core.exportVariable('VCPKG_ROOT', process.env.VCPKG_INSTALLATION_ROOT || '');

    - name: Set CMAKE_OSX_ARCHITECTURES
      if: startswith(matrix.config.os, 'macos')
      uses: actions/github-script@v7
      with:
        script: |
          core.exportVariable('CMAKE_OSX_ARCHITECTURES', 'x86_64');

    # Ubuntu only:
    - name: apt update
      if: startswith(matrix.config.os, 'ubuntu')
      run: sudo apt update

    # Ubuntu only:
    - name: Install packages
      if: startswith(matrix.config.os, 'ubuntu')
      run: sudo apt install libboost-program-options-dev liblua5.4-dev lcov libarchive-dev clang-tidy libsystemd-dev

    # MacOS only:
    - name: Install brew packages
      if: startswith(matrix.config.os, 'macos')
      run: brew install libarchive lua@5.4

    # All:
    - name: Create Build Environment
      # Some projects don't allow in-source building, so create a separate build directory
      # We'll use this as our working directory for all subsequent commands
      run: cmake -E make_directory ${{github.workspace}}/server/build

    # All:
    - name: Configure CMake
      shell: bash
      working-directory: ${{github.workspace}}/server/build
      # Note the current convention is to use the -S and -B options here to specify source
      # and build directories, but this is only available with CMake 3.13 and higher.
      # The CMake binaries on the Github Actions machines are (as of this writing) 3.12
      run: cmake $GITHUB_WORKSPACE/server -G "${{matrix.config.generator}}" ${{matrix.config.arch}} ${{matrix.config.toolset}} -DCMAKE_BUILD_TYPE=${{matrix.config.build_type}} ${{matrix.config.defines}}

    # All:
    - name: Build
      working-directory: ${{github.workspace}}/server/build
      shell: bash
      # Execute the build.  You can specify a specific target with "--target <NAME>"
      run: cmake --build . --config ${{matrix.config.build_type}} --target ${{matrix.config.target}} --parallel ${{matrix.config.jobs}}

    # mingw only
    #- name: Run tests (mingw)
    #  if: matrix.config.name == 'windows_x64_mingw'
    #  working-directory: ${{github.workspace}}/server/build
    #  run: |
    #    $env:PATH += ';C:\ProgramData\chocolatey\lib\mingw\tools\install\mingw64\bin'
    #    ctest --output-on-failure

    # All:
    - name: Run tests
      if: matrix.config.name != 'windows_x64_mingw'
      working-directory: ${{github.workspace}}/server/build
      run: ctest --output-on-failure

    # Linux only:
    - name: Build debian package
      if: matrix.config.build_deb
      working-directory: ${{github.workspace}}/server/build
      run: cpack

    # Windows only:
    - name: Upload artifact
      if: matrix.config.name == 'windows_x64_clang'
      uses: actions/upload-artifact@v4
      with:
        name: traintastic-server-windows
        path: ${{github.workspace}}/server/build/Release/traintastic-server.exe

    # Linux only:
    - name: Upload debian package artifact
      if: matrix.config.build_deb
      uses: actions/upload-artifact@v4
      with:
        name: traintastic-server-deb-${{matrix.config.name}}
        path: ${{github.workspace}}/server/build/*.deb

    # Code coverage:
    - name: Code coverage
      if: matrix.config.ccov
      working-directory: ${{github.workspace}}/server/build
      run: make ccov

    - name: "Code coverage: upload to coveralls.io"
      if: matrix.config.ccov
      continue-on-error: true
      uses: coverallsapp/github-action@master
      with:
        github-token: ${{secrets.GITHUB_TOKEN}}
        path-to-lcov: ${{github.workspace}}/server/build/ccov/traintastic-server-test.info

    - name: "Code coverage: upload artifact"
      if: matrix.config.ccov
      uses: actions/upload-artifact@v4
      with:
        name: traintastic-server-test-code-coverage
        path: ${{github.workspace}}/server/build/ccov/*

  build-simulator:
    name: simulator ${{matrix.config.name}}
    runs-on: ${{matrix.config.os}}
    strategy:
      fail-fast: false
      matrix:
        config:
        - name: "windows_x64_msvc"
          os: windows-2019
          generator: "Visual Studio 16 2019"
          arch: "-A x64"
          target: traintastic-simulator
          jobs: 4
          build_type: Release
          build_deb: false
          defines: ""

        - name: "ubuntu_24.04"
          os: ubuntu-24.04
          generator: "Unix Makefiles"
          arch: ""
          target: traintastic-simulator
          jobs: 4
          build_type: Release
          build_deb: true
          defines: ""

        - name: "raspberrypios_arm7"
          os: [self-hosted, ARM, RaspberryPi]
          generator: "Unix Makefiles"
          arch: ""
          target: traintastic-simulator
          jobs: 4
          build_type: Release
          build_deb: true
          defines: "-DCMAKE_CXX_COMPILER_LAUNCHER=ccache"

        - name: "raspberrypios_arm64"
          os: [self-hosted, ARM64, RaspberryPi]
          generator: "Unix Makefiles"
          arch: ""
          target: traintastic-simulator
          jobs: 4
          build_type: Release
          build_deb: true
          defines: "-DCMAKE_CXX_COMPILER_LAUNCHER=ccache"

    steps:
    - uses: FranzDiebold/github-env-vars-action@v2

    - name: Checkout
      uses: actions/checkout@v3
      with:
        submodules: recursive

    - name: Install Qt 6.5
      if: startswith(matrix.config.os, 'windows') || startswith(matrix.config.os, 'macos')
      uses: jurplel/install-qt-action@v4
      with:
        cache: true
        version: 6.5.*

    - name: Set VCPKG_ROOT
      if: startswith(matrix.config.os, 'windows') || startswith(matrix.config.os, 'macos')
      uses: actions/github-script@v7
      with:
        script: |
          core.exportVariable('VCPKG_ROOT', process.env.VCPKG_INSTALLATION_ROOT || '');

    - name: Set CMAKE_OSX_ARCHITECTURES
      if: startswith(matrix.config.os, 'macos')
      uses: actions/github-script@v7
      with:
        script: |
          core.exportVariable('CMAKE_OSX_ARCHITECTURES', 'x86_64');

    - name: apt update
      if: startswith(matrix.config.os, 'ubuntu')
      run: sudo apt update

    - name: apt install
      if: startswith(matrix.config.os, 'ubuntu')
      run: sudo apt install qt6-base-dev qt6-base-dev-tools qt6-svg-dev libboost-dev

    - name: Create Build Environment
      run: cmake -E make_directory ${{github.workspace}}/simulator/build

    - name: Configure CMake
      shell: bash
      working-directory: ${{github.workspace}}/simulator/build
      run: cmake $GITHUB_WORKSPACE/simulator -G "${{matrix.config.generator}}" ${{matrix.config.arch}} -DCMAKE_BUILD_TYPE=${{matrix.config.build_type}} ${{matrix.config.defines}}

    - name: Build
      working-directory: ${{github.workspace}}/simulator/build
      shell: bash
      run: cmake --build . --config ${{matrix.config.build_type}} --target ${{matrix.config.target}} --parallel ${{matrix.config.jobs}}

    - name: Run windeployqt
      if: startswith(matrix.config.os, 'windows')
      shell: cmd
      run: |
        call "C:\Program Files (x86)\Microsoft Visual Studio\2019\Enterprise\VC\Auxiliary\Build\vcvars64.bat"
        windeployqt --release --no-translations -no-system-d3d-compiler ${{github.workspace}}/simulator/build/${{matrix.config.build_type}}/traintastic-simulator.exe

    - name: Build debian package
      if: matrix.config.build_deb
      working-directory: ${{github.workspace}}/simulator/build
      run: cpack

    - name: Upload artifact
      if: startswith(matrix.config.os, 'windows')
      uses: actions/upload-artifact@v4
      with:
        name: traintastic-simulator-windows
        path: ${{github.workspace}}/simulator/build/${{matrix.config.build_type}}

    - name: Upload debian package artifact
      if: matrix.config.build_deb
      uses: actions/upload-artifact@v4
      with:
        name: traintastic-simulator-deb-${{matrix.config.name}}
        path: ${{github.workspace}}/simulator/build/*.deb

  build-data:
    name: shared data ${{matrix.config.name}}
    runs-on: ${{matrix.config.os}}
    needs: [build-lang]
    strategy:
      fail-fast: false
      matrix:
        config:
        - name: "ubuntu_24.04"
          os: ubuntu-24.04
          defines: ""

        - name: "raspberrypios_10"
          os: [self-hosted, ARM64, RaspberryPi]
          defines: ""

    steps:
    - uses: FranzDiebold/github-env-vars-action@v2

    - name: Checkout
      uses: actions/checkout@v3
      with:
        submodules: recursive

    - name: "Download artifact: lang"
      uses: actions/download-artifact@v4
      with:
        name: traintastic-lang
        path: ${{github.workspace}}/shared/translations

    - name: Create Build Environment
      run: cmake -E make_directory ${{github.workspace}}/shared/build

    - name: Configure CMake
      shell: bash
      working-directory: ${{github.workspace}}/shared/build
      run: cmake $GITHUB_WORKSPACE/shared ${{matrix.config.defines}}

    - name: Build debian package
      working-directory: ${{github.workspace}}/shared/build
      run: cpack

    - name: Upload debian package artifact
      uses: actions/upload-artifact@v4
      with:
        name: traintastic-data-deb-${{matrix.config.name}}
        path: ${{github.workspace}}/shared/build/*.deb

  build-lang:
    name: language files
    runs-on: ubuntu-latest

    steps:
    - uses: FranzDiebold/github-env-vars-action@v2

    - name: Checkout
      uses: actions/checkout@v3
      with:
        submodules: recursive

    - name: Build language files
      working-directory: ${{github.workspace}}/shared/translations
      run: python3 json2lang.py

    - name: Upload artifact
      uses: actions/upload-artifact@v4
      with:
        name: traintastic-lang
        path: ${{github.workspace}}/shared/translations/*.lang

  build-manual:
    name: manual
    runs-on: ubuntu-latest

    steps:
    - uses: FranzDiebold/github-env-vars-action@v2

    - name: Checkout
      uses: actions/checkout@v3
      with:
        submodules: recursive

    - name: Install python packages
      run: sudo pip3 install cmarkgfm

    - name: Build manual
      working-directory: ${{github.workspace}}/manual
      run: ./builddoc.py html-single-page --output-dir build

    - name: Upload artifact
      uses: actions/upload-artifact@v4
      with:
        name: traintastic-manual
        path: ${{github.workspace}}/manual/build/*

  build-manual-lua:
    name: manual lua
    runs-on: ubuntu-latest

    steps:
    - uses: FranzDiebold/github-env-vars-action@v2

    - name: Checkout
      uses: actions/checkout@v3
      with:
        submodules: recursive

    - name: Build manual
      working-directory: ${{github.workspace}}/manual
      run: ./buildluadoc.py

    - name: Upload artifact
      uses: actions/upload-artifact@v4
      with:
        name: traintastic-manual-lua
        path: ${{github.workspace}}/manual/build.luadoc/*

  package-innosetup:
    name: package innosetup
    runs-on: windows-2019
    needs: [build-client, build-server, build-simulator, build-lang, build-manual, build-manual-lua]

    steps:
    - uses: FranzDiebold/github-env-vars-action@v2

    - name: Checkout
      uses: actions/checkout@v3
      with:
        submodules: recursive

    - name: Download artifacts 1/2
      uses: actions/download-artifact@v4
      with:
        name: traintastic-client-windows
        path: ${{github.workspace}}/client/build/Release

    - name: Download artifacts 2/2
      uses: actions/download-artifact@v4
      with:
        name: traintastic-server-windows
        path: ${{github.workspace}}/server/build

    - name: "Download artifact: lang"
      uses: actions/download-artifact@v4
      with:
        name: traintastic-lang
        path: ${{github.workspace}}/shared/translations

    - name: "Download artifact: manual"
      uses: actions/download-artifact@v4
      with:
        name: traintastic-manual
        path: ${{github.workspace}}/manual/build

    - name: "Download artifact: manual-lua"
      uses: actions/download-artifact@v4
      with:
        name: traintastic-manual-lua
        path: ${{github.workspace}}/manual/build.luadoc

    - name: "Download artifact: traintastic-simulator"
      uses: actions/download-artifact@v4
      with:
        name: traintastic-simulator-windows
        path: ${{github.workspace}}/simulator/build/Release

    - name: Build installer
      shell: cmd
      run: |
        "C:/Program Files (x86)/Inno Setup 6/ISCC.exe" %GITHUB_WORKSPACE%/package/innosetup/traintastic.iss

    - name: Upload artifact
      uses: actions/upload-artifact@v4
      with:
        name: package-innosetup
        path: ${{github.workspace}}/package/innosetup/output

  deploy:
    name: Deploy to website
    if: ${{ github.event_name == 'push' }}
    runs-on: ubuntu-latest
    needs: [package-innosetup, build-server, build-client, build-data, build-manual, build-manual-lua]

    steps:
    - uses: FranzDiebold/github-env-vars-action@v2

    - name: Download artifacts 1/6
      uses: actions/download-artifact@v4
      with:
        name: package-innosetup
        path: ${{github.workspace}}/dist/${{env.CI_REF_NAME_SLUG}}/${{github.run_number}}

    - name: Download artifacts 2/6
      uses: actions/download-artifact@v4
      with:
        pattern: traintastic-client-deb-*
        merge-multiple: true
        path: ${{github.workspace}}/dist/${{env.CI_REF_NAME_SLUG}}/${{github.run_number}}

    - name: Download artifacts 3/6
      uses: actions/download-artifact@v4
      with:
        pattern: traintastic-server-deb-*
        merge-multiple: true
        path: ${{github.workspace}}/dist/${{env.CI_REF_NAME_SLUG}}/${{github.run_number}}

    - name: Download artifacts 4/6
      uses: actions/download-artifact@v4
      with:
        name: traintastic-server-test-code-coverage
        path: ${{github.workspace}}/dist/${{env.CI_REF_NAME_SLUG}}/${{github.run_number}}/ccov

    - name: Download artifacts 5/6
      uses: actions/download-artifact@v4
      with:
        name: traintastic-manual
        path: ${{github.workspace}}/dist/${{env.CI_REF_NAME_SLUG}}/${{github.run_number}}/manual

    - name: Download artifacts 6/6
      uses: actions/download-artifact@v4
      with:
        pattern: traintastic-data-deb-*
        merge-multiple: true
        path: ${{github.workspace}}/dist/${{env.CI_REF_NAME_SLUG}}/${{github.run_number}}

    - name: "Download artifact: manual-lua"
      uses: actions/download-artifact@v4
      with:
        name: traintastic-manual-lua
        path: ${{github.workspace}}/dist/${{env.CI_REF_NAME_SLUG}}/${{github.run_number}}/manual-lua

    - name: "Download artifacts: traintastic-simulator-deb"
      uses: actions/download-artifact@v4
      with:
        pattern: traintastic-simulator-deb-*
        merge-multiple: true
        path: ${{github.workspace}}/dist/${{env.CI_REF_NAME_SLUG}}/${{github.run_number}}

    - uses: easingthemes/ssh-deploy@v2.2.11
      env:
          SSH_PRIVATE_KEY: ${{secrets.SERVER_SSH_KEY}}
          ARGS: "-rltgoDzvO"
          SOURCE: "dist/*"
          REMOTE_HOST: ${{secrets.REMOTE_HOST}}
          REMOTE_PORT: ${{secrets.REMOTE_PORT}}
          REMOTE_USER: ${{secrets.REMOTE_USER}}
          TARGET: ${{secrets.REMOTE_TARGET}}/traintastic/

  update-readme-contributors:
    runs-on: ubuntu-latest
    if: github.ref == 'refs/heads/master'
    name: Update contributers in README.md
    steps:
        - name: Update contribute list
          uses: akhilmhdh/contributors-readme-action@v2.3.9
          env:
              GITHUB_TOKEN: ${{ secrets.GITHUB_TOKEN }}<|MERGE_RESOLUTION|>--- conflicted
+++ resolved
@@ -79,18 +79,6 @@
       with:
         submodules: recursive
 
-<<<<<<< HEAD
-=======
-    # Windows only:
-    - name: Install Qt 5
-      if: startswith(matrix.config.os, 'windows')
-      uses: jurplel/install-qt-action@v4
-      with:
-        cache: true
-        version: 5.15
-
-    # macOS only:
->>>>>>> 1c3d48b4
     - name: Install Qt 6.5
       if: startswith(matrix.config.os, 'windows') || startswith(matrix.config.os, 'macos')
       uses: jurplel/install-qt-action@v4
