--- conflicted
+++ resolved
@@ -34,20 +34,16 @@
 if(BUILD_TESTING)
   add_subdirectory(thirdparty/catch2)
   set_target_properties(Catch2 PROPERTIES
-    CXX_STANDARD 17
+    CXX_STANDARD 20
     CXX_CLANG_TIDY ""
   )
   add_executable(traintastic-server-test test/main.cpp)
   add_dependencies(traintastic-server-test traintastic-lang)
   target_compile_definitions(traintastic-server-test PRIVATE -DTRAINTASTIC_TEST)
-<<<<<<< HEAD
-  set_target_properties(traintastic-server-test PROPERTIES CXX_STANDARD 20)
-=======
   set_target_properties(traintastic-server-test PROPERTIES
-    CXX_STANDARD 17
+    CXX_STANDARD 20
     CXX_CLANG_TIDY ""
   )
->>>>>>> 62a89b08
   target_include_directories(traintastic-server-test PRIVATE
     ${CMAKE_CURRENT_BINARY_DIR}
     ../shared/src)
