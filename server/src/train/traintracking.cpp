--- conflicted
+++ resolved
@@ -26,7 +26,6 @@
 #include "../board/tile/rail/blockrailtile.hpp"
 #include "../board/map/blockpath.hpp"
 #include "../core/objectproperty.tpp"
-<<<<<<< HEAD
 #include "../zone/blockzonelist.hpp"
 
 void TrainTracking::assigned(const std::shared_ptr<Train>& train, const std::shared_ptr<BlockRailTile>& block)
@@ -37,9 +36,7 @@
   train->fireBlockAssigned(block);
   block->fireTrainAssigned(train);
 }
-=======
 #include "../world/world.hpp"
->>>>>>> 11ca1b9e
 
 void TrainTracking::reserve(const std::shared_ptr<Train>& train, const std::shared_ptr<BlockRailTile>& block, BlockTrainDirection direction)
 {
@@ -49,12 +46,9 @@
   checkZoneLeaving(train, block);
 
   block->trains.appendInternal(TrainBlockStatus::create(*block, *train, direction));
-<<<<<<< HEAD
+  block->updateTrainMethodEnabled();
 
   checkZoneEntering(train, block);
-=======
-  block->updateTrainMethodEnabled();
->>>>>>> 11ca1b9e
 
   train->fireBlockReserved(block, direction);
   block->fireTrainReserved(train, direction);
@@ -127,7 +121,21 @@
   train->fireBlockLeft(block, direction);
   block->fireTrainLeft(train, direction);
 
-<<<<<<< HEAD
+  const auto pathA = block->getReservedPath(BlockSide::A);
+  const bool exitA = pathA && &pathA->fromBlock() == block.get();
+
+  const auto pathB = block->getReservedPath(BlockSide::B);
+  const bool exitB = pathB && &pathB->fromBlock() == block.get();
+
+  if(direction == BlockTrainDirection::TowardsA && exitA)
+  {
+    pathA->delayedRelease(block->world().pathReleaseDelay);
+  }
+  else if(direction == BlockTrainDirection::TowardsB && exitB)
+  {
+    pathB->delayedRelease(block->world().pathReleaseDelay);
+  }
+
   blockStatus->destroy();
 #ifndef NDEBUG
   std::weak_ptr<TrainBlockStatus> blockStatusWeak = blockStatus;
@@ -291,24 +299,6 @@
     train->zones.removeInternal(zoneStatus);
 
     zoneStatus->destroy();
-=======
-  const auto pathA = block->getReservedPath(BlockSide::A);
-  const bool exitA = pathA && &pathA->fromBlock() == block.get();
-
-  const auto pathB = block->getReservedPath(BlockSide::B);
-  const bool exitB = pathB && &pathB->fromBlock() == block.get();
-
-  if(direction == BlockTrainDirection::TowardsA && exitA)
-  {
-    pathA->delayedRelease(block->world().pathReleaseDelay);
-  }
-  else if(direction == BlockTrainDirection::TowardsB && exitB)
-  {
-    pathB->delayedRelease(block->world().pathReleaseDelay);
-  }
-
-  status->destroy();
->>>>>>> 11ca1b9e
 #ifndef NDEBUG
     std::weak_ptr<TrainZoneStatus> zoneStatusWeak = zoneStatus;
     zoneStatus.reset();
