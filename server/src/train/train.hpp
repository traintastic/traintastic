/**
 * server/src/train/train.hpp
 *
 * This file is part of the traintastic source code.
 *
 * Copyright (C) 2019-2025 Reinder Feenstra
 *
 * This program is free software; you can redistribute it and/or
 * modify it under the terms of the GNU General Public License
 * as published by the Free Software Foundation; either version 2
 * of the License, or (at your option) any later version.
 *
 * This program is distributed in the hope that it will be useful,
 * but WITHOUT ANY WARRANTY; without even the implied warranty of
 * MERCHANTABILITY or FITNESS FOR A PARTICULAR PURPOSE.  See the
 * GNU General Public License for more details.
 *
 * You should have received a copy of the GNU General Public License
 * along with this program; if not, write to the Free Software
 * Foundation, Inc., 51 Franklin Street, Fifth Floor, Boston, MA  02110-1301, USA.
 */

#ifndef TRAINTASTIC_SERVER_TRAIN_TRAIN_HPP
#define TRAINTASTIC_SERVER_TRAIN_TRAIN_HPP

#include "../core/idobject.hpp"
#include <boost/asio/steady_timer.hpp>
#include <traintastic/enum/blocktraindirection.hpp>
#include <traintastic/enum/trainmode.hpp>
#include "../core/event.hpp"
#include "../core/method.hpp"
#include "../core/objectproperty.hpp"
#include "../core/objectvectorproperty.hpp"
#include "../core/lengthproperty.hpp"
#include "../core/speedproperty.hpp"
#include "../core/weightproperty.hpp"
#include "../enum/direction.hpp"

class TrainVehicleList;
class TrainBlockStatus;
class TrainZoneStatus;
class BlockRailTile;
class PoweredRailVehicle;
<<<<<<< HEAD
class Zone;
=======
class Throttle;
>>>>>>> accedfcd

class Train : public IdObject
{
  friend class TrainVehicleList;
  friend class TrainTracking;

  private:
    enum class SpeedState
    {
      Idle,
      Accelerate,
      Braking,
    };

    std::vector<std::shared_ptr<PoweredRailVehicle>> m_poweredVehicles;

    boost::asio::steady_timer m_speedTimer;
    SpeedState m_speedState = SpeedState::Idle;
    std::shared_ptr<Throttle> m_throttle;

    void setSpeed(double kmph);
    void updateSpeed();

    void vehiclesChanged();
    void updateLength();
    void updateWeight();
    void updatePowered();
    void updateSpeedMax();
    void updateEnabled();
    bool setTrainActive(bool val);

    void fireBlockReserved(const std::shared_ptr<BlockRailTile>& block, BlockTrainDirection trainDirection);
    void fireBlockEntered(const std::shared_ptr<BlockRailTile>& block, BlockTrainDirection trainDirection);
    void fireBlockLeft(const std::shared_ptr<BlockRailTile>& block, BlockTrainDirection trainDirection);

    void fireZoneAssigned(const std::shared_ptr<Zone>& zone);
    void fireZoneEntering(const std::shared_ptr<Zone>& zone);
    void fireZoneEntered(const std::shared_ptr<Zone>& zone);
    void fireZoneLeaving(const std::shared_ptr<Zone>& zone);
    void fireZoneLeft(const std::shared_ptr<Zone>& zone);
    void fireZoneRemoved(const std::shared_ptr<Zone>& zone);

  protected:
    void addToWorld() override;
    void destroying() override;
    void loaded() override;
    void worldEvent(WorldState state, WorldEvent event) override;

  public:
    CLASS_ID("train")
    CREATE_DEF(Train)

    Property<std::string> name;
    LengthProperty lob;
    Property<bool> overrideLength;
    Property<Direction> direction;
    Property<bool> isStopped;
    SpeedProperty speed;
    SpeedProperty speedMax;
    SpeedProperty speedLimit;
    SpeedProperty throttleSpeed;
    Method<void()> stop;
    Property<bool> emergencyStop;
    WeightProperty weight;
    Property<bool> overrideWeight;
    ObjectProperty<TrainVehicleList> vehicles;
    Property<bool> powered;
    Property<bool> active;
    Property<TrainMode> mode;
    Property<bool> mute;
    Property<bool> noSmoke;

    //! \brief List of block status the train is in
    //! Index 0 is the block where the head of the train is.
    //! If the train changes direction this list will be reversed.
    ObjectVectorProperty<TrainBlockStatus> blocks;
    ObjectVectorProperty<TrainZoneStatus> zones;
    Property<std::string> notes;
    Event<const std::shared_ptr<Train>&, const std::shared_ptr<BlockRailTile>&> onBlockAssigned;
    Event<const std::shared_ptr<Train>&, const std::shared_ptr<BlockRailTile>&, BlockTrainDirection> onBlockReserved;
    Event<const std::shared_ptr<Train>&, const std::shared_ptr<BlockRailTile>&, BlockTrainDirection> onBlockEntered;
    Event<const std::shared_ptr<Train>&, const std::shared_ptr<BlockRailTile>&, BlockTrainDirection> onBlockLeft;
    Event<const std::shared_ptr<Train>&, const std::shared_ptr<BlockRailTile>&> onBlockRemoved;
    Event<const std::shared_ptr<Train>&, const std::shared_ptr<Zone>&> onZoneAssigned;
    Event<const std::shared_ptr<Train>&, const std::shared_ptr<Zone>&> onZoneEntering;
    Event<const std::shared_ptr<Train>&, const std::shared_ptr<Zone>&> onZoneEntered;
    Event<const std::shared_ptr<Train>&, const std::shared_ptr<Zone>&> onZoneLeaving;
    Event<const std::shared_ptr<Train>&, const std::shared_ptr<Zone>&> onZoneLeft;
    Event<const std::shared_ptr<Train>&, const std::shared_ptr<Zone>&> onZoneRemoved;

    Train(World& world, std::string_view _id);

<<<<<<< HEAD
    void updateMute();
    void updateNoSmoke();
    void updateSpeedLimit();
=======
    bool hasThrottle() const
    {
      return m_throttle.operator bool();
    }

    std::string throttleName() const;
    std::error_code acquire(Throttle& throttle, bool steal = false);
    std::error_code release(Throttle& throttle);
    std::error_code setSpeed(Throttle& throttle, double value);
    std::error_code setTargetSpeed(Throttle& throttle, double value);
    std::error_code setDirection(Throttle& throttle, Direction value);
>>>>>>> accedfcd

    void fireBlockAssigned(const std::shared_ptr<BlockRailTile>& block);
    void fireBlockRemoved(const std::shared_ptr<BlockRailTile>& block);
};

#endif<|MERGE_RESOLUTION|>--- conflicted
+++ resolved
@@ -41,11 +41,8 @@
 class TrainZoneStatus;
 class BlockRailTile;
 class PoweredRailVehicle;
-<<<<<<< HEAD
 class Zone;
-=======
 class Throttle;
->>>>>>> accedfcd
 
 class Train : public IdObject
 {
@@ -138,11 +135,10 @@
 
     Train(World& world, std::string_view _id);
 
-<<<<<<< HEAD
     void updateMute();
     void updateNoSmoke();
     void updateSpeedLimit();
-=======
+
     bool hasThrottle() const
     {
       return m_throttle.operator bool();
@@ -154,7 +150,6 @@
     std::error_code setSpeed(Throttle& throttle, double value);
     std::error_code setTargetSpeed(Throttle& throttle, double value);
     std::error_code setDirection(Throttle& throttle, Direction value);
->>>>>>> accedfcd
 
     void fireBlockAssigned(const std::shared_ptr<BlockRailTile>& block);
     void fireBlockRemoved(const std::shared_ptr<BlockRailTile>& block);
