--- conflicted
+++ resolved
@@ -112,13 +112,10 @@
     Property<bool> powered;
     Property<bool> active;
     Property<TrainMode> mode;
-<<<<<<< HEAD
     Property<bool> mute;
     Property<bool> noSmoke;
-=======
     Property<bool> hasThrottle;
     Property<std::string> throttleName;
->>>>>>> 43ee71dc
 
     //! \brief List of block status the train is in
     //! Index 0 is the block where the head of the train is.
@@ -140,19 +137,10 @@
 
     Train(World& world, std::string_view _id);
 
-<<<<<<< HEAD
     void updateMute();
     void updateNoSmoke();
     void updateSpeedLimit();
 
-    bool hasThrottle() const
-    {
-      return m_throttle.operator bool();
-    }
-
-    std::string throttleName() const;
-=======
->>>>>>> 43ee71dc
     std::error_code acquire(Throttle& throttle, bool steal = false);
     std::error_code release(Throttle& throttle);
     std::error_code setSpeed(Throttle& throttle, double value);
