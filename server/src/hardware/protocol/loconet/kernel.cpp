--- conflicted
+++ resolved
@@ -51,16 +51,12 @@
   if(speed == SPEED_STOP || speed == SPEED_ESTOP)
     decoder->throttle.setValueInternal(Decoder::throttleStop);
   else
-<<<<<<< HEAD
-    decoder->throttle.setValueInternal(Decoder::speedStepToThrottle<uint8_t>(speed - 1, SPEED_MAX - 1));
-=======
   {
     speed--; // decrement one for ESTOP: 2..127 -> 1..126
-    const uint8_t currentStep = Decoder::throttleToSpeedStep(decoder->throttle.value(), SPEED_MAX - 1);
+    const uint8_t currentStep = Decoder::throttleToSpeedStep<uint8_t>(decoder->throttle.value(), SPEED_MAX - 1);
     if(currentStep != speed) // only update trottle if it is a different step
-      decoder->throttle.setValueInternal(Decoder::speedStepToThrottle(speed, SPEED_MAX - 1));
-  }
->>>>>>> 5d01de9b
+      decoder->throttle.setValueInternal(Decoder::speedStepToThrottle<uint8_t>(speed, SPEED_MAX - 1));
+  }
 }
 
 constexpr Kernel::Priority& operator ++(Kernel::Priority& value)
