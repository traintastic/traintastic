/**
 * server/src/hardware/protocol/loconet/loconet.cpp
 *
 * This file is part of the traintastic source code.
 *
 * Copyright (C) 2019-2024 Reinder Feenstra
 *
 * This program is free software; you can redistribute it and/or
 * modify it under the terms of the GNU General Public License
 * as published by the Free Software Foundation; either version 2
 * of the License, or (at your option) any later version.
 *
 * This program is distributed in the hope that it will be useful,
 * but WITHOUT ANY WARRANTY; without even the implied warranty of
 * MERCHANTABILITY or FITNESS FOR A PARTICULAR PURPOSE.  See the
 * GNU General Public License for more details.
 *
 * You should have received a copy of the GNU General Public License
 * along with this program; if not, write to the Free Software
 * Foundation, Inc., 51 Franklin Street, Fifth Floor, Boston, MA  02110-1301, USA.
 */

#include "kernel.hpp"
#include "iohandler/iohandler.hpp"
#include "messages.hpp"
#include "../../decoder/decoder.hpp"
#include "../../decoder/decoderchangeflags.hpp"
#include "../../decoder/decodercontroller.hpp"
#include "../../input/inputcontroller.hpp"
#include "../../output/outputcontroller.hpp"
#include "../../identification/identificationcontroller.hpp"
#include "../../../utils/datetimestr.hpp"
#include "../../../utils/setthreadname.hpp"
#include "../../../utils/inrange.hpp"
#include "../../../pcap/pcapfile.hpp"
#include "../../../pcap/pcappipe.hpp"
#include "../../../core/eventloop.hpp"
#include "../../../log/log.hpp"
#include "../../../log/logmessageexception.hpp"
#include "../../../clock/clock.hpp"
#include "../../../traintastic/traintastic.hpp"
#include "../dcc/dcc.hpp"
#include "../dcc/messages.hpp"

namespace LocoNet {

static constexpr uint8_t multiplierFreeze = 0;

static void updateDecoderSpeed(const std::shared_ptr<Decoder>& decoder, uint8_t speed)
{
  decoder->emergencyStop.setValueInternal(speed == SPEED_ESTOP);

  if(speed == SPEED_STOP || speed == SPEED_ESTOP)
    decoder->throttle.setValueInternal(Decoder::throttleStop);
  else
  {
    speed--; // decrement one for ESTOP: 2..127 -> 1..126
    const uint8_t currentStep = Decoder::throttleToSpeedStep<uint8_t>(decoder->throttle.value(), SPEED_MAX - 1);
    if(currentStep != speed) // only update trottle if it is a different step
      decoder->throttle.setValueInternal(Decoder::speedStepToThrottle<uint8_t>(speed, SPEED_MAX - 1));
  }
}

constexpr Kernel::Priority& operator ++(Kernel::Priority& value)
{
  return (value = static_cast<Kernel::Priority>(static_cast<std::underlying_type_t<Kernel::Priority>>(value) + 1));
}

Kernel::Kernel(std::string logId_, const Config& config, bool simulation)
  : KernelBase(std::move(logId_))
  , m_simulation{simulation}
  , m_waitingForEcho{false}
  , m_waitingForEchoTimer{m_ioContext}
  , m_waitingForResponse{false}
  , m_waitingForResponseTimer{m_ioContext}
  , m_fastClockSyncTimer(m_ioContext)
  , m_decoderController{nullptr}
  , m_inputController{nullptr}
  , m_outputController{nullptr}
  , m_identificationController{nullptr}
  , m_debugDir{Traintastic::instance->debugDir()}
  , m_config{config}
{
  assert(isEventLoopThread());
}

Kernel::~Kernel() = default;

void Kernel::setConfig(const Config& config)
{
  assert(isEventLoopThread());

  switch(config.fastClock)
  {
    case LocoNetFastClock::Off:
      disableClockEvents();
      break;

    case LocoNetFastClock::Master:
      enableClockEvents();
      break;
  }

  m_ioContext.post(
    [this, newConfig=config]()
    {
      if(newConfig.pcap != m_config.pcap)
      {
        if(newConfig.pcap)
          startPCAP(newConfig.pcapOutput);
        else
          m_pcap.reset();
      }
      else if(newConfig.pcap && newConfig.pcapOutput != m_config.pcapOutput)
      {
        m_pcap.reset();
        startPCAP(newConfig.pcapOutput);
      }

      if(newConfig.listenOnly && !m_config.listenOnly)
      {
        for(auto& queue : m_sendQueue)
          queue.clear();

        EventLoop::call(
          [this]()
          {
            Log::log(logId, LogMessage::N2006_LISTEN_ONLY_MODE_ACTIVATED);
          });
      }
      else if(!newConfig.listenOnly && m_config.listenOnly)
      {
        EventLoop::call(
          [this]()
          {
            Log::log(logId, LogMessage::N2007_LISTEN_ONLY_MODE_DEACTIVATED);
          });
      }

      if(m_config.fastClock == LocoNetFastClock::Master && newConfig.fastClock == LocoNetFastClock::Off)
      {
        setFastClockMaster(false);
      }
      else if(m_config.fastClock == LocoNetFastClock::Off && newConfig.fastClock == LocoNetFastClock::Master)
      {
        setFastClockMaster(true);
      }

      if(!m_config.fastClockSyncEnabled && newConfig.fastClockSyncEnabled)
      {
        send(RequestSlotData(SLOT_FAST_CLOCK));
        startFastClockSyncTimer();
      }
      else if(m_config.fastClockSyncEnabled && !newConfig.fastClockSyncEnabled)
      {
        stopFastClockSyncTimer();
      }
      m_config = newConfig;
    });
}

void Kernel::setOnGlobalPowerChanged(std::function<void(bool)> callback)
{
  assert(isEventLoopThread());
  assert(!m_started);
  m_onGlobalPowerChanged = std::move(callback);
}

void Kernel::setOnIdle(std::function<void()> callback)
{
  assert(isEventLoopThread());
  assert(!m_started);
  m_onIdle = std::move(callback);
}

void Kernel::setClock(std::shared_ptr<Clock> clock)
{
  assert(isEventLoopThread());
  assert(!m_started);
  assert(clock);
  m_clock = std::move(clock);
  m_fastClock.store(FastClock{m_clock->running ? m_clock->multiplier : multiplierFreeze, m_clock->hour, m_clock->minute});
}

void Kernel::setDecoderController(DecoderController* decoderController)
{
  assert(isEventLoopThread());
  assert(!m_started);
  m_decoderController = decoderController;
}

void Kernel::setInputController(InputController* inputController)
{
  assert(isEventLoopThread());
  assert(!m_started);
  m_inputController = inputController;
}

void Kernel::setOutputController(OutputController* outputController)
{
  assert(isEventLoopThread());
  assert(!m_started);
  m_outputController = outputController;
}

void Kernel::setIdentificationController(IdentificationController* identificationController)
{
  assert(isEventLoopThread());
  assert(!m_started);
  m_identificationController= identificationController;
}

void Kernel::start()
{
  assert(isEventLoopThread());
  assert(m_ioHandler);
  assert(!m_started);

  // reset all state values
  m_globalPower = TriState::Undefined;
  m_emergencyStop = TriState::Undefined;
  m_addressToSlot.clear();
  m_slots.clear();
  m_pendingSlotMessages.clear();
  m_inputValues.fill(TriState::Undefined);
  m_outputValues.fill(OutputPairValue::Undefined);

  if(m_config.listenOnly)
    Log::log(logId, LogMessage::N2006_LISTEN_ONLY_MODE_ACTIVATED);

  m_thread = std::thread(
    [this]()
    {
      setThreadName("loconet");
      auto work = std::make_shared<boost::asio::io_context::work>(m_ioContext);
      m_ioContext.run();
    });

  if(m_config.fastClock == LocoNetFastClock::Master)
    enableClockEvents();

  m_ioContext.post(
    [this]()
    {
      if(m_config.pcap)
        startPCAP(m_config.pcapOutput);

      try
      {
        m_ioHandler->start();
      }
      catch(const LogMessageException& e)
      {
        EventLoop::call(
          [this, e]()
          {
            Log::log(logId, e.message(), e.args());
            error();
          });
        return;
      }

      if(m_config.fastClock == LocoNetFastClock::Master)
        setFastClockMaster(true);

      if(m_config.fastClockSyncEnabled)
        startFastClockSyncTimer();

      for(uint8_t slot = SLOT_LOCO_MIN; slot <= m_config.locomotiveSlots; slot++)
        send(RequestSlotData(slot), LowPriority);

      started();
    });

#ifndef NDEBUG
  m_started = true;
#endif
}

void Kernel::stop()
{
  assert(isEventLoopThread());

  disableClockEvents();

  m_ioContext.post(
    [this]()
    {
      m_waitingForEchoTimer.cancel();
      m_waitingForResponseTimer.cancel();
      m_fastClockSyncTimer.cancel();
      m_ioHandler->stop();
      m_pcap.reset();
    });

  m_ioContext.stop();

  m_thread.join();

#ifndef NDEBUG
  m_started = false;
#endif
}

void Kernel::receive(const Message& message)
{
  assert(isKernelThread());
  assert(isValid(message)); // only valid messages should be received

  if(m_pcap)
    m_pcap->writeRecord(&message, message.size());

  if(m_config.debugLogRXTX)
    EventLoop::call([this, msg=toString(message)](){ Log::log(logId, LogMessage::D2002_RX_X, msg); });

  bool isResponse = false;
  if(m_waitingForEcho && message == lastSentMessage())
  {
    m_waitingForEcho = false;
    m_waitingForEchoTimer.cancel();
    if(!m_waitingForResponse)
    {
      m_sendQueue[m_sentMessagePriority].pop();
      sendNextMessage();
    }
  }
  else if(m_waitingForResponse)
  {
    isResponse = isValidResponse(lastSentMessage(), message);
  }

  switch(message.opCode)
  {
    case OPC_GPON:
      if(m_globalPower != TriState::True)
      {
        m_globalPower = TriState::True;
        if(m_onGlobalPowerChanged)
          EventLoop::call(
            [this]()
            {
              m_onGlobalPowerChanged(true);
            });
      }
      break;

    case OPC_GPOFF:
      if(m_globalPower != TriState::False)
      {
        m_globalPower = TriState::False;
        if(m_onGlobalPowerChanged)
          EventLoop::call(
            [this]()
            {
              m_onGlobalPowerChanged(false);
            });
      }
      break;

    case OPC_IDLE:
      if(m_emergencyStop != TriState::True)
      {
        m_emergencyStop = TriState::True;
        if(m_onIdle)
          EventLoop::call(
            [this]()
            {
              m_onIdle();
            });
      }
      break;

    case OPC_LOCO_SPD:
      if(m_decoderController)
      {
        const LocoSpd& locoSpd = static_cast<const LocoSpd&>(message);
        if(LocoSlot* slot = getLocoSlot(locoSpd.slot))
        {
          if(!slot->isAddressValid())
          {
            send(RequestSlotData(locoSpd.slot));
          }
          else if(slot->speed != locoSpd.speed)
          {
            slot->speed = locoSpd.speed;

            EventLoop::call(
              [this, address=slot->address, speed=slot->speed]()
              {
                if(auto decoder = getDecoder(address))
                  updateDecoderSpeed(decoder, speed);
              });
          }
        }
      }
      break;

    case OPC_LOCO_DIRF: // direction and F0-F4
      if(m_decoderController)
      {
        const auto& locoDirF = static_cast<const LocoDirF&>(message);
        if(LocoSlot* slot = getLocoSlot(locoDirF.slot))
        {
          if(!slot->isAddressValid())
          {
            send(RequestSlotData(locoDirF.slot));
          }
          else
          {
            if(slot->direction != locoDirF.direction())
            {
              slot->direction = locoDirF.direction();

              EventLoop::call(
                [this, address=slot->address, direction=locoDirF.direction()]()
                {
                  if(auto decoder = getDecoder(address))
                    decoder->direction.setValueInternal(direction);
                });
            }

            updateFunctions<0, 4>(*slot, locoDirF);
          }
        }
      }
      break;

    case OPC_LOCO_SND: // F5-F8
      if(m_decoderController)
      {
        const auto& locoSnd = static_cast<const LocoSnd&>(message);
        if(LocoSlot* slot = getLocoSlot(locoSnd.slot))
        {
          if(!slot->isAddressValid())
          {
            send(RequestSlotData(locoSnd.slot));
          }
          else
          {
            updateFunctions<5, 8>(*slot, locoSnd);
          }
        }
      }
      break;

    case OPC_LOCO_F9F12:
      if(m_decoderController)
      {
        const auto& locoF9F12 = static_cast<const LocoF9F12&>(message);
        if(LocoSlot* slot = getLocoSlot(locoF9F12.slot))
        {
          if(!slot->isAddressValid())
          {
            send(RequestSlotData(locoF9F12.slot));
          }
          updateFunctions<9, 12>(*slot, locoF9F12);
        }
      }
      break;

    case OPC_INPUT_REP:
      if(m_inputController)
      {
        const auto& inputRep = static_cast<const InputRep&>(message);
        if(inputRep.isControlSet())
        {
          const auto value = toTriState(inputRep.value());
          if(m_inputValues[inputRep.fullAddress()] != value)
          {
            if(m_config.debugLogInput)
              EventLoop::call(
                [this, address=1 + inputRep.fullAddress(), value=inputRep.value()]()
                {
                  Log::log(logId, LogMessage::D2007_INPUT_X_IS_X, address, value ? std::string_view{"1"} : std::string_view{"0"});
                });

            m_inputValues[inputRep.fullAddress()] = value;

            EventLoop::call(
              [this, address=1 + inputRep.fullAddress(), value]()
              {
                m_inputController->updateInputValue(InputController::defaultInputChannel, address, value);
              });
          }
        }
      }
      break;

    case OPC_SW_REQ:
      if(m_outputController)
      {
        const auto& switchRequest = static_cast<const SwitchRequest&>(message);
        if(switchRequest.on())
        {
          const auto value = switchRequest.dir() ? OutputPairValue::Second : OutputPairValue::First;
          if(m_outputValues[switchRequest.address() - accessoryOutputAddressMin] != value)
          {
            m_outputValues[switchRequest.address() - accessoryOutputAddressMin] = value;

            EventLoop::call(
              [this, address=switchRequest.address(), value]()
              {
                m_outputController->updateOutputValue(OutputChannel::Accessory, address, value);
              });
          }
        }
      }
      break;

    case OPC_SW_REP:
      break; // unimplemented

    case OPC_SL_RD_DATA:
    {
      const uint8_t slot = *(reinterpret_cast<const uint8_t*>(&message) + 2);
      if(m_decoderController && isLocoSlot(slot))
      {
        const auto& slotReadData = static_cast<const SlotReadData&>(message);
        if(slotReadData.isFree())
        {
          clearLocoSlot(slotReadData.slot);
          break;
        }

        LocoSlot* locoSlot = getLocoSlot(slotReadData.slot, false);
        assert(locoSlot);

        if(!locoSlot->isAddressValid())
          m_addressToSlot[slotReadData.address()] = slot;

        bool changed = locoSlot->isAddressValid() && locoSlot->address != slotReadData.address();
        if(changed)
        {
          if(auto it = m_addressToSlot.find(locoSlot->address); it != m_addressToSlot.end() && it->second == slotReadData.slot)
            m_addressToSlot.erase(locoSlot->address);
          locoSlot->invalidate();
        }
        locoSlot->address = slotReadData.address();

        if(changed)
        {
          EventLoop::call(
            [this, address=locoSlot->address, speed=locoSlot->speed, direction=locoSlot->direction]()
            {
              if(auto decoder = getDecoder(address))
              {
                updateDecoderSpeed(decoder, speed);
                decoder->direction.setValueInternal(direction);
              }
            });
        }

        updateFunctions<0, 8>(*locoSlot, slotReadData);

        // check if there are pending slot messages
        if(auto it = m_pendingSlotMessages.find(locoSlot->address); it != m_pendingSlotMessages.end())
        {
          std::byte* p = it->second.data();
          size_t size = it->second.size();
          while(size > 0)
          {
            Message& slotMassage =  *reinterpret_cast<Message*>(p);
            setSlot(slotMassage, slot);
            updateChecksum(slotMassage);
            send(slotMassage);
            p += slotMassage.size();
            size -= slotMassage.size();
          }
          m_pendingSlotMessages.erase(it);
        }
      }
      else if(slot == SLOT_FAST_CLOCK)
      {
        // todo
      }
      else if(slot == SLOT_PROGRAMMING_TRACK)
      {
        // todo
      }
      break;
    }
    case OPC_BUSY:
      break; // unimplemented

    case OPC_LONG_ACK:
    {
      const auto& longAck = static_cast<const LongAck&>(message);
      if(longAck.respondingOpCode() == OPC_LOCO_ADR && longAck.ack1 == 0)
      {
        EventLoop::call(
          [this]()
          {
            Log::log(logId, LogMessage::C2004_CANT_GET_FREE_SLOT);
          });
      }
      else if(longAck.respondingOpCode() == OPC_RQ_SL_DATA && longAck.ack1 == 0 && lastSentMessage().opCode == OPC_RQ_SL_DATA)
      {
        const uint8_t slot = static_cast<const RequestSlotData&>(lastSentMessage()).slot;

        if(isLocoSlot(slot))
        {
          EventLoop::call(
            [this, slot]()
            {
              Log::log(logId, LogMessage::W2006_COMMAND_STATION_DOES_NOT_SUPPORT_LOCO_SLOT_X, slot);
            });
        }
        else if(slot == SLOT_FAST_CLOCK)
        {
          m_fastClockSupported = false;
          if(m_config.fastClockSyncEnabled)
            stopFastClockSyncTimer();

          EventLoop::call(
            [this, stoppedFastClockSyncTimer=m_config.fastClockSyncEnabled]()
            {
              Log::log(logId, LogMessage::W2007_COMMAND_STATION_DOES_NOT_SUPPORT_THE_FAST_CLOCK_SLOT);
              if(stoppedFastClockSyncTimer)
                Log::log(logId, LogMessage::N2003_STOPPED_SENDING_FAST_CLOCK_SYNC);
            });
        }
      }
      else if(m_lncvActive && m_onLNCVReadResponse &&
          longAck.respondingOpCode() == OPC_IMM_PACKET && longAck.ack1 == 0x7F &&
          Uhlenbrock::LNCVWrite::check(lastSentMessage()))
      {
        const auto& lncvWrite = static_cast<const Uhlenbrock::LNCVWrite&>(lastSentMessage());
        if(lncvWrite.lncv() == 0)
        {
          m_lncvModuleAddress = lncvWrite.value();
        }

        EventLoop::call(
          [this, lncvWrite]()
          {
            m_onLNCVReadResponse(true, lncvWrite.lncv(), lncvWrite.value());
          });
      }
      break;
    }
    case OPC_SLOT_STAT1:
      break; // unimplemented

    case OPC_CONSIST_FUNC:
      break; // unimplemented

    case OPC_UNLINK_SLOTS:
      break; // unimplemented

    case OPC_LINK_SLOTS:
      break; // unimplemented

    case OPC_MOVE_SLOTS:
      break; // unimplemented

    case OPC_RQ_SL_DATA:
      break; // unimplemented

    case OPC_SW_STATE:
      break; // unimplemented

    case OPC_SW_ACK:
      break; // unimplemented

    case OPC_LOCO_ADR:
      break; // unimplemented

    case OPC_MULTI_SENSE:
    {
      const auto& multiSense = static_cast<const MultiSense&>(message);
      if(multiSense.isTransponder())
      {
        EventLoop::call(
          [this, multiSenseTransponder=static_cast<const MultiSenseTransponder&>(multiSense)]()
          {
            m_identificationController->identificationEvent(
              IdentificationController::defaultIdentificationChannel,
              1 + multiSenseTransponder.sensorAddress(),
              multiSenseTransponder.isPresent() ? IdentificationEventType::Present : IdentificationEventType::Absent,
              multiSenseTransponder.transponderAddress(),
              Direction::Unknown,
              0);
          });
      }
      break;
    }
    case OPC_D4:
      if(m_decoderController)
      {
        const uint8_t* bytes = reinterpret_cast<const uint8_t*>(&message);
        if(bytes[1] == 0x20)
        {
          switch(bytes[3])
          {
            case 0x08:
            {
              const auto& locoF13F19 = static_cast<const LocoF13F19&>(message);
              if(LocoSlot* slot = getLocoSlot(locoF13F19.slot))
              {
                if(!slot->isAddressValid())
                {
                  send(RequestSlotData(locoF13F19.slot));
                }
                updateFunctions<13, 19>(*slot, locoF13F19);
              }
              break;
            }
            case 0x05:
            {
              const auto& locoF12F20F28 = static_cast<const LocoF12F20F28&>(message);
              if(LocoSlot* slot = getLocoSlot(locoF12F20F28.slot))
              {
                if(!slot->isAddressValid())
                {
                  send(RequestSlotData(locoF12F20F28.slot));
                }

                const bool changed =
                  slot->functions[12] != locoF12F20F28.f12() ||
                  slot->functions[20] != locoF12F20F28.f20() ||
                  slot->functions[28] != locoF12F20F28.f28();

                if(changed)
                {
                  slot->functions[12] = toTriState(locoF12F20F28.f12());
                  slot->functions[20] = toTriState(locoF12F20F28.f20());
                  slot->functions[28] = toTriState(locoF12F20F28.f28());

                  EventLoop::call(
                    [this, address=slot->address, f12=locoF12F20F28.f12(), f20=locoF12F20F28.f20(), f28=locoF12F20F28.f28()]()
                    {
                      if(auto decoder = getDecoder(address))
                      {
                        decoder->setFunctionValue(12, f12);
                        decoder->setFunctionValue(20, f20);
                        decoder->setFunctionValue(28, f28);
                      }
                    });
                }
              }
              break;
            }
            case 0x09:
            {
              const auto& locoF21F27 = static_cast<const LocoF21F27&>(message);
              if(LocoSlot* slot = getLocoSlot(locoF21F27.slot))
              {
                if(!slot->isAddressValid())
                {
                  send(RequestSlotData(locoF21F27.slot));
                }
                updateFunctions<21, 27>(*slot, locoF21F27);
              }
              break;
            }
          }
        }
      }
      break;

    case OPC_MULTI_SENSE_LONG:
    {
      const MultiSenseLong& multiSense = static_cast<const MultiSenseLong&>(message);
      if(multiSense.code() == MultiSenseLong::Code::ReleaseTransponder || multiSense.code() == MultiSenseLong::Code::DetectTransponder)
      {
        EventLoop::call(
          [this, multiSense]()
          {
            m_identificationController->identificationEvent(
              IdentificationController::defaultIdentificationChannel,
              1 + multiSense.sensorAddress(),
              multiSense.code()  == MultiSenseLong::Code::DetectTransponder ? IdentificationEventType::Present : IdentificationEventType::Absent,
              multiSense.transponderAddress(),
              multiSense.transponderDirection(),
              0);
          });
      }
      break;
    }
    case OPC_E4:
      if(static_cast<const Uhlenbrock::Lissy&>(message).type() == Uhlenbrock::Lissy::Type::AddressCategoryDirection)
      {
        EventLoop::call(
          [this, lissy=static_cast<const Uhlenbrock::LissyAddressCategoryDirection&>(message)]()
          {
            m_identificationController->identificationEvent(
              IdentificationController::defaultIdentificationChannel,
              lissy.sensorAddress(),
              IdentificationEventType::Seen,
              lissy.decoderAddress(),
              lissy.direction(),
              lissy.category());
          });
      }
      break;

    case OPC_PEER_XFER:
      if(isResponse)
      {
        if(Uhlenbrock::ReadSpecialOptionReply::check(message))
        {
          [[maybe_unused]] const auto& readSpecialOptionReply = static_cast<const Uhlenbrock::ReadSpecialOptionReply&>(message);
        }
        else if(m_onLNCVReadResponse && Uhlenbrock::LNCVReadResponse::check(message))
        {
          const auto& lncvReadResponse = static_cast<const Uhlenbrock::LNCVReadResponse&>(message);
          if(lncvReadResponse.lncv() == 0)
          {
            m_lncvActive = true;
            m_lncvModuleAddress = lncvReadResponse.value();
          }

          EventLoop::call(
            [this, lncvReadResponse]()
            {
              m_onLNCVReadResponse(true, lncvReadResponse.lncv(), lncvReadResponse.value());
            });
        }
      }
      break;

    case OPC_IMM_PACKET:
      if(m_decoderController)
      {
        if(isSignatureMatch<LocoF9F12IMMShortAddress>(message))
        {
          const auto& locoF9F12 = static_cast<const LocoF9F12IMMShortAddress&>(message);
          if(LocoSlot* slot = getLocoSlotByAddress(locoF9F12.address()))
            updateFunctions<9, 12>(*slot, locoF9F12);
          else
            send(LocoAdr(locoF9F12.address()));
        }
        else if(isSignatureMatch<LocoF9F12IMMLongAddress>(message))
        {
          const auto& locoF9F12 = static_cast<const LocoF9F12IMMLongAddress&>(message);
          if(LocoSlot* slot = getLocoSlotByAddress(locoF9F12.address()))
            updateFunctions<9, 12>(*slot, locoF9F12);
          else
            send(LocoAdr(locoF9F12.address()));
        }
        else if(isSignatureMatch<LocoF13F20IMMShortAddress>(message))
        {
          const auto& locoF13F20 = static_cast<const LocoF13F20IMMShortAddress&>(message);
          if(LocoSlot* slot = getLocoSlotByAddress(locoF13F20.address()))
            updateFunctions<13, 20>(*slot, locoF13F20);
          else
            send(LocoAdr(locoF13F20.address()));
        }
        else if(isSignatureMatch<LocoF13F20IMMLongAddress>(message))
        {
          const auto& locoF13F20 = static_cast<const LocoF13F20IMMLongAddress&>(message);
          if(LocoSlot* slot = getLocoSlotByAddress(locoF13F20.address()))
            updateFunctions<13, 20>(*slot, locoF13F20);
          else
            send(LocoAdr(locoF13F20.address()));
        }
        else if(isSignatureMatch<LocoF21F28IMMShortAddress>(message))
        {
          const auto& locoF21F28 = static_cast<const LocoF21F28IMMShortAddress&>(message);
          if(LocoSlot* slot = getLocoSlotByAddress(locoF21F28.address()))
            updateFunctions<21, 28>(*slot, locoF21F28);
          else
            send(LocoAdr(locoF21F28.address()));
        }
        else if(isSignatureMatch<LocoF21F28IMMLongAddress>(message))
        {
          const auto& locoF21F28 = static_cast<const LocoF21F28IMMLongAddress&>(message);
          if(LocoSlot* slot = getLocoSlotByAddress(locoF21F28.address()))
            updateFunctions<21, 28>(*slot, locoF21F28);
          else
            send(LocoAdr(locoF21F28.address()));
        }
      }
      break; // unimplemented

    case OPC_WR_SL_DATA:
      break; // unimplemented
  }

  if(m_waitingForResponse && isResponse)
  {
    m_waitingForResponse = false;
    m_waitingForResponseTimer.cancel();
    m_sendQueue[m_sentMessagePriority].pop();
    sendNextMessage();
  }
}

void Kernel::setPowerOn(bool value)
{
  assert(isEventLoopThread());
  if(value)
  {
    m_ioContext.post(
      [this]()
      {
        if(m_globalPower != TriState::True)
          send(GlobalPowerOn(), HighPriority);
      });
  }
  else
  {
    m_ioContext.post(
      [this]()
      {
        if(m_globalPower != TriState::False)
          send(GlobalPowerOff(), HighPriority);
      });
  }
}

void Kernel::emergencyStop()
{
  assert(isEventLoopThread());
  m_ioContext.post(
    [this]()
    {
      if(m_emergencyStop != TriState::True)
        send(Idle(), HighPriority);
    });
}

void Kernel::resume()
{
  assert(isEventLoopThread());
  m_ioContext.post(
    [this]()
    {
      if(m_emergencyStop != TriState::False)
      {
        m_emergencyStop = TriState::False;

        // TODO: restore speeds
      }
    });
}

bool Kernel::send(std::span<uint8_t> packet)
{
  assert(isEventLoopThread());

  if(reinterpret_cast<Message*>(packet.data())->size() != packet.size() + 1) // verify packet length, must be all bytes excluding checksum
    return false;

  std::vector<uint8_t> data(packet.data(), packet.data() + packet.size());
  data.push_back(calcChecksum(*reinterpret_cast<Message*>(data.data())));

  if(!isValid(*reinterpret_cast<Message*>(data.data())))
    return false;

  m_ioContext.post(
    [this, message=std::move(data)]()
    {
      send(*reinterpret_cast<const Message*>(message.data()));
    });

  return true;
}

<<<<<<< HEAD
bool Kernel::immPacket(std::span<uint8_t> dccPacket, uint8_t repeat)
=======
bool Kernel::immPacket(tcb::span<const uint8_t> dccPacket, uint8_t repeat)
>>>>>>> 91ae5465
{
  assert(isEventLoopThread());

  if(dccPacket.size() > ImmPacket::dccPacketSizeMax || repeat > ImmPacket::repeatMax)
    return false;

  postSend(ImmPacket(dccPacket, repeat));
  return true;
}

void Kernel::decoderChanged(const Decoder& decoder, DecoderChangeFlags changes, uint32_t functionNumber)
{
  assert(isEventLoopThread());

  if(has(changes, DecoderChangeFlags::EmergencyStop | DecoderChangeFlags::Throttle))
  {
    const uint8_t speedStep = Decoder::throttleToSpeedStep<uint8_t>(decoder.throttle, SPEED_MAX - 1);
    if(m_emergencyStop == TriState::False || decoder.emergencyStop || speedStep == SPEED_STOP)
    {
      // only send speed updates if bus estop isn't active, except for speed STOP and ESTOP
      LocoSpd message{static_cast<uint8_t>(decoder.emergencyStop ? SPEED_ESTOP : (speedStep > 0 ? 1 + speedStep : SPEED_STOP))};
      postSend(decoder.address, message);
    }
  }

  if(has(changes, DecoderChangeFlags::FunctionValue | DecoderChangeFlags::Direction))
  {
    if(functionNumber <= 4 || has(changes, DecoderChangeFlags::Direction))
    {
      LocoDirF message{
        decoder.direction,
        decoder.getFunctionValue(0),
        decoder.getFunctionValue(1),
        decoder.getFunctionValue(2),
        decoder.getFunctionValue(3),
        decoder.getFunctionValue(4)};
      postSend(decoder.address, message);
    }
    else if(functionNumber <= 8)
    {
      LocoSnd message{
        decoder.getFunctionValue(5),
        decoder.getFunctionValue(6),
        decoder.getFunctionValue(7),
        decoder.getFunctionValue(8)};
      postSend(decoder.address, message);
    }
    else if(functionNumber <= 28)
    {
      switch(m_config.f9f28)
      {
        case LocoNetF9F28::IMMPacket:
        {
          const bool longAddress = decoder.protocol == DecoderProtocol::DCCLong;

          if(functionNumber <= 12)
          {
            if(longAddress)
            {
              postSend(
                LocoF9F12IMMLongAddress(
                  decoder.address,
                  decoder.getFunctionValue(9),
                  decoder.getFunctionValue(10),
                  decoder.getFunctionValue(11),
                  decoder.getFunctionValue(12)));
            }
            else
            {
              postSend(
                LocoF9F12IMMShortAddress(
                  decoder.address,
                  decoder.getFunctionValue(9),
                  decoder.getFunctionValue(10),
                  decoder.getFunctionValue(11),
                  decoder.getFunctionValue(12)));
            }
          }
          else if(functionNumber <= 20)
          {
            if(longAddress)
            {
              postSend(
                LocoF13F20IMMLongAddress(
                  decoder.address,
                  decoder.getFunctionValue(13),
                  decoder.getFunctionValue(14),
                  decoder.getFunctionValue(15),
                  decoder.getFunctionValue(16),
                  decoder.getFunctionValue(17),
                  decoder.getFunctionValue(18),
                  decoder.getFunctionValue(19),
                  decoder.getFunctionValue(20)));
            }
            else
            {
              postSend(
                LocoF13F20IMMShortAddress(
                  decoder.address,
                  decoder.getFunctionValue(13),
                  decoder.getFunctionValue(14),
                  decoder.getFunctionValue(15),
                  decoder.getFunctionValue(16),
                  decoder.getFunctionValue(17),
                  decoder.getFunctionValue(18),
                  decoder.getFunctionValue(19),
                  decoder.getFunctionValue(20)));
            }
          }
          else if(functionNumber <= 28)
          {
            if(longAddress)
            {
              postSend(
                LocoF21F28IMMLongAddress(
                  decoder.address,
                  decoder.getFunctionValue(21),
                  decoder.getFunctionValue(22),
                  decoder.getFunctionValue(23),
                  decoder.getFunctionValue(24),
                  decoder.getFunctionValue(25),
                  decoder.getFunctionValue(26),
                  decoder.getFunctionValue(27),
                  decoder.getFunctionValue(28)));
            }
            else
            {
              postSend(
                LocoF21F28IMMShortAddress(
                  decoder.address,
                  decoder.getFunctionValue(21),
                  decoder.getFunctionValue(22),
                  decoder.getFunctionValue(23),
                  decoder.getFunctionValue(24),
                  decoder.getFunctionValue(25),
                  decoder.getFunctionValue(26),
                  decoder.getFunctionValue(27),
                  decoder.getFunctionValue(28)));
            }
          }
          break;
        }
        case LocoNetF9F28::UhlenbrockExtended:
          if(functionNumber <= 12)
          {
            LocoF9F12 message{
              decoder.getFunctionValue(9),
              decoder.getFunctionValue(10),
              decoder.getFunctionValue(11),
              decoder.getFunctionValue(12)};
            postSend(decoder.address, message);
          }
          else if(functionNumber <= 19)
          {
            LocoF13F19 message{
              decoder.getFunctionValue(13),
              decoder.getFunctionValue(14),
              decoder.getFunctionValue(15),
              decoder.getFunctionValue(16),
              decoder.getFunctionValue(17),
              decoder.getFunctionValue(18),
              decoder.getFunctionValue(19)};
            postSend(decoder.address, message);
          }
          else if(functionNumber == 20 || functionNumber == 28)
          {
            LocoF12F20F28 message{
              decoder.getFunctionValue(12),
              decoder.getFunctionValue(20),
              decoder.getFunctionValue(28)};
            postSend(decoder.address, message);
          }
          else if(functionNumber <= 27)
          {
            LocoF21F27 message{
              decoder.getFunctionValue(21),
              decoder.getFunctionValue(22),
              decoder.getFunctionValue(23),
              decoder.getFunctionValue(24),
              decoder.getFunctionValue(25),
              decoder.getFunctionValue(26),
              decoder.getFunctionValue(27)};
            postSend(decoder.address, message);
          }
          break;

        default:
          assert(false);
          break;
      }
    }
  }
}

bool Kernel::setOutput(OutputChannel channel, uint16_t address, OutputValue value)
{
  assert(isEventLoopThread());

  switch(channel)
  {
    case OutputChannel::Accessory:
      if(!inRange(address, accessoryOutputAddressMin, accessoryOutputAddressMax))
        return false;

      m_ioContext.post(
        [this, address, dir=std::get<OutputPairValue>(value) == OutputPairValue::Second]()
        {
          send(SwitchRequest(address, dir, true));
        });
      return true;

    case OutputChannel::DCCext:
      return
        inRange(address, DCC::Accessory::addressMin, DCC::Accessory::addressMax) &&
        inRange<int16_t>(std::get<int16_t>(value), std::numeric_limits<uint8_t>::min(), std::numeric_limits<uint8_t>::max()) &&
        immPacket(DCC::SetAdvancedAccessoryValue(address, static_cast<uint8_t>(std::get<int16_t>(value))), 2);

    default: /*[[unlikely]]*/
      assert(false);
      break;
  }
  return false;
}

void Kernel::simulateInputChange(uint16_t address, SimulateInputAction action)
{
  assert(isEventLoopThread());
  assert(inRange(address, inputAddressMin, inputAddressMax));
  if(m_simulation)
    m_ioContext.post(
      [this, fullAddress=address - 1, action]()
      {
        switch(action)
        {
            case SimulateInputAction::SetFalse:
              if(m_inputValues[fullAddress] != TriState::False)
                receive(InputRep(fullAddress, false));
              break;

            case SimulateInputAction::SetTrue:
              if(m_inputValues[fullAddress] != TriState::True)
                receive(InputRep(fullAddress, true));
              break;

            case SimulateInputAction::Toggle:
              receive(InputRep(fullAddress, m_inputValues[fullAddress] != TriState::True));
              break;
        }
      });
}

void Kernel::lncvStart(uint16_t moduleId, uint16_t moduleAddress)
{
  assert(isEventLoopThread());
  m_ioContext.post(
    [this, moduleId, moduleAddress]()
    {
      if(m_lncvActive)
        return;

      m_lncvActive = true;
      m_lncvModuleId = moduleId;
      m_lncvModuleAddress = moduleAddress;
      send(Uhlenbrock::LNCVStart(m_lncvModuleId, m_lncvModuleAddress), HighPriority);
    });
}

void Kernel::lncvRead(uint16_t lncv)
{
  assert(isEventLoopThread());
  m_ioContext.post(
    [this, lncv]()
    {
      if(m_lncvActive)
        send(Uhlenbrock::LNCVRead(m_lncvModuleId, m_lncvModuleAddress, lncv), HighPriority);
    });
}

void Kernel::lncvWrite(uint16_t lncv, uint16_t value)
{
  assert(isEventLoopThread());
  m_ioContext.post(
    [this, lncv, value]()
    {
      if(m_lncvActive)
        send(Uhlenbrock::LNCVWrite(m_lncvModuleId, lncv, value), HighPriority);
    });
}

void Kernel::lncvStop()
{
  assert(isEventLoopThread());
  m_ioContext.post(
    [this]()
    {
      if(!m_lncvActive)
        return;

      send(Uhlenbrock::LNCVStop(m_lncvModuleId, m_lncvModuleAddress), HighPriority);
      m_lncvActive = false;
    });
}

void Kernel::setOnLNCVReadResponse(OnLNCVReadResponse callback)
{
  assert(isEventLoopThread());
  assert(!m_started);
  m_onLNCVReadResponse = std::move(callback);
}

Kernel::LocoSlot* Kernel::getLocoSlot(uint8_t slot, bool sendSlotDataRequestIfNew)
{
  assert(isKernelThread());

  if(!isLocoSlot(slot))
    return nullptr;

  auto it = m_slots.find(slot);
  if(it == m_slots.end())
  {
    if(sendSlotDataRequestIfNew)
      send(RequestSlotData(slot));
    it = m_slots.emplace(slot, LocoSlot()).first;
  }

  return &it->second;
}

Kernel::LocoSlot* Kernel::getLocoSlotByAddress(uint16_t address)
{
  assert(isKernelThread());

  auto it = std::find_if(m_slots.begin(), m_slots.end(),
    [address](auto& item)
    {
      assert(address != LocoSlot::invalidAddress);
      return item.second.address == address;
    });

  return it != m_slots.end() ? &it->second : nullptr;
}

void Kernel::clearLocoSlot(uint8_t slot)
{
  assert(isKernelThread());

  if(auto it = m_slots.find(slot); it != m_slots.end())
    m_slots.erase(it);

  if(auto it = std::find_if(m_addressToSlot.begin(), m_addressToSlot.end(), [slot](const auto& item){ return item.second == slot; }); it != m_addressToSlot.end())
    m_addressToSlot.erase(it);
}

std::shared_ptr<Decoder> Kernel::getDecoder(uint16_t address)
{
  assert(isEventLoopThread());
  return m_decoderController->getDecoder(DCC::getProtocol(address), address);
}

void Kernel::setIOHandler(std::unique_ptr<IOHandler> handler)
{
  assert(isEventLoopThread());
  assert(handler);
  assert(!m_ioHandler);
  m_ioHandler = std::move(handler);
}

void Kernel::send(const Message& message, Priority priority)
{
  assert(isKernelThread());

  if(m_config.listenOnly)
    return; // drop it

  if(!m_sendQueue[priority].append(message))
  {
    // TODO: log message
    return;
  }

  if(!m_waitingForEcho && !m_waitingForResponse)
    sendNextMessage();
}

void Kernel::send(uint16_t address, Message& message, uint8_t& slot)
{
  assert(isKernelThread());

  if(auto addressToSlot = m_addressToSlot.find(address); addressToSlot != m_addressToSlot.end())
  {
    slot = addressToSlot->second;

    if(message.opCode == OPC_LOCO_SPD &&
        static_cast<LocoSpd&>(message).speed >= SPEED_MIN &&
        static_cast<LocoSpd&>(message).speed == m_slots[slot].speed)
      return; // same speed, don't send it (always send ESTOP and STOP)

    updateChecksum(message);
    send(message);
  }
  else // try get a slot
  {
    std::byte* ptr = reinterpret_cast<std::byte*>(&message);

    auto pendingSlotMessage = m_pendingSlotMessages.find(address);
    if(pendingSlotMessage == m_pendingSlotMessages.end())
    {
      m_pendingSlotMessages[address].assign(ptr, ptr + message.size());
      send(LocoAdr{address}, HighPriority);
    }
    else
      pendingSlotMessage->second.insert(pendingSlotMessage->second.end(), ptr, ptr + message.size());
  }
}

void Kernel::sendNextMessage()
{
  assert(isKernelThread());

  for(Priority priority = HighPriority; priority <= LowPriority; ++priority)
  {
    if(!m_sendQueue[priority].empty())
    {
      const Message& message = m_sendQueue[priority].front();

      if(m_config.debugLogRXTX)
        EventLoop::call([this, msg=toString(message)](){ Log::log(logId, LogMessage::D2001_TX_X, msg); });

      if(m_ioHandler->send(message))
      {
        m_sentMessagePriority = static_cast<Priority>(priority);

        m_waitingForEcho = true;
        m_waitingForEchoTimer.expires_after(boost::asio::chrono::milliseconds(m_config.echoTimeout));
        m_waitingForEchoTimer.async_wait(std::bind(&Kernel::waitingForEchoTimerExpired, this, std::placeholders::_1));

        m_waitingForResponse = hasResponse(message);
        if(m_waitingForResponse)
        {
          m_waitingForResponseTimer.expires_after(boost::asio::chrono::milliseconds(m_config.responseTimeout));
          m_waitingForResponseTimer.async_wait(std::bind(&Kernel::waitingForResponseTimerExpired, this, std::placeholders::_1));
        }
      }
      else
      {} // log message and go to error state
      return;
    }
  }
}

void Kernel::waitingForEchoTimerExpired(const boost::system::error_code& ec)
{
  assert(isKernelThread());

  if(ec)
    return;

  EventLoop::call(
    [this]()
    {
      Log::log(logId, LogMessage::W2018_TIMEOUT_NO_ECHO_WITHIN_X_MS, m_config.echoTimeout);
    });
}

void Kernel::waitingForResponseTimerExpired(const boost::system::error_code& ec)
{
  assert(isKernelThread());

  if(ec)
    return;

  if(m_lncvActive && Uhlenbrock::LNCVStart::check(lastSentMessage()))
  {
    EventLoop::call(
      [this, lncvStart=static_cast<const Uhlenbrock::LNCVStart&>(lastSentMessage())]()
      {
        Log::log(logId, LogMessage::N2002_NO_RESPONSE_FROM_LNCV_MODULE_X_WITH_ADDRESS_X, lncvStart.moduleId(), lncvStart.address());

        if(m_onLNCVReadResponse && m_lncvModuleId == lncvStart.moduleId())
          m_onLNCVReadResponse(false, lncvStart.address(), 0);
      });

    sendNextMessage();
  }
  else
  {
    EventLoop::call(
      [this]()
      {
        Log::log(logId, LogMessage::E2019_TIMEOUT_NO_RESPONSE_WITHIN_X_MS, m_config.responseTimeout);
        error();
      });
  }
}

void Kernel::setFastClockMaster(bool enable)
{
  assert(isKernelThread());
  if(enable)
  {
    const auto clock = m_fastClock.load();
    FastClockSlotWriteData fastClock;
    fastClock.clk_rate = clock.multiplier;
    fastClock.setHour(clock.hour);
    fastClock.setMinute(clock.minute);
    fastClock.setValid(true);
    fastClock.setId(idTraintastic);
    updateChecksum(fastClock);
    send(fastClock, HighPriority);
  }
  else
    send(FastClockSlotWriteData(), HighPriority);
}

void Kernel::disableClockEvents()
{
  m_clockChangeConnection.disconnect();
}

void Kernel::enableClockEvents()
{
  if(m_clockChangeConnection.connected() || !m_clock)
    return;

  m_clockChangeConnection = m_clock->onChange.connect(
    [this](Clock::ClockEvent event, uint8_t multiplier, Time time)
    {
      m_fastClock.store(FastClock{event == Clock::ClockEvent::Freeze ? multiplierFreeze : multiplier, time.hour(), time.minute()});
      if(event == Clock::ClockEvent::Freeze || event == Clock::ClockEvent::Resume)
      {
        m_ioContext.post(
          [this]()
          {
            setFastClockMaster(true);
          });
      }
    });
}

void Kernel::startFastClockSyncTimer()
{
  assert(isKernelThread());
  assert(m_config.fastClockSyncInterval > 0);
  m_fastClockSyncTimer.expires_after(boost::asio::chrono::seconds(m_config.fastClockSyncInterval));
  m_fastClockSyncTimer.async_wait(std::bind(&Kernel::fastClockSyncTimerExpired, this, std::placeholders::_1));
}

void Kernel::stopFastClockSyncTimer()
{
  assert(isKernelThread());
  m_fastClockSyncTimer.cancel();
}

void Kernel::fastClockSyncTimerExpired(const boost::system::error_code& ec)
{
  assert(isKernelThread());

  if(ec || !m_config.fastClockSyncEnabled || !m_fastClockSupported)
    return;

  send(RequestSlotData(SLOT_FAST_CLOCK));

  startFastClockSyncTimer();
}

template<uint8_t First, uint8_t Last, class T>
bool Kernel::updateFunctions(LocoSlot& slot, const T& message)
{
  assert(isKernelThread());

  bool changed = false;
  for(uint8_t i = First; i <= Last; ++i)
  {
    if(slot.functions[i] != message.f(i))
    {
      slot.functions[i] = toTriState(message.f(i));
      changed = true;
    }
  }

  EventLoop::call(
    [this, address=slot.address, message]()
    {
      if(auto decoder = getDecoder(address))
        for(uint8_t i = First; i <= Last; ++i)
          decoder->setFunctionValue(i, message.f(i));
    });

  return changed;
}

void Kernel::startPCAP(PCAPOutput pcapOutput)
{
  assert(isKernelThread());
  assert(!m_pcap);

  const uint32_t DLT_USER0 = 147; //! \todo change to LocoNet DLT once it is registered

  try
  {
    switch(pcapOutput)
    {
      case PCAPOutput::File:
      {
        const auto filename = m_debugDir / logId += dateTimeStr() += ".pcap";
        EventLoop::call(
          [this, filename]()
          {
            Log::log(logId, LogMessage::N2004_STARTING_PCAP_FILE_LOG_X, filename);
          });
        m_pcap = std::make_unique<PCAPFile>(filename, DLT_USER0);
        break;
      }
      case PCAPOutput::Pipe:
      {
        std::filesystem::path pipe;
#ifdef WIN32
        return; //! \todo Implement
#else // unix
        pipe = std::filesystem::temp_directory_path() / "traintastic-server" / logId;
#endif
        EventLoop::call(
          [this, pipe]()
          {
            Log::log(logId, LogMessage::N2005_STARTING_PCAP_LOG_PIPE_X, pipe);
          });
        m_pcap = std::make_unique<PCAPPipe>(std::move(pipe), DLT_USER0);
        break;
      }
    }
  }
  catch(const std::exception& e)
  {
    EventLoop::call(
      [this, what=std::string(e.what())]()
      {
        Log::log(logId, LogMessage::E2021_STARTING_PCAP_LOG_FAILED_X, what);
      });
  }
}


bool Kernel::SendQueue::append(const Message& message)
{
  const uint8_t messageSize = message.size();
  if(m_bytes + messageSize > threshold())
    return false;

  memcpy(m_front + m_bytes, &message, messageSize);
  m_bytes += messageSize;

  return true;
}

void Kernel::SendQueue::pop()
{
  const uint8_t messageSize = front().size();
  m_front += messageSize;
  m_bytes -= messageSize;

  if(static_cast<std::size_t>(m_front - m_buffer.data()) >= threshold())
  {
    memmove(m_buffer.data(), m_front, m_bytes);
    m_front = m_buffer.data();
  }
}

void Kernel::SendQueue::clear()
{
  m_bytes = 0;
}

}<|MERGE_RESOLUTION|>--- conflicted
+++ resolved
@@ -957,11 +957,7 @@
   return true;
 }
 
-<<<<<<< HEAD
-bool Kernel::immPacket(std::span<uint8_t> dccPacket, uint8_t repeat)
-=======
-bool Kernel::immPacket(tcb::span<const uint8_t> dccPacket, uint8_t repeat)
->>>>>>> 91ae5465
+bool Kernel::immPacket(std::span<const uint8_t> dccPacket, uint8_t repeat)
 {
   assert(isEventLoopThread());
 
