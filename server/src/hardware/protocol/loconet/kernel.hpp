--- conflicted
+++ resolved
@@ -413,17 +413,13 @@
     //! \param[in] dccPacket DCC packet byte, exluding checksum. Length is limited to 5.
     //! \param[in] repeat DCC packet repeat count 0..7
     //! \return \c true if send to command station, \c false otherwise.
-<<<<<<< HEAD
-    bool immPacket(std::span<uint8_t> dccPacket, uint8_t repeat);
-=======
-    bool immPacket(tcb::span<const uint8_t> dccPacket, uint8_t repeat);
+    bool immPacket(std::span<const uint8_t> dccPacket, uint8_t repeat);
 
     template<class T, std::enable_if_t<std::is_trivially_copyable_v<T> && sizeof(T) <= 5, bool> = true>
     bool immPacket(const T& dccPacket, uint8_t repeat)
     {
-      return immPacket(tcb::span<const uint8_t>(reinterpret_cast<const uint8_t*>(&dccPacket), sizeof(T)), repeat);
-    }
->>>>>>> 91ae5465
+      return immPacket(std::span<const uint8_t>(reinterpret_cast<const uint8_t*>(&dccPacket), sizeof(T)), repeat);
+    }
 
     /**
      *
