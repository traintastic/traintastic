/**
 * server/src/hardware/protocol/xpressnet/messages.hpp
 *
 * This file is part of the traintastic source code.
 *
 * Copyright (C) 2019-2025 Reinder Feenstra
 *
 * This program is free software; you can redistribute it and/or
 * modify it under the terms of the GNU General Public License
 * as published by the Free Software Foundation; either version 2
 * of the License, or (at your option) any later version.
 *
 * This program is distributed in the hope that it will be useful,
 * but WITHOUT ANY WARRANTY; without even the implied warranty of
 * MERCHANTABILITY or FITNESS FOR A PARTICULAR PURPOSE.  See the
 * GNU General Public License for more details.
 *
 * You should have received a copy of the GNU General Public License
 * along with this program; if not, write to the Free Software
 * Foundation, Inc., 51 Franklin Street, Fifth Floor, Boston, MA  02110-1301, USA.
 */

#ifndef TRAINTASTIC_SERVER_HARDWARE_PROTOCOL_XPRESSNET_MESSAGES_HPP
#define TRAINTASTIC_SERVER_HARDWARE_PROTOCOL_XPRESSNET_MESSAGES_HPP

#include <cstdint>
#include <cassert>
#include <cstring>
#include <string>
<<<<<<< HEAD
#include "../../../enum/direction.hpp"
=======
#include <traintastic/enum/direction.hpp>
#include "../../../utils/packed.hpp"
#include "../../../utils/endian.hpp"
>>>>>>> accedfcd
#include "../../../utils/byte.hpp"

namespace XpressNet {

constexpr uint16_t shortAddressMin = 1;
constexpr uint16_t shortAddressMax = 99;
constexpr uint16_t longAddressMin = 100;
constexpr uint16_t longAddressMax = 9999;

constexpr uint8_t idFeedbackBroadcast = 0x40;
constexpr uint8_t idLocomotiveBusy = 0xE4;

struct Message;

inline uint8_t calcChecksum(const Message& msg);
uint8_t calcChecksum(const Message& msg, const int dataSize);

void updateChecksum(Message& msg);

inline bool isChecksumValid(const Message& msg);
bool isChecksumValid(const Message& msg, const int dataSize);

std::string toString(const Message& message, bool raw = true);

// Chapters are based on:
// Lenz Dokumentation XpressNet Version 4.0 02/2022
struct Message
{
  uint8_t header;

  Message()
  {
  }

  Message(uint8_t _header) :
    header{_header}
  {
  }

  constexpr uint8_t identification() const
  {
    return header & 0xF0;
  }

  constexpr uint8_t dataSize() const
  {
    return header & 0x0F;
  }

  constexpr uint8_t size() const
  {
    return 2 + dataSize();
  }
} ATTRIBUTE_PACKED;
static_assert(sizeof(Message) == 1);

// 2.4.1
struct NormalOperationResumed : Message
{
  uint8_t db1 = 0x01;
  uint8_t checksum = 0x60;

  NormalOperationResumed()
  {
    header = 0x61;
  }
} ATTRIBUTE_PACKED;
static_assert(sizeof(NormalOperationResumed) == 3);

// 2.4.2
struct TrackPowerOff : Message
{
  uint8_t db1 = 0x00;
  uint8_t checksum = 0x61;

  TrackPowerOff()
  {
    header = 0x61;
  }
} ATTRIBUTE_PACKED;
static_assert(sizeof(TrackPowerOff) == 3);

// 2.4.3
struct EmergencyStop : Message
{
  uint8_t db1 = 0x00;
  uint8_t checksum = 0x81;

  EmergencyStop()
  {
    header = 0x81;
  }
} ATTRIBUTE_PACKED;
static_assert(sizeof(EmergencyStop) == 3);

// 2.13
struct CommandStationBusy : Message
{
  uint8_t db1 = 0x81;
  uint8_t checksum = 0xE0;

  CommandStationBusy()
  {
    header = 0x61;
  }
} ATTRIBUTE_PACKED;
static_assert(sizeof(CommandStationBusy) == 3);

// 2.14
struct CommandUnknown : Message
{
  uint8_t db1 = 0x82;
  uint8_t checksum = 0xE3;

  CommandUnknown()
  {
    header = 0x61;
  }
} ATTRIBUTE_PACKED;
static_assert(sizeof(CommandUnknown) == 3);

struct FeedbackBroadcast : Message
{
  struct Pair
  {
    enum class Type
    {
      AccessoryDecoderWithoutFeedback = 0,
      AccessoryDecoderWithFeedback = 1,
      FeedbackModule = 2,
      ReservedForFutureUse = 3,
    };

    uint8_t address;
    uint8_t data;

    constexpr uint16_t groupAddress() const
    {
      return (static_cast<uint16_t>(address) << 1) | ((data & 0x10) ? 1 : 0);
    }

    void setGroupAddress(uint16_t value)
    {
      assert(value < 512);
      address = value >> 1;
      if(value & 0x0001)
        data |= 0x10;
      else
        data &= 0xEF;
    }

    constexpr bool switchingCommandCompleted() const
    {
      return (data & 0x80);
    }

    constexpr Type type() const
    {
      return static_cast<Type>((data & 0x60) >> 5);
    }

    void setType(Type value)
    {
      assert(
        value == Type::AccessoryDecoderWithoutFeedback ||
        value == Type::AccessoryDecoderWithFeedback ||
        value == Type::FeedbackModule ||
        value == Type::ReservedForFutureUse);

      data = (data & 0x9F) | (static_cast<uint8_t>(value) << 5);
    }

    constexpr uint8_t statusNibble() const
    {
      return (data & 0x0F);
    }

    void setStatus(uint8_t index, bool value)
    {
      assert(index < 4);
      if(value)
        data |= (1 << index);
      else
        data &= ~static_cast<uint8_t>(1 << index);
    }
  } ATTRIBUTE_PACKED;
  static_assert(sizeof(Pair) == 2);

  constexpr uint8_t pairCount() const
  {
    return dataSize() / sizeof(Pair);
  }

  void setPairCount(uint8_t value)
  {
    assert(value <= 7);
    header = (header & 0xF0) | (value * 2);
  }

  const Pair& pair(uint8_t index) const
  {
    assert(index < pairCount());
    return *(reinterpret_cast<const Pair*>(&header + sizeof(header)) + index);
  }

  Pair& pair(uint8_t index)
  {
    assert(index < pairCount());
    return *(reinterpret_cast<Pair*>(&header + sizeof(header)) + index);
  }
} ATTRIBUTE_PACKED;

// 3.2
struct ResumeOperationsRequest : Message
{
  uint8_t db1 = 0x81;
  uint8_t checksum = 0xA0;

  ResumeOperationsRequest()
  {
    header = 0x21;
  }
} ATTRIBUTE_PACKED;
static_assert(sizeof(ResumeOperationsRequest) == 3);

// 3.3
struct StopOperationsRequest : Message
{
  uint8_t db1 = 0x80;
  uint8_t checksum = 0xA1;

  StopOperationsRequest()
  {
    header = 0x21;
  }
} ATTRIBUTE_PACKED;
static_assert(sizeof(StopOperationsRequest) == 3);

// 3.4
struct StopAllLocomotivesRequest : Message
{
  uint8_t checksum = 0x80;

  StopAllLocomotivesRequest()
  {
    header = 0x80;
  }
} ATTRIBUTE_PACKED;
static_assert(sizeof(StopAllLocomotivesRequest) == 2);

// 3.7 Emergency stop locomotive (from Central version 3.0)
struct EmergencyStopLocomotive : Message
{
  uint8_t addressHigh;
  uint8_t addressLow;
  uint8_t checksum;

  EmergencyStopLocomotive(uint16_t address)
  {
    header = 0x92;
    if(address >= longAddressMin)
    {
      assert(address >= longAddressMin && address <= longAddressMax);
      addressHigh = 0xC0 | address >> 8;
      addressLow = address & 0xff;
    }
    else
    {
      assert(address >= shortAddressMin && address <= shortAddressMax);
      addressHigh = 0x00;
      addressLow = address & 0x7f;
    }
  }
} ATTRIBUTE_PACKED;
static_assert(sizeof(EmergencyStopLocomotive) == 4);

struct LocomotiveInstruction : Message
{
  uint8_t identification;
  uint8_t addressHigh;
  uint8_t addressLow;

  LocomotiveInstruction(uint16_t address)
  {
    header = 0xE4;
    if(address >= longAddressMin)
    {
      assert(address >= longAddressMin && address <= longAddressMax);
      addressHigh = 0xC0 | address >> 8;
      addressLow = address & 0xFF;
    }
    else
    {
      assert(address >= shortAddressMin && address <= shortAddressMax);
      addressHigh = 0x00;
      addressLow = address & 0x7F;
    }
  }

<<<<<<< HEAD
  bool isLongAddress() const
  {
    return (addressHigh & 0xC0) == 0xC0;
  }

  uint16_t address() const
  {
    return to16(addressLow, addressHigh & 0x3F);
  }
};
=======
  inline uint16_t address() const
  {
    return (static_cast<uint16_t>(addressHigh & 0x3F) << 8) | addressLow;
  }

  inline bool isLongAddress() const
  {
    return (addressHigh & 0xC0) == 0xC0;
  }
} ATTRIBUTE_PACKED;
>>>>>>> accedfcd
static_assert(sizeof(LocomotiveInstruction) == 4);

struct LocomotiveSteal : LocomotiveInstruction
{
  uint8_t checksum;

  LocomotiveSteal(uint16_t address)
    : LocomotiveInstruction(address)
  {
    header = 0xE3;
    identification = 0x40;
    checksum = calcChecksum(*this);
  }
};
static_assert(sizeof(LocomotiveSteal) == 5);

struct SpeedAndDirectionInstruction : LocomotiveInstruction
{
  static constexpr uint8_t directionBit = 0x80;
  static constexpr uint8_t stop = 0x00;
  static constexpr uint8_t eStop = 0x01;

  uint8_t speedAndDirection;
  uint8_t checksum;

  SpeedAndDirectionInstruction(uint16_t address, bool emergencyStop, Direction direction) :
    LocomotiveInstruction(address)
  {
    assert(direction != Direction::Unknown);
    speedAndDirection = emergencyStop ? eStop : stop;
    if(direction == Direction::Forward)
      speedAndDirection |= directionBit;
  }

  Direction direction() const
  {
    return (speedAndDirection & directionBit) ? Direction::Forward : Direction::Reverse;
  }
} ATTRIBUTE_PACKED;

struct SpeedAndDirectionInstruction14 : SpeedAndDirectionInstruction
{
  static constexpr uint8_t speedMask = 0x0F;
  static constexpr uint8_t speedMax = 14;

  SpeedAndDirectionInstruction14(uint16_t address, bool emergencyStop, Direction direction, uint8_t speedStep, bool fl) :
    SpeedAndDirectionInstruction(address, emergencyStop, direction)
  {
    assert(speedStep <= 14);
    identification = 0x10;
    if(!emergencyStop && speedStep > 0)
      speedAndDirection |= speedStep + 1;
    if(fl)
      speedAndDirection |= 0x10;
    checksum = calcChecksum(*this);
  }
<<<<<<< HEAD

  bool emergencyStop() const
  {
    return (speedAndDirection & speedMask) == eStop;
  }

  uint8_t speed() const
  {
    const uint8_t v = (speedAndDirection & speedMask);
    return v > 1 ? v - 1 : 0;
  }
};
=======
} ATTRIBUTE_PACKED;
>>>>>>> accedfcd

struct SpeedAndDirectionInstruction27 : SpeedAndDirectionInstruction
{
  static constexpr uint8_t speedMask = 0x1F;
  static constexpr uint8_t speedMax = 27;

  SpeedAndDirectionInstruction27(uint16_t address, bool emergencyStop, Direction direction, uint8_t speedStep) :
    SpeedAndDirectionInstruction(address, emergencyStop, direction)
  {
    assert(speedStep <= 27);
    identification = 0x11;
    if(!emergencyStop && speedStep > 0)
      speedAndDirection |= (((speedStep + 1) & 0x01) << 4) | ((speedStep + 1) >> 1);
    checksum = calcChecksum(*this);
  }
<<<<<<< HEAD

  bool emergencyStop() const
  {
    return (speedAndDirection & speedMask) == eStop;
  }

  uint8_t speed() const
  {
    const uint8_t v = ((speedAndDirection & 0x0F) << 1) | ((speedAndDirection & 0x10) >> 4);
    return v > 3 ? v - 3 : 0;
  }
};
=======
} ATTRIBUTE_PACKED;
>>>>>>> accedfcd

struct SpeedAndDirectionInstruction28 : SpeedAndDirectionInstruction
{
  static constexpr uint8_t speedMask = 0x1F;
  static constexpr uint8_t speedMax = 28;

  SpeedAndDirectionInstruction28(uint16_t address, bool emergencyStop, Direction direction, uint8_t speedStep) :
    SpeedAndDirectionInstruction(address, emergencyStop, direction)
  {
    assert(speedStep <= 28);
    identification = 0x12;
    if(!emergencyStop && speedStep > 0)
      speedAndDirection |= (((speedStep + 1) & 0x01) << 4) | ((speedStep + 1) >> 1);
    checksum = calcChecksum(*this);
  }
<<<<<<< HEAD

  bool emergencyStop() const
  {
    return (speedAndDirection & speedMask) == eStop;
  }

  uint8_t speed() const
  {
    const uint8_t v = ((speedAndDirection & 0x0F) << 1) | ((speedAndDirection & 0x10) >> 4);
    return v > 3 ? v - 3 : 0;
  }
};
=======
} ATTRIBUTE_PACKED;
>>>>>>> accedfcd

struct SpeedAndDirectionInstruction128 : SpeedAndDirectionInstruction
{
  static constexpr uint8_t speedMask = 0x7F;
  static constexpr uint8_t speedMax = 126;

  SpeedAndDirectionInstruction128(uint16_t address, bool emergencyStop, Direction direction, uint8_t speedStep) :
    SpeedAndDirectionInstruction(address, emergencyStop, direction)
  {
    assert(speedStep <= 126);
    identification = 0x13;
    if(!emergencyStop && speedStep > 0)
      speedAndDirection |= speedStep + 1;
    checksum = calcChecksum(*this);
  }
<<<<<<< HEAD

  bool emergencyStop() const
  {
    return (speedAndDirection & speedMask) == eStop;
  }

  uint8_t speed() const
  {
    const uint8_t v = (speedAndDirection & speedMask);
    return v > 1 ? v - 1 : 0;
  }
};
=======
} ATTRIBUTE_PACKED;
>>>>>>> accedfcd

struct FunctionInstructionGroup : LocomotiveInstruction
{
  uint8_t functions = 0x00;
  uint8_t checksum;

  FunctionInstructionGroup(uint16_t address, uint8_t group) :
    LocomotiveInstruction(address)
  {
    assert(group >= 1 && group <= 5);
    identification = (group == 5) ? 0x28 : (0x1F + group);
  }
} ATTRIBUTE_PACKED;

struct FunctionInstructionGroup1 : FunctionInstructionGroup
{
  FunctionInstructionGroup1(uint16_t address, bool f0, bool f1, bool f2, bool f3, bool f4) :
    FunctionInstructionGroup(address, 1)
  {
    if(f0)
      functions |= 0x10;
    if(f1)
      functions |= 0x01;
    if(f2)
      functions |= 0x02;
    if(f3)
      functions |= 0x04;
    if(f4)
      functions |= 0x08;

    checksum = calcChecksum(*this);
  }
} ATTRIBUTE_PACKED;

struct FunctionInstructionGroup2 : FunctionInstructionGroup
{
  FunctionInstructionGroup2(uint16_t address, bool f5, bool f6, bool f7, bool f8) :
    FunctionInstructionGroup(address, 2)
  {
    if(f5)
      functions |= 0x01;
    if(f6)
      functions |= 0x02;
    if(f7)
      functions |= 0x04;
    if(f8)
      functions |= 0x08;

    checksum = calcChecksum(*this);
  }
} ATTRIBUTE_PACKED;

struct FunctionInstructionGroup3 : FunctionInstructionGroup
{
  FunctionInstructionGroup3(uint16_t address, bool f9, bool f10, bool f11, bool f12) :
    FunctionInstructionGroup(address, 3)
  {
    if(f9)
      functions |= 0x01;
    if(f10)
      functions |= 0x02;
    if(f11)
      functions |= 0x04;
    if(f12)
      functions |= 0x08;

    checksum = calcChecksum(*this);
  }
} ATTRIBUTE_PACKED;

struct FunctionInstructionGroup4 : FunctionInstructionGroup
{
  FunctionInstructionGroup4(uint16_t address, bool f13, bool f14, bool f15, bool f16, bool f17, bool f18, bool f19, bool f20) :
    FunctionInstructionGroup(address, 4)
  {
    if(f13)
      functions |= 0x01;
    if(f14)
      functions |= 0x02;
    if(f15)
      functions |= 0x04;
    if(f16)
      functions |= 0x08;
    if(f17)
      functions |= 0x10;
    if(f18)
      functions |= 0x20;
    if(f19)
      functions |= 0x40;
    if(f20)
      functions |= 0x80;

    checksum = calcChecksum(*this);
  }
} ATTRIBUTE_PACKED;

struct FunctionInstructionGroup5 : FunctionInstructionGroup
{
  FunctionInstructionGroup5(uint16_t address, bool f21, bool f22, bool f23, bool f24, bool f25, bool f26, bool f27, bool f28) :
    FunctionInstructionGroup(address, 5)
  {
    if(f21)
      functions |= 0x01;
    if(f22)
      functions |= 0x02;
    if(f23)
      functions |= 0x04;
    if(f24)
      functions |= 0x08;
    if(f25)
      functions |= 0x10;
    if(f26)
      functions |= 0x20;
    if(f27)
      functions |= 0x40;
    if(f28)
      functions |= 0x80;

    checksum = calcChecksum(*this);
  }
} ATTRIBUTE_PACKED;

/*
struct setFunctionStateGroup : LocomotiveInstruction
{
  uint8_t state = 0x00;
  uint8_t checksum;

  setFunctionStateGroup(uint8_t group, uint16_t address)
  {
    assert(group >= 1 && group <= 3);
    header = 0xE4;
    identification = 0x23 + group;
    addressLowHigh(address, addressLow, addressHigh);
  }
} ATTRIBUTE_PACKED;
*/

// 2.19.7 Locomotive is Occupied (from Central version 3.0)
struct LocomotiveBusy : LocomotiveInstruction
{
  uint8_t checksum;

  LocomotiveBusy(uint16_t address)
    : LocomotiveInstruction(address)
  {
    identification = idLocomotiveBusy;
    checksum = calcChecksum(*this);
  }
} ATTRIBUTE_PACKED;
static_assert(sizeof(LocomotiveBusy) == 5);

struct AccessoryDecoderOperationRequest : Message
{
  static constexpr uint8_t db2Port = 0x01;
  static constexpr uint8_t db2Activate = 0x08;

  uint8_t db1 = 0x00;
  uint8_t db2 = 0x80;
  uint8_t checksum;

  AccessoryDecoderOperationRequest(uint16_t address_, bool port_, bool activate_)
    : Message(0x52)
  {
    assert(address_ >= 1 && address_ <= 1024);
    address_--;
    db1 = static_cast<uint8_t>(address_ >> 2);
    db2 |= static_cast<uint8_t>(address_ & 0x03) << 1;
    if(port_)
    {
      db2 |= db2Port;
    }
    if(activate_)
    {
      db2 |= db2Activate;
    }
    checksum = calcChecksum(*this);
  }

  uint16_t address() const
  {
    return 1 + ((static_cast<uint16_t>(db1) << 2) | ((db2 >> 1) & 0x03));
  }

  bool port() const
  {
    return db2 & db2Port;
  }

  bool activate() const
  {
    return db2 & db2Activate;
  }
} ATTRIBUTE_PACKED;
static_assert(sizeof(AccessoryDecoderOperationRequest) == 4);

namespace RocoMultiMAUS
{
  struct FunctionInstructionF13F20 : LocomotiveInstruction
  {
    uint8_t functions = 0x00;
    uint8_t checksum;

    FunctionInstructionF13F20(uint16_t address, bool f13, bool f14, bool f15, bool f16, bool f17, bool f18, bool f19, bool f20) :
      LocomotiveInstruction(address)
    {
      identification = 0xF3;

      if(f13)
        functions |= 0x01;
      if(f14)
        functions |= 0x02;
      if(f15)
        functions |= 0x04;
      if(f16)
        functions |= 0x08;
      if(f17)
        functions |= 0x10;
      if(f18)
        functions |= 0x20;
      if(f19)
        functions |= 0x40;
      if(f20)
        functions |= 0x80;

      checksum = calcChecksum(*this);
    }
  } ATTRIBUTE_PACKED;
}

namespace RoSoftS88XpressNetLI
{
  struct S88StartAddress : Message
  {
    static constexpr uint8_t startAddressMin = 0;
    static constexpr uint8_t startAddressMax = 127;
    static constexpr uint8_t startAddressDefault = 64;
    static constexpr uint8_t startAddressGet = 0xFF;

    uint8_t data1;
    uint8_t startAddress;
    uint8_t checksum;

    S88StartAddress(uint8_t _startAddress = startAddressGet) :
      Message(0xF2),
      data1{0xF1},
      startAddress{_startAddress}
    {
      assert((startAddress >= startAddressMin && startAddress <= startAddressMax) || startAddress == startAddressGet);
      checksum = calcChecksum(*this);
    }
  } ATTRIBUTE_PACKED;

  struct S88ModuleCount : Message
  {
    static constexpr uint8_t moduleCountMin = 1;
    static constexpr uint8_t moduleCountMax = 32;
    static constexpr uint8_t moduleCountDefault = 2;
    static constexpr uint8_t moduleCountGet = 0xFF;

    uint8_t data1;
    uint8_t moduleCount;
    uint8_t checksum;

    S88ModuleCount(uint8_t _moduleCount = moduleCountGet) :
      Message(0xF2),
      data1{0xF2},
      moduleCount{_moduleCount}
    {
      assert((moduleCount >= moduleCountMin && moduleCount <= moduleCountMax) || moduleCount == moduleCountGet);
      checksum = calcChecksum(*this);
    }
  } ATTRIBUTE_PACKED;
}

inline uint8_t calcChecksum(const Message& msg)
{
  return calcChecksum(msg, msg.dataSize());
}

inline bool isChecksumValid(const Message& msg)
{
  return isChecksumValid(msg, msg.dataSize());
}

}

inline bool operator ==(const XpressNet::Message& lhs, const XpressNet::Message& rhs)
{
  return lhs.size() == rhs.size() && std::memcmp(&lhs, &rhs, lhs.size()) == 0;
}

#endif<|MERGE_RESOLUTION|>--- conflicted
+++ resolved
@@ -27,13 +27,9 @@
 #include <cassert>
 #include <cstring>
 #include <string>
-<<<<<<< HEAD
-#include "../../../enum/direction.hpp"
-=======
 #include <traintastic/enum/direction.hpp>
-#include "../../../utils/packed.hpp"
+#include <traintastic/utils/packed.hpp>
 #include "../../../utils/endian.hpp"
->>>>>>> accedfcd
 #include "../../../utils/byte.hpp"
 
 namespace XpressNet {
@@ -333,29 +329,16 @@
     }
   }
 
-<<<<<<< HEAD
-  bool isLongAddress() const
+  inline bool isLongAddress() const
   {
     return (addressHigh & 0xC0) == 0xC0;
   }
 
-  uint16_t address() const
+  inline uint16_t address() const
   {
     return to16(addressLow, addressHigh & 0x3F);
   }
-};
-=======
-  inline uint16_t address() const
-  {
-    return (static_cast<uint16_t>(addressHigh & 0x3F) << 8) | addressLow;
-  }
-
-  inline bool isLongAddress() const
-  {
-    return (addressHigh & 0xC0) == 0xC0;
-  }
-} ATTRIBUTE_PACKED;
->>>>>>> accedfcd
+} ATTRIBUTE_PACKED;
 static_assert(sizeof(LocomotiveInstruction) == 4);
 
 struct LocomotiveSteal : LocomotiveInstruction
@@ -412,7 +395,6 @@
       speedAndDirection |= 0x10;
     checksum = calcChecksum(*this);
   }
-<<<<<<< HEAD
 
   bool emergencyStop() const
   {
@@ -424,10 +406,7 @@
     const uint8_t v = (speedAndDirection & speedMask);
     return v > 1 ? v - 1 : 0;
   }
-};
-=======
-} ATTRIBUTE_PACKED;
->>>>>>> accedfcd
+} ATTRIBUTE_PACKED;
 
 struct SpeedAndDirectionInstruction27 : SpeedAndDirectionInstruction
 {
@@ -443,7 +422,6 @@
       speedAndDirection |= (((speedStep + 1) & 0x01) << 4) | ((speedStep + 1) >> 1);
     checksum = calcChecksum(*this);
   }
-<<<<<<< HEAD
 
   bool emergencyStop() const
   {
@@ -455,10 +433,7 @@
     const uint8_t v = ((speedAndDirection & 0x0F) << 1) | ((speedAndDirection & 0x10) >> 4);
     return v > 3 ? v - 3 : 0;
   }
-};
-=======
-} ATTRIBUTE_PACKED;
->>>>>>> accedfcd
+} ATTRIBUTE_PACKED;
 
 struct SpeedAndDirectionInstruction28 : SpeedAndDirectionInstruction
 {
@@ -474,7 +449,6 @@
       speedAndDirection |= (((speedStep + 1) & 0x01) << 4) | ((speedStep + 1) >> 1);
     checksum = calcChecksum(*this);
   }
-<<<<<<< HEAD
 
   bool emergencyStop() const
   {
@@ -486,10 +460,7 @@
     const uint8_t v = ((speedAndDirection & 0x0F) << 1) | ((speedAndDirection & 0x10) >> 4);
     return v > 3 ? v - 3 : 0;
   }
-};
-=======
-} ATTRIBUTE_PACKED;
->>>>>>> accedfcd
+} ATTRIBUTE_PACKED;
 
 struct SpeedAndDirectionInstruction128 : SpeedAndDirectionInstruction
 {
@@ -505,7 +476,6 @@
       speedAndDirection |= speedStep + 1;
     checksum = calcChecksum(*this);
   }
-<<<<<<< HEAD
 
   bool emergencyStop() const
   {
@@ -517,10 +487,7 @@
     const uint8_t v = (speedAndDirection & speedMask);
     return v > 1 ? v - 1 : 0;
   }
-};
-=======
-} ATTRIBUTE_PACKED;
->>>>>>> accedfcd
+} ATTRIBUTE_PACKED;
 
 struct FunctionInstructionGroup : LocomotiveInstruction
 {
