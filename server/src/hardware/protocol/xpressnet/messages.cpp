--- conflicted
+++ resolved
@@ -108,7 +108,6 @@
       s.append(req.activate() ? " activate" : " deactivate");
       break;
     }
-<<<<<<< HEAD
     case 0xE3:
     {
       const auto& locomotive = static_cast<const LocomotiveInstruction&>(message);
@@ -119,12 +118,12 @@
           s.append(" address=").append(std::to_string(locomotive.address()));
           break;
       }
-=======
+      break;
+    }
     default:
     {
       raw = true;
       break;
->>>>>>> accedfcd
     }
     // FIXME: add all messages
   }
