--- conflicted
+++ resolved
@@ -360,13 +360,7 @@
       else if(!contains(m_world.state.value(), WorldState::Run))
         m_kernel->stopAllLocomotives(); // Emergency stop with power on
       else
-<<<<<<< HEAD
-        m_kernel->resumeOperations();
-=======
         m_kernel->resumeOperations(); // Run trains
-
-      Attributes::setEnabled({type, serialInterfaceType, device, baudrate, flowControl, hostname, port, s88StartAddress, s88ModuleCount}, false);
->>>>>>> accedfcd
     }
     catch(const LogMessageException& e)
     {
@@ -417,7 +411,6 @@
 
   switch(event)
   {
-<<<<<<< HEAD
     case WorldEvent::PowerOff:
       if(m_kernel)
       {
@@ -428,10 +421,13 @@
     case WorldEvent::PowerOn:
       if(m_kernel)
       {
-        m_kernel->resumeOperations();
-        if(!contains(state, WorldState::Run))
-        {
-          m_kernel->stopAllLocomotives();
+        if(contains(state, WorldState::Run))
+        {
+          m_kernel->resumeOperations();
+        }
+        else
+        {
+          m_kernel->stopAllLocomotives(); // In XpressNet E-Stop means power on but not running
         }
       }
       break;
@@ -439,7 +435,16 @@
     case WorldEvent::Stop:
       if(m_kernel)
       {
-        m_kernel->stopAllLocomotives();
+        if(contains(state, WorldState::PowerOn))
+        {
+          // In XpressNet E-Stop means power is on but trains are not running
+          m_kernel->stopAllLocomotives();
+        }
+        else
+        {
+          // This Stops everything by removing power
+          m_kernel->stopOperations();
+        }
       }
       break;
 
@@ -457,46 +462,6 @@
 
     default:
       break;
-=======
-    switch(event)
-    {
-      case WorldEvent::PowerOff:
-      {
-        m_kernel->stopOperations();
-        break;
-      }
-      case WorldEvent::PowerOn:
-      {
-        if(contains(state, WorldState::Run))
-          m_kernel->resumeOperations();
-        else
-          m_kernel->stopAllLocomotives(); // In XpressNet E-Stop means power on but not running
-        break;
-      }
-      case WorldEvent::Stop:
-      {
-        if(contains(state, WorldState::PowerOn))
-        {
-          // In XpressNet E-Stop means power is on but trains are not running
-          m_kernel->stopAllLocomotives();
-        }
-        else
-        {
-          // This Stops everything by removing power
-          m_kernel->stopOperations();
-        }
-        break;
-      }
-      case WorldEvent::Run:
-      {
-        if(contains(state, WorldState::PowerOn))
-          m_kernel->resumeOperations();
-        break;
-      }
-      default:
-        break;
-    }
->>>>>>> accedfcd
   }
 }
 
