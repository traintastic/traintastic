--- conflicted
+++ resolved
@@ -304,24 +304,12 @@
           m_kernel->setConfig(xpressnet->config());
         });
 
-<<<<<<< HEAD
-      if(auto w = m_world.lock())
-      {
-        if(!contains(w->state.value(), WorldState::PowerOn))
-          m_kernel->stopOperations();
-        else if(!contains(w->state.value(), WorldState::Run))
-          m_kernel->stopAllLocomotives();
-        else
-          m_kernel->resumeOperations();
-      }
-=======
       if(!contains(m_world.state.value(), WorldState::PowerOn))
-        m_kernel->trackPowerOff();
+        m_kernel->stopOperations();
       else if(!contains(m_world.state.value(), WorldState::Run))
-        m_kernel->emergencyStop();
+        m_kernel->stopAllLocomotives();
       else
-        m_kernel->normalOperationsResumed();
->>>>>>> b2be8531
+        m_kernel->resumeOperations();
 
       Attributes::setEnabled({type, serialInterfaceType, device, baudrate, flowControl, hostname, port, s88StartAddress, s88ModuleCount}, false);
     }
