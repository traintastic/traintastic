--- conflicted
+++ resolved
@@ -24,45 +24,12 @@
 #define TRAINTASTIC_SERVER_HARDWARE_INTERFACE_INTERFACES_HPP
 
 #include "interface.hpp"
-<<<<<<< HEAD
-#include "../../utils/makearray.hpp"
-
-#include "dccexinterface.hpp"
-#include "ecosinterface.hpp"
-#include "hsi88.hpp"
-#include "loconetinterface.hpp"
-#include "marklincaninterface.hpp"
-#include "traintasticcsinterface.hpp"
-#include "traintasticdiyinterface.hpp"
-#include "withrottleinterface.hpp"
-#include "wlanmausinterface.hpp"
-#include "xpressnetinterface.hpp"
-#include "z21interface.hpp"
-=======
->>>>>>> c400b9f7
 
 struct Interfaces
 {
   static constexpr std::string_view classIdPrefix = "interface.";
 
-<<<<<<< HEAD
-  static constexpr auto classList = makeArray(
-    DCCEXInterface::classId,
-    ECoSInterface::classId,
-    HSI88Interface::classId,
-    LocoNetInterface::classId,
-    MarklinCANInterface::classId,
-    TraintasticCSInterface::classId,
-    TraintasticDIYInterface::classId,
-    WiThrottleInterface::classId,
-    WlanMausInterface::classId,
-    XpressNetInterface::classId,
-    Z21Interface::classId
-  );
-
-=======
   static tcb::span<const std::string_view> classList();
->>>>>>> c400b9f7
   static std::shared_ptr<Interface> create(World& world, std::string_view classId, std::string_view id = std::string_view{});
 };
 
