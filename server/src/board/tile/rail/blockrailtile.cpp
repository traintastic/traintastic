--- conflicted
+++ resolved
@@ -136,38 +136,7 @@
             throw LogMessageException(LogMessage::E3006_CANT_REMOVE_TRAIN_TRAIN_CAN_ONLY_BE_REMOVED_FROM_HEAD_OR_TAIL_BLOCK);
           }
 
-<<<<<<< HEAD
-          status->destroy();
-          status.reset();
-
-          updateTrainMethodEnabled();
-          if(state == BlockState::Reserved)
-            updateState();
-          Log::log(*this, LogMessage::N3002_REMOVED_TRAIN_X_FROM_BLOCK_X, oldTrain->name.value(), name.value());
-
-          if(oldTrain->blocks.empty())
-          {
-            oldTrain->active = false;
-          }
-
-          if(m_world.simulation)
-          {
-            for(const auto& item : *inputMap)
-            {
-              if(item->input && item->input->interface)
-              {
-                if(item->type == SensorType::OccupancyDetector)
-                  item->input->simulateChange(item->invert.value() ? SimulateInputAction::SetTrue : SimulateInputAction::SetFalse);
-                else
-                  assert(false); // not yet implemented
-              }
-            }
-          }
-
-          TrainTracking::removed(oldTrain, shared_ptr<BlockRailTile>());
-=======
           removeTrainInternal(status);
->>>>>>> 11ca1b9e
         }
       }}
   , flipTrain{*this, "flip_train",
@@ -519,8 +488,7 @@
     }
   }
 
-  oldTrain->fireBlockRemoved(shared_ptr<BlockRailTile>());
-  fireEvent(onTrainRemoved, oldTrain, self);
+  TrainTracking::removed(oldTrain, shared_ptr<BlockRailTile>());
 
   return true;
 }
